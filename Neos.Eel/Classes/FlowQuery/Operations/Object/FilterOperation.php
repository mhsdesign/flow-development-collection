--- conflicted
+++ resolved
@@ -234,14 +234,13 @@
             case '>=':
                 return $value >= $operand;
             case '$=':
-<<<<<<< HEAD
                 if (is_array($value)) {
                     if ($this->evaluateOperator(end($value), '=', $operand)) {
                         return true;
                     }
                     return false;
                 } else {
-                    return strrpos($value, $operand) === strlen($value) - strlen($operand);
+                    return strrpos($value, (string)$operand) === strlen($value) - strlen($operand);
                 }
             case '^=':
                 if (is_array($value)) {
@@ -250,7 +249,7 @@
                     }
                     return false;
                 } else {
-                    return strpos($value, $operand) === 0;
+                    return strpos($value, (string)$operand) === 0;
                 }
             case '*=':
                 if (is_array($value)) {
@@ -261,15 +260,8 @@
                     }
                     return false;
                 } else {
-                    return strpos($value, $operand) !== false;
-                }
-=======
-                return strrpos($value, (string)$operand) === strlen($value) - strlen($operand);
-            case '^=':
-                return strpos($value, (string)$operand) === 0;
-            case '*=':
-                return strpos($value, (string)$operand) !== false;
->>>>>>> 92cf6cba
+                    return strpos($value, (string)$operand) !== false;
+                }
             case 'instanceof':
                 if ($this->operandIsSimpleType($operand)) {
                     return $this->handleSimpleTypeOperand($operand, $value);
