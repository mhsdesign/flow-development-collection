--- conflicted
+++ resolved
@@ -383,13 +383,8 @@
      */
     public function startsWith($string, $search, $position = null)
     {
-<<<<<<< HEAD
         $position = $position ?? 0;
         return mb_strpos((string)$string, (string)$search, 0, 'UTF-8') === $position;
-=======
-        $position = $position !== null ? $position : 0;
-        return mb_strpos((string)$string, $search, 0, 'UTF-8') === $position;
->>>>>>> 66170f50
     }
 
     /**
