<?php
namespace TYPO3\Flow\Object\Proxy;

/*
 * This file is part of the TYPO3.Flow package.
 *
 * (c) Contributors of the Neos Project - www.neos.io
 *
 * This package is Open Source Software. For the full copyright and license
 * information, please view the LICENSE file which was distributed with this
 * source code.
 */

use Doctrine\ORM\Mapping as ORM;
use TYPO3\Flow\Annotations as Flow;
use TYPO3\Flow\Reflection\ClassReflection;
use TYPO3\Flow\Reflection\ReflectionService;

/**
 * Representation of a Proxy Class during rendering time
 *
 * @Flow\Proxy(false)
 */
class ProxyClass
{
    /**
     * Namespace, extracted from the fully qualified original class name
     *
     * @var string
     */
    protected $namespace = '';

    /**
     * The original class name
     *
     * @var string
     */
    protected $originalClassName;

    /**
     * Fully qualified class name of the original class
     *
     * @var string
     */
    protected $fullOriginalClassName;

    /**
     * @var ProxyConstructor
     */
    protected $constructor;

    /**
     * @var array
     */
    protected $methods = [];

    /**
     * @var array
     */
    protected $constants = [];

    /**
     * Note: Not using ProxyInterface::class here, since the interface names must have a leading backslash.
     *
     * @var array
     */
    protected $interfaces = [];

    /**
     * @var array
     */
<<<<<<< HEAD
    protected $traits = [];

    /**
     * @var array
     */
=======
>>>>>>> 813dc269
    protected $properties = [];

    /**
     * @var ReflectionService
     */
    protected $reflectionService;

    /**
     * Creates a new ProxyClass instance.
     *
     * @param string $fullOriginalClassName The fully qualified class name of the original class
     */
    public function __construct($fullOriginalClassName)
    {
        $this->interfaces[] = '\\' . ProxyInterface::class;
        if (strpos($fullOriginalClassName, '\\') === false) {
            $this->originalClassName = $fullOriginalClassName;
        } else {
            $this->namespace = substr($fullOriginalClassName, 0, strrpos($fullOriginalClassName, '\\'));
            $this->originalClassName = substr($fullOriginalClassName, strlen($this->namespace) + 1);
        }
        $this->fullOriginalClassName = $fullOriginalClassName;
    }

    /**
     * Injects the Reflection Service
     *
     * @param ReflectionService $reflectionService
     * @return void
     */
    public function injectReflectionService(ReflectionService $reflectionService)
    {
        $this->reflectionService = $reflectionService;
    }

    /**
     * Returns the ProxyConstructor for this ProxyClass. Creates it if needed.
     *
     * @return ProxyConstructor
     */
    public function getConstructor()
    {
        if (!isset($this->constructor)) {
            $this->constructor = new ProxyConstructor($this->fullOriginalClassName);
            $this->constructor->injectReflectionService($this->reflectionService);
        }
        return $this->constructor;
    }

    /**
     * Returns the named ProxyMethod for this ProxyClass. Creates it if needed.
     *
     * @param string $methodName The name of the methods to return
     * @return ProxyMethod
     */
    public function getMethod($methodName)
    {
        if ($methodName === '__construct') {
            return $this->getConstructor();
        }
        if (!isset($this->methods[$methodName])) {
            $this->methods[$methodName] = new ProxyMethod($this->fullOriginalClassName, $methodName);
            $this->methods[$methodName]->injectReflectionService($this->reflectionService);
        }
        return $this->methods[$methodName];
    }

    /**
     * Adds a constant to this proxy class
     *
     * @param string $name Name of the constant. Should be ALL_UPPERCASE_WITH_UNDERSCORES
     * @param string $valueCode PHP code which assigns the value. Example: 'foo' (including quotes!)
     * @return void
     */
    public function addConstant($name, $valueCode)
    {
        $this->constants[$name] = $valueCode;
    }

    /**
     * Adds a class property to this proxy class
     *
     * @param string $name Name of the property
     * @param string $initialValueCode PHP code of the initial value assignment
     * @param string $visibility
     * @param string $docComment
     * @return void
     */
    public function addProperty($name, $initialValueCode, $visibility = 'private', $docComment = '')
    {
        $this->properties[$name] = [
            'initialValueCode' => $initialValueCode,
            'visibility' => $visibility,
            'docComment' => $docComment
        ];
    }

    /**
     * Adds one or more interfaces to the "implements" section of the class definition.
     *
     * Note that the passed interface names must already have a leading backslash,
     * for example "\Neos\Flow\Foo\BarInterface".
     *
     * @param array $interfaceNames Fully qualified names of the interfaces to introduce
     * @return void
     */
    public function addInterfaces(array $interfaceNames)
    {
        $this->interfaces = array_merge($this->interfaces, $interfaceNames);
    }

    /**
     * Adds one or more traits to the class definition.
     *
     * Note thet the passed trait names must have a leading backslash,
     * for example "\TYPO3\Flow\Object\Proxy\PropertyInjectionTrait".
     *
     * @param array $traitNames
     * @return void
     */
    public function addTraits(array $traitNames)
    {
        $this->traits = array_merge($this->traits, $traitNames);
    }

    /**
     * Renders and returns the PHP code for this ProxyClass.
     *
     * @return string
     */
    public function render()
    {
        $namespace = $this->namespace;
        $proxyClassName = $this->originalClassName;
        $originalClassName = $this->originalClassName . Compiler::ORIGINAL_CLASSNAME_SUFFIX;
        $abstractKeyword = $this->reflectionService->isClassAbstract($this->fullOriginalClassName) ? 'abstract ' : '';

        $constantsCode = $this->renderConstantsCode();
        $propertiesCode = $this->renderPropertiesCode();
        $traitsCode = $this->renderTraitsCode();

        $methodsCode = isset($this->constructor) ? $this->constructor->render() : '';
        foreach ($this->methods as $proxyMethod) {
            $methodsCode .= $proxyMethod->render();
        }

        if ($methodsCode . $constantsCode === '') {
            return '';
        }
        $classCode = ($namespace !== '' ? 'namespace ' . $namespace . ";\n\n" : '') .
            "use Doctrine\\ORM\\Mapping as ORM;\n" .
            "use TYPO3\\Flow\\Annotations as Flow;\n" .
            "\n" .
            $this->buildClassDocumentation() .
            $abstractKeyword . 'class ' . $proxyClassName . ' extends ' . $originalClassName . ' implements ' . implode(', ', array_unique($this->interfaces)) . " {\n\n" .
            $traitsCode .
            $constantsCode .
            $propertiesCode .
            $methodsCode .
            '}';
        return $classCode;
    }

    /**
     * Builds the class documentation block for the specified class keeping doc comments and vital annotations
     *
     * @return string $methodDocumentation DocComment for the given method
     */
    protected function buildClassDocumentation()
    {
        $classDocumentation = "/**\n";

        $classReflection = new ClassReflection($this->fullOriginalClassName);
        $classDescription = $classReflection->getDescription();
        $classDocumentation .= ' * ' . str_replace("\n", "\n * ", $classDescription) . "\n";

        foreach ($this->reflectionService->getClassAnnotations($this->fullOriginalClassName) as $annotation) {
            $classDocumentation .= ' * ' . Compiler::renderAnnotation($annotation) . "\n";
        }

        $classDocumentation .= " */\n";
        return $classDocumentation;
    }

    /**
     * Renders code for the added class constants
     *
     * @return string
     */
    protected function renderConstantsCode()
    {
        $code = '';
        foreach ($this->constants as $name => $valueCode) {
            $code .= '    const ' . $name . ' = ' . $valueCode . ";\n\n";
        }
        return $code;
    }

    /**
     * Renders code for the added class properties
     *
     * @return string
     */
    protected function renderPropertiesCode()
    {
        $code = '';
        foreach ($this->properties as $name => $attributes) {
            if (!empty($attributes['docComment'])) {
                $code .= '    ' . $attributes['docComment'] . "\n";
            }
            $code .= '    ' . $attributes['visibility'] . ' $' . $name . ' = ' . $attributes['initialValueCode'] . ";\n\n";
        }
        return $code;
    }

    /**
     * Renders code for added traits
     *
     * @return string
     */
    protected function renderTraitsCode()
    {
        if ($this->traits === []) {
            return '';
        }

        return '    use ' . implode(', ', $this->traits) . ";\n\n";
    }
}<|MERGE_RESOLUTION|>--- conflicted
+++ resolved
@@ -69,15 +69,7 @@
     /**
      * @var array
      */
-<<<<<<< HEAD
-    protected $traits = [];
-
-    /**
-     * @var array
-     */
-=======
->>>>>>> 813dc269
-    protected $properties = [];
+    protected $properties = array();
 
     /**
      * @var ReflectionService
