--- conflicted
+++ resolved
@@ -430,11 +430,7 @@
         $suggestions = [];
 
         $availableCommands = $this->bootstrap->getObjectManager()
-<<<<<<< HEAD
-            ->get(\TYPO3\Flow\Cli\CommandManager::class)
-=======
             ->get(CommandManager::class)
->>>>>>> 72f826de
             ->getAvailableCommands();
 
         /** @var $command Command */
