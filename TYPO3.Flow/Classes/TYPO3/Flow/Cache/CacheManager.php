<?php
namespace TYPO3\Flow\Cache;

/*
 * This file is part of the TYPO3.Flow package.
 *
 * (c) Contributors of the Neos Project - www.neos.io
 *
 * This package is Open Source Software. For the full copyright and license
 * information, please view the LICENSE file which was distributed with this
 * source code.
 */

use TYPO3\Flow\Annotations as Flow;
use TYPO3\Flow\Cache\Backend\FileBackend;
use TYPO3\Flow\Cache\Exception\DuplicateIdentifierException;
use TYPO3\Flow\Cache\Exception\NoSuchCacheException;
use TYPO3\Flow\Cache\Frontend\FrontendInterface;
use TYPO3\Flow\Cache\Frontend\VariableFrontend;
use TYPO3\Flow\Configuration\ConfigurationManager;
use TYPO3\Flow\Log\SystemLoggerInterface;
use TYPO3\Flow\Utility\Environment;
use TYPO3\Flow\Utility\Files;
use TYPO3\Flow\Utility\PhpAnalyzer;

/**
 * The Cache Manager
 *
 * @Flow\Scope("singleton")
 * @api
 */
class CacheManager
{
    /**
     * @var CacheFactory
     */
    protected $cacheFactory;

    /**
     * @var ConfigurationManager
     */
    protected $configurationManager;

    /**
     * @var SystemLoggerInterface
     */
    protected $systemLogger;

    /**
     * @var Environment
     */
    protected $environment;

    /**
     * @var array
     */
    protected $caches = [];

    /**
     * @var array
     */
    protected $persistentCaches = [];

    /**
     * @var array
     */
    protected $cacheConfigurations = [
        'Default' => [
            'frontend' => VariableFrontend::class,
            'backend' => FileBackend::class,
            'backendOptions' => [],
            'persistent' => false
        ]
    ];

    /**
     * @param SystemLoggerInterface $systemLogger
     * @return void
     */
    public function injectSystemLogger(SystemLoggerInterface $systemLogger)
    {
        $this->systemLogger = $systemLogger;
    }

    /**
     * @param CacheFactory $cacheFactory
     * @return void
     */
    public function injectCacheFactory(CacheFactory $cacheFactory)
    {
        $this->cacheFactory = $cacheFactory;
    }

    /**
     * @param ConfigurationManager $configurationManager
     * @return void
     */
    public function injectConfigurationManager(ConfigurationManager $configurationManager)
    {
        $this->configurationManager = $configurationManager;
    }

    /**
     * @param Environment $environment
     * @return void
     */
    public function injectEnvironment(Environment $environment)
    {
        $this->environment = $environment;
    }

    /**
     * Sets configurations for caches. The key of each entry specifies the
     * cache identifier and the value is an array of configuration options.
     * Possible options are:
     *
     *   frontend
     *   backend
     *   backendOptions
     *   persistent
     *
     * If one of the options is not specified, the default value is assumed.
     * Existing cache configurations are preserved.
     *
     * @param array $cacheConfigurations The cache configurations to set
     * @return void
     * @throws \InvalidArgumentException
     */
    public function setCacheConfigurations(array $cacheConfigurations)
    {
        foreach ($cacheConfigurations as $identifier => $configuration) {
            if (!is_array($configuration)) {
                throw new \InvalidArgumentException('The cache configuration for cache "' . $identifier . '" was not an array as expected.', 1231259656);
            }
            $this->cacheConfigurations[$identifier] = $configuration;
        }
    }

    /**
     * Registers a cache so it can be retrieved at a later point.
     *
<<<<<<< HEAD
     * @param \TYPO3\Flow\Cache\Frontend\FrontendInterface $cache The cache frontend to be registered
     * @param bool $persistent
     * @return void
     * @throws Exception\DuplicateIdentifierException if a cache with the given identifier has already been registered.
=======
     * @param FrontendInterface $cache The cache frontend to be registered
     * @return void
     * @throws DuplicateIdentifierException if a cache with the given identifier has already been registered.
>>>>>>> ed818d75
     * @api
     */
    public function registerCache(FrontendInterface $cache, $persistent = false)
    {
        $identifier = $cache->getIdentifier();
        if (isset($this->caches[$identifier])) {
            throw new DuplicateIdentifierException('A cache with identifier "' . $identifier . '" has already been registered.', 1203698223);
        }
        $this->caches[$identifier] = $cache;
        if ($persistent === true) {
            $this->persistentCaches[$identifier] = $cache;
        }
    }

    /**
     * Returns the cache specified by $identifier
     *
     * @param string $identifier Identifies which cache to return
     * @return \TYPO3\Flow\Cache\Frontend\FrontendInterface The specified cache frontend
     * @throws NoSuchCacheException
     * @api
     */
    public function getCache($identifier)
    {
        if ($this->hasCache($identifier) === false) {
            throw new NoSuchCacheException('A cache with identifier "' . $identifier . '" does not exist.', 1203699034);
        }
        if (!isset($this->caches[$identifier])) {
            $this->createCache($identifier);
        }

        return $this->caches[$identifier];
    }

    /**
     * Checks if the specified cache has been registered.
     *
     * @param string $identifier The identifier of the cache
     * @return boolean TRUE if a cache with the given identifier exists, otherwise FALSE
     * @api
     */
    public function hasCache($identifier)
    {
        return isset($this->caches[$identifier]) || isset($this->cacheConfigurations[$identifier]);
    }

    /**
     * Checks if the specified cache is marked as "persistent".
     *
     * @param string $identifier The identifier of the cache
     * @return boolean TRUE if the specified cache is persistent, FALSE if it is not, or if the cache does not exist
     */
    public function isCachePersistent($identifier)
    {
        return isset($this->persistentCaches[$identifier]);
    }

    /**
     * Flushes all registered caches
     *
     * @param boolean $flushPersistentCaches If set to TRUE, even those caches which are flagged as "persistent" will be flushed
     * @return void
     * @api
     */
    public function flushCaches($flushPersistentCaches = false)
    {
        $this->createAllCaches();
        /** @var FrontendInterface $cache */
        foreach ($this->caches as $identifier => $cache) {
            if (!$flushPersistentCaches && $this->isCachePersistent($identifier)) {
                continue;
            }
            $cache->flush();
        }
        $this->configurationManager->flushConfigurationCache();
        $dataTemporaryPath = $this->environment->getPathToTemporaryDirectory();
        Files::unlink($dataTemporaryPath . 'AvailableProxyClasses.php');
    }

    /**
     * Flushes entries tagged by the specified tag of all registered
     * caches.
     *
     * @param string $tag Tag to search for
     * @param boolean $flushPersistentCaches If set to TRUE, even those caches which are flagged as "persistent" will be flushed
     * @return void
     * @api
     */
    public function flushCachesByTag($tag, $flushPersistentCaches = false)
    {
        $this->createAllCaches();
        /** @var FrontendInterface $cache */
        foreach ($this->caches as $identifier => $cache) {
            if (!$flushPersistentCaches && $this->isCachePersistent($identifier)) {
                continue;
            }
            $cache->flushByTag($tag);
        }
    }

    /**
     * Returns an array of cache configurations, indexed by cache identifier
     *
     * @return array
     */
    public function getCacheConfigurations()
    {
        return $this->cacheConfigurations;
    }

    /**
     * Flushes entries tagged with class names if their class source files have changed.
     * Also flushes AOP proxy caches if a policy was modified.
     *
     * This method is used as a slot for a signal sent by the system file monitor
     * defined in the bootstrap scripts.
     *
     * Note: Policy configuration handling is implemented here as well as other parts
     *       of Flow (like the security framework) are not fully initialized at the
     *       time needed.
     *
     * @param string $fileMonitorIdentifier Identifier of the File Monitor
     * @param array $changedFiles A list of full paths to changed files
     * @return void
     */
    public function flushSystemCachesByChangedFiles($fileMonitorIdentifier, array $changedFiles)
    {
        switch ($fileMonitorIdentifier) {
            case 'Flow_ClassFiles':
                $this->flushClassCachesByChangedFiles($changedFiles);
                break;
            case 'Flow_ConfigurationFiles':
                $this->flushConfigurationCachesByChangedFiles($changedFiles);
                break;
            case 'Flow_TranslationFiles':
                $this->flushTranslationCachesByChangedFiles($changedFiles);
                break;
        }
    }

    /**
     * Flushes entries tagged with class names if their class source files have changed.
     *
     * @param array $changedFiles A list of full paths to changed files
     * @return void
     * @see flushSystemCachesByChangedFiles()
     */
    protected function flushClassCachesByChangedFiles(array $changedFiles)
    {
        $objectClassesCache = $this->getCache('Flow_Object_Classes');
        $objectConfigurationCache = $this->getCache('Flow_Object_Configuration');
        $modifiedAspectClassNamesWithUnderscores = [];
        $modifiedClassNamesWithUnderscores = [];
        foreach ($changedFiles as $pathAndFilename => $status) {
            if (!file_exists($pathAndFilename)) {
                continue;
            }
            $fileContents = file_get_contents($pathAndFilename);
            $className = (new PhpAnalyzer($fileContents))->extractFullyQualifiedClassName();
            if ($className === null) {
                continue;
            }
            $classNameWithUnderscores = str_replace('\\', '_', $className);
            $modifiedClassNamesWithUnderscores[$classNameWithUnderscores] = true;

            // If an aspect was modified, the whole code cache needs to be flushed, so keep track of them:
            if (substr($classNameWithUnderscores, -6, 6) === 'Aspect') {
                $modifiedAspectClassNamesWithUnderscores[$classNameWithUnderscores] = true;
            }
            // As long as no modified aspect was found, we are optimistic that only part of the cache needs to be flushed:
            if (count($modifiedAspectClassNamesWithUnderscores) === 0) {
                $objectClassesCache->remove($classNameWithUnderscores);
            }
        }
        $flushDoctrineProxyCache = false;
        $flushPolicyCache = false;
        if (count($modifiedClassNamesWithUnderscores) > 0) {
            $reflectionStatusCache = $this->getCache('Flow_Reflection_Status');
            foreach (array_keys($modifiedClassNamesWithUnderscores) as $classNameWithUnderscores) {
                $reflectionStatusCache->remove($classNameWithUnderscores);
                if ($flushDoctrineProxyCache === false && preg_match('/_Domain_Model_(.+)/', $classNameWithUnderscores) === 1) {
                    $flushDoctrineProxyCache = true;
                }
                if ($flushPolicyCache === false && preg_match('/_Controller_(.+)Controller/', $classNameWithUnderscores) === 1) {
                    $flushPolicyCache = true;
                }
            }
            $objectConfigurationCache->remove('allCompiledCodeUpToDate');
        }
        if (count($modifiedAspectClassNamesWithUnderscores) > 0) {
            $this->systemLogger->log('Aspect classes have been modified, flushing the whole proxy classes cache.', LOG_INFO);
            $objectClassesCache->flush();
        }
        if ($flushDoctrineProxyCache === true) {
            $this->systemLogger->log('Domain model changes have been detected, triggering Doctrine 2 proxy rebuilding.', LOG_INFO);
            $this->getCache('Flow_Persistence_Doctrine')->flush();
            $objectConfigurationCache->remove('doctrineProxyCodeUpToDate');
        }
        if ($flushPolicyCache === true) {
            $this->systemLogger->log('Controller changes have been detected, trigger AOP rebuild.', LOG_INFO);
            $this->getCache('Flow_Security_Authorization_Privilege_Method')->flush();
            $objectConfigurationCache->remove('allAspectClassesUpToDate');
            $objectConfigurationCache->remove('allCompiledCodeUpToDate');
        }
    }

    /**
     * Flushes caches as needed if settings, routes or policies have changed
     *
     * @param array $changedFiles A list of full paths to changed files
     * @return void
     * @see flushSystemCachesByChangedFiles()
     */
    protected function flushConfigurationCachesByChangedFiles(array $changedFiles)
    {
        $aopProxyClassRebuildIsNeeded = false;
        $aopProxyClassInfluencers = '/(?:Policy|Objects|Settings)(?:\..*)*\.yaml/';

        $objectClassesCache = $this->getCache('Flow_Object_Classes');
        $objectConfigurationCache = $this->getCache('Flow_Object_Configuration');
        $caches = [
            '/Policy\.yaml/' => ['Flow_Security_Authorization_Privilege_Method', 'Flow_Persistence_Doctrine', 'Flow_Persistence_Doctrine_Results', 'Flow_Aop_RuntimeExpressions'],
            '/Routes([^\/]*)\.yaml/' => ['Flow_Mvc_Routing_Route', 'Flow_Mvc_Routing_Resolve'],
            '/Views\.yaml/' => ['Flow_Mvc_ViewConfigurations']
        ];
        $cachesToFlush = [];
        foreach (array_keys($changedFiles) as $pathAndFilename) {
            foreach ($caches as $cacheFilePattern => $cacheNames) {
                if (preg_match($aopProxyClassInfluencers, $pathAndFilename) === 1) {
                    $aopProxyClassRebuildIsNeeded = true;
                }
                if (preg_match($cacheFilePattern, $pathAndFilename) !== 1) {
                    continue;
                }
                foreach ($caches[$cacheFilePattern] as $cacheName) {
                    $cachesToFlush[$cacheName] = $cacheFilePattern;
                }
            }
        }

        foreach ($cachesToFlush as $cacheName => $cacheFilePattern) {
            $this->systemLogger->log(sprintf('A configuration file matching the pattern "%s" has been changed, flushing related cache "%s"', $cacheFilePattern, $cacheName), LOG_INFO);
            $this->getCache($cacheName)->flush();
        }

        $this->systemLogger->log('A configuration file has been changed, flushing compiled configuration cache', LOG_INFO);
        $this->configurationManager->flushConfigurationCache();

        if ($aopProxyClassRebuildIsNeeded) {
            $this->systemLogger->log('The configuration has changed, triggering an AOP proxy class rebuild.', LOG_INFO);
            $objectConfigurationCache->remove('allAspectClassesUpToDate');
            $objectConfigurationCache->remove('allCompiledCodeUpToDate');
            $objectClassesCache->flush();
        }
    }

    /**
     * Flushes I18n caches if translation files have changed
     *
     * @param array $changedFiles A list of full paths to changed files
     * @return void
     * @see flushSystemCachesByChangedFiles()
     */
    protected function flushTranslationCachesByChangedFiles(array $changedFiles)
    {
        foreach ($changedFiles as $pathAndFilename => $status) {
            if (preg_match('/\/Translations\/.+\.xlf/', $pathAndFilename) === 1) {
                $this->systemLogger->log('The localization files have changed, thus flushing the I18n XML model cache.', LOG_INFO);
                $this->getCache('Flow_I18n_XmlModelCache')->flush();
                break;
            }
        }
    }

    /**
     * Renders a tag which can be used to mark a cache entry as "depends on this class".
     * Whenever the specified class is modified, all cache entries tagged with the
     * class are flushed.
     *
     * If an empty string is specified as class name, the returned tag means
     * "this cache entry becomes invalid if any of the known classes changes".
     *
     * @param string $className The class name
     * @return string Class Tag
     * @api
     * @deprecated Unused and described functionality does not exist.
     */
    public static function getClassTag($className = '')
    {
        return ($className === '') ? FrontendInterface::TAG_CLASS : FrontendInterface::TAG_CLASS . str_replace('\\', '_', $className);
    }

    /**
     * Instantiates all registered caches.
     *
     * @return void
     */
    protected function createAllCaches()
    {
        foreach (array_keys($this->cacheConfigurations) as $identifier) {
            if ($identifier !== 'Default' && !isset($this->caches[$identifier])) {
                $this->createCache($identifier);
            }
        }
    }

    /**
     * Instantiates the cache for $identifier.
     *
     * @param string $identifier
     * @return void
     */
    protected function createCache($identifier)
    {
        $frontend = isset($this->cacheConfigurations[$identifier]['frontend']) ? $this->cacheConfigurations[$identifier]['frontend'] : $this->cacheConfigurations['Default']['frontend'];
        $backend = isset($this->cacheConfigurations[$identifier]['backend']) ? $this->cacheConfigurations[$identifier]['backend'] : $this->cacheConfigurations['Default']['backend'];
        $backendOptions = isset($this->cacheConfigurations[$identifier]['backendOptions']) ? $this->cacheConfigurations[$identifier]['backendOptions'] : $this->cacheConfigurations['Default']['backendOptions'];
        $persistent = isset($this->cacheConfigurations[$identifier]['persistent']) ? $this->cacheConfigurations[$identifier]['persistent'] : $this->cacheConfigurations['Default']['persistent'];
        $cache = $this->cacheFactory->create($identifier, $frontend, $backend, $backendOptions, $persistent);
        $this->registerCache($cache, $persistent);
    }
}<|MERGE_RESOLUTION|>--- conflicted
+++ resolved
@@ -139,16 +139,10 @@
     /**
      * Registers a cache so it can be retrieved at a later point.
      *
-<<<<<<< HEAD
-     * @param \TYPO3\Flow\Cache\Frontend\FrontendInterface $cache The cache frontend to be registered
+     * @param FrontendInterface $cache The cache frontend to be registered
      * @param bool $persistent
      * @return void
      * @throws Exception\DuplicateIdentifierException if a cache with the given identifier has already been registered.
-=======
-     * @param FrontendInterface $cache The cache frontend to be registered
-     * @return void
-     * @throws DuplicateIdentifierException if a cache with the given identifier has already been registered.
->>>>>>> ed818d75
      * @api
      */
     public function registerCache(FrontendInterface $cache, $persistent = false)
