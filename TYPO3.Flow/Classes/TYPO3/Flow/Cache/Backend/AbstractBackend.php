<?php
namespace TYPO3\Flow\Cache\Backend;

/*
 * This file is part of the TYPO3.Flow package.
 *
 * (c) Contributors of the Neos Project - www.neos.io
 *
 * This package is Open Source Software. For the full copyright and license
 * information, please view the LICENSE file which was distributed with this
 * source code.
 */

<<<<<<< HEAD
use Neos\Cache\EnvironmentConfiguration;
=======
use TYPO3\Flow\Cache\Frontend\FrontendInterface;
use TYPO3\Flow\Core\ApplicationContext;
use TYPO3\Flow\Utility\Environment;
>>>>>>> ed818d75

/**
 * An abstract caching backend
 *
 * @api
 * @deprecated This is replaced by \Neos\Cache\Backend\AbstractBackend which has a different constructor, you need to adapt any custom cache backend to that.
 * @see \Neos\Cache\Backend\AbstractBackend
 */
<<<<<<< HEAD
abstract class AbstractBackend extends \Neos\Cache\Backend\AbstractBackend implements BackendInterface, FlowSpecificBackendInterface
{
=======
abstract class AbstractBackend implements BackendInterface
{
    const DATETIME_EXPIRYTIME_UNLIMITED = '9999-12-31T23:59:59+0000';
    const UNLIMITED_LIFETIME = 0;

    /**
     * Reference to the cache frontend which uses this backend
     * @var FrontendInterface
     */
    protected $cache;

    /**
     * @var string
     */
    protected $cacheIdentifier;

>>>>>>> ed818d75
    /**
     * The current application context
     * @var ApplicationContext
     */
    protected $context;


    /**
     * @var Environment
     */
    protected $environment;

    /**
     * Constructs this backend
     *
     * @param ApplicationContext $context Flow's application context
     * @param array $options Configuration options - depends on the actual backend
     * @param EnvironmentConfiguration $environmentConfiguration
     * @deprecated Use AbstractBackend instead
     * @api
     */
<<<<<<< HEAD
    public function __construct(\TYPO3\Flow\Core\ApplicationContext $context, array $options = array(), EnvironmentConfiguration $environmentConfiguration = null)
=======
    public function __construct(ApplicationContext $context, array $options = [])
>>>>>>> ed818d75
    {
        $this->context = $context;
        $this->environmentConfiguration = $environmentConfiguration;

        if (is_array($options) || $options instanceof \Iterator) {
            $this->setProperties($options);
        }
    }

    /**
     * Injects the Environment object
     *
     * @param Environment $environment
     * @return void
     */
    public function injectEnvironment(Environment $environment)
    {
        $this->environment = $environment;
    }
<<<<<<< HEAD
=======

    /**
     * Sets a reference to the cache frontend which uses this backend
     *
     * @param FrontendInterface $cache The frontend for this backend
     * @return void
     * @api
     */
    public function setCache(FrontendInterface $cache)
    {
        $this->cache = $cache;
        $this->cacheIdentifier = $this->cache->getIdentifier();
    }

    /**
     * Returns the internally used, prefixed entry identifier for the given public
     * entry identifier.
     *
     * While Flow applications will mostly refer to the simple entry identifier, it
     * may be necessary to know the actual identifier used by the cache backend
     * in order to share cache entries with other applications. This method allows
     * for retrieving it.
     *
     * Note that, in case of the AbstractBackend, this method is returns just the
     * given entry identifier.
     *
     * @param string $entryIdentifier The short entry identifier, for example "NumberOfPostedArticles"
     * @return string The prefixed identifier, for example "Flow694a5c7a43a4_NumberOfPostedArticles"
     * @api
     */
    public function getPrefixedIdentifier($entryIdentifier)
    {
        return $entryIdentifier;
    }

    /**
     * Sets the default lifetime for this cache backend
     *
     * @param integer $defaultLifetime Default lifetime of this cache backend in seconds. If NULL is specified, the default lifetime is used. "0" means unlimited liftime.
     * @return void
     * @throws \InvalidArgumentException
     * @api
     */
    public function setDefaultLifetime($defaultLifetime)
    {
        if (!is_int($defaultLifetime) || $defaultLifetime < 0) {
            throw new \InvalidArgumentException('The default lifetime must be given as a positive integer.', 1233072774);
        }
        $this->defaultLifetime = $defaultLifetime;
    }

    /**
     * Calculates the expiry time by the given lifetime. If no lifetime is
     * specified, the default lifetime is used.
     *
     * @param integer $lifetime The lifetime in seconds
     * @return \DateTime The expiry time
     */
    protected function calculateExpiryTime($lifetime = null)
    {
        if ($lifetime === self::UNLIMITED_LIFETIME || ($lifetime === null && $this->defaultLifetime === self::UNLIMITED_LIFETIME)) {
            $expiryTime = new \DateTime(self::DATETIME_EXPIRYTIME_UNLIMITED, new \DateTimeZone('UTC'));
        } else {
            if ($lifetime === null) {
                $lifetime = $this->defaultLifetime;
            }
            $expiryTime = new \DateTime('now +' . $lifetime . ' seconds', new \DateTimeZone('UTC'));
        }
        return $expiryTime;
    }
>>>>>>> ed818d75
}<|MERGE_RESOLUTION|>--- conflicted
+++ resolved
@@ -11,13 +11,9 @@
  * source code.
  */
 
-<<<<<<< HEAD
 use Neos\Cache\EnvironmentConfiguration;
-=======
-use TYPO3\Flow\Cache\Frontend\FrontendInterface;
 use TYPO3\Flow\Core\ApplicationContext;
 use TYPO3\Flow\Utility\Environment;
->>>>>>> ed818d75
 
 /**
  * An abstract caching backend
@@ -26,30 +22,11 @@
  * @deprecated This is replaced by \Neos\Cache\Backend\AbstractBackend which has a different constructor, you need to adapt any custom cache backend to that.
  * @see \Neos\Cache\Backend\AbstractBackend
  */
-<<<<<<< HEAD
 abstract class AbstractBackend extends \Neos\Cache\Backend\AbstractBackend implements BackendInterface, FlowSpecificBackendInterface
 {
-=======
-abstract class AbstractBackend implements BackendInterface
-{
-    const DATETIME_EXPIRYTIME_UNLIMITED = '9999-12-31T23:59:59+0000';
-    const UNLIMITED_LIFETIME = 0;
-
-    /**
-     * Reference to the cache frontend which uses this backend
-     * @var FrontendInterface
-     */
-    protected $cache;
-
-    /**
-     * @var string
-     */
-    protected $cacheIdentifier;
-
->>>>>>> ed818d75
     /**
      * The current application context
-     * @var ApplicationContext
+     * @var \TYPO3\Flow\Core\ApplicationContext
      */
     protected $context;
 
@@ -68,18 +45,10 @@
      * @deprecated Use AbstractBackend instead
      * @api
      */
-<<<<<<< HEAD
-    public function __construct(\TYPO3\Flow\Core\ApplicationContext $context, array $options = array(), EnvironmentConfiguration $environmentConfiguration = null)
-=======
-    public function __construct(ApplicationContext $context, array $options = [])
->>>>>>> ed818d75
+    public function __construct(ApplicationContext $context, array $options = [], EnvironmentConfiguration $environmentConfiguration = null)
     {
+        parent::__construct($environmentConfiguration, $options);
         $this->context = $context;
-        $this->environmentConfiguration = $environmentConfiguration;
-
-        if (is_array($options) || $options instanceof \Iterator) {
-            $this->setProperties($options);
-        }
     }
 
     /**
@@ -92,77 +61,4 @@
     {
         $this->environment = $environment;
     }
-<<<<<<< HEAD
-=======
-
-    /**
-     * Sets a reference to the cache frontend which uses this backend
-     *
-     * @param FrontendInterface $cache The frontend for this backend
-     * @return void
-     * @api
-     */
-    public function setCache(FrontendInterface $cache)
-    {
-        $this->cache = $cache;
-        $this->cacheIdentifier = $this->cache->getIdentifier();
-    }
-
-    /**
-     * Returns the internally used, prefixed entry identifier for the given public
-     * entry identifier.
-     *
-     * While Flow applications will mostly refer to the simple entry identifier, it
-     * may be necessary to know the actual identifier used by the cache backend
-     * in order to share cache entries with other applications. This method allows
-     * for retrieving it.
-     *
-     * Note that, in case of the AbstractBackend, this method is returns just the
-     * given entry identifier.
-     *
-     * @param string $entryIdentifier The short entry identifier, for example "NumberOfPostedArticles"
-     * @return string The prefixed identifier, for example "Flow694a5c7a43a4_NumberOfPostedArticles"
-     * @api
-     */
-    public function getPrefixedIdentifier($entryIdentifier)
-    {
-        return $entryIdentifier;
-    }
-
-    /**
-     * Sets the default lifetime for this cache backend
-     *
-     * @param integer $defaultLifetime Default lifetime of this cache backend in seconds. If NULL is specified, the default lifetime is used. "0" means unlimited liftime.
-     * @return void
-     * @throws \InvalidArgumentException
-     * @api
-     */
-    public function setDefaultLifetime($defaultLifetime)
-    {
-        if (!is_int($defaultLifetime) || $defaultLifetime < 0) {
-            throw new \InvalidArgumentException('The default lifetime must be given as a positive integer.', 1233072774);
-        }
-        $this->defaultLifetime = $defaultLifetime;
-    }
-
-    /**
-     * Calculates the expiry time by the given lifetime. If no lifetime is
-     * specified, the default lifetime is used.
-     *
-     * @param integer $lifetime The lifetime in seconds
-     * @return \DateTime The expiry time
-     */
-    protected function calculateExpiryTime($lifetime = null)
-    {
-        if ($lifetime === self::UNLIMITED_LIFETIME || ($lifetime === null && $this->defaultLifetime === self::UNLIMITED_LIFETIME)) {
-            $expiryTime = new \DateTime(self::DATETIME_EXPIRYTIME_UNLIMITED, new \DateTimeZone('UTC'));
-        } else {
-            if ($lifetime === null) {
-                $lifetime = $this->defaultLifetime;
-            }
-            $expiryTime = new \DateTime('now +' . $lifetime . ' seconds', new \DateTimeZone('UTC'));
-        }
-        return $expiryTime;
-    }
->>>>>>> ed818d75
 }