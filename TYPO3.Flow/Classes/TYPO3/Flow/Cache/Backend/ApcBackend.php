--- conflicted
+++ resolved
@@ -16,26 +16,9 @@
 /**
  * @deprecated Use \Neos\Cache\Backend\ApcBackend
  */
-<<<<<<< HEAD
-class ApcBackend extends AbstractBackend implements TaggableBackendInterface, IterableBackendInterface, PhpCapableBackendInterface
-{
-    use RequireOnceFromValueTrait;
-
-    /**
-     * A prefix to seperate stored data from other data possible stored in the APC
-     * @var string
-     */
-    protected $identifierPrefix;
-
-    /**
-     * @var \ApcIterator
-     */
-    protected $cacheEntriesIterator;
-=======
 class ApcBackend extends \Neos\Cache\Backend\ApcBackend implements FlowSpecificBackendInterface
 {
     use BackendCompatibilityTrait;
->>>>>>> e714a75f
 
     /**
      * Constructs this backend
