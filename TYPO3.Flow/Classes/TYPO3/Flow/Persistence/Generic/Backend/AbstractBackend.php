--- conflicted
+++ resolved
@@ -598,13 +598,8 @@
 
         $values = [];
         foreach ($array as $key => $value) {
-<<<<<<< HEAD
             if ($value instanceof \DateTimeInterface) {
-                $values[] = array(
-=======
-            if ($value instanceof \DateTime) {
                 $values[] = [
->>>>>>> 72f826de
                     'type' => 'DateTime',
                     'index' => $key,
                     'value' => $this->processDateTime($value)
@@ -738,13 +733,8 @@
 
         $values = [];
         foreach ($splObjectStorage as $object) {
-<<<<<<< HEAD
             if ($object instanceof \DateTimeInterface) {
-                $values[] = array(
-=======
-            if ($object instanceof \DateTime) {
                 $values[] = [
->>>>>>> 72f826de
                     'type' => 'DateTime',
                     'index' => null,
                     'value' => $this->processDateTime($object)
