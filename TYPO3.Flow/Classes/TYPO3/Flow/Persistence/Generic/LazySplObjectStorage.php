--- conflicted
+++ resolved
@@ -58,11 +58,7 @@
             foreach ($this->objectIdentifiers as $identifier) {
                 try {
                     parent::attach($this->persistenceManager->getObjectByIdentifier($identifier));
-<<<<<<< HEAD
-                } catch (\TYPO3\Flow\Persistence\Generic\Exception\InvalidObjectDataException $exception) {
-=======
-                } catch (Exception\InvalidObjectDataException $e) {
->>>>>>> 72f826de
+                } catch (Exception\InvalidObjectDataException $exception) {
                     // when security query rewriting holds back an object here, we skip it...
                 }
             }
