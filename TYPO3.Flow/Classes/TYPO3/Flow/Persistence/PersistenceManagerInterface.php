--- conflicted
+++ resolved
@@ -163,9 +163,6 @@
 	 */
 	public function update($object);
 
-<<<<<<< HEAD
-}
-=======
 	/**
 	 * Returns TRUE, if an active connection to the persistence
 	 * backend has been established, e.g. entities can be persisted.
@@ -175,7 +172,4 @@
 	 */
 	public function isConnected();
 
-}
-
-?>
->>>>>>> ce345ade
+}