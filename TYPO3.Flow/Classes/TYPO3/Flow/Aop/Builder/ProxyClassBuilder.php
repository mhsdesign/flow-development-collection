--- conflicted
+++ resolved
@@ -13,13 +13,16 @@
 
 use TYPO3\Flow\Annotations as Flow;
 use TYPO3\Flow\Aop\AdvicesTrait;
-use TYPO3\Flow\Aop;
+use TYPO3\Flow\Aop\AspectContainer;
+use TYPO3\Flow\Aop\PropertyIntroduction;
 use TYPO3\Flow\Cache\Frontend\VariableFrontend;
 use TYPO3\Flow\Log\SystemLoggerInterface;
 use TYPO3\Flow\Object\CompileTimeObjectManager;
-use TYPO3\Flow\Object\Proxy\Compiler;
 use TYPO3\Flow\Reflection\ClassReflection;
 use TYPO3\Flow\Reflection\PropertyReflection;
+use TYPO3\Flow\Aop\TraitIntroduction;
+use TYPO3\Flow\Aop;
+use TYPO3\Flow\Object\Proxy;
 use TYPO3\Flow\Reflection\ReflectionService;
 
 /**
@@ -31,7 +34,7 @@
 class ProxyClassBuilder
 {
     /**
-     * @var Compiler
+     * @var Proxy\Compiler
      */
     protected $compiler;
 
@@ -76,24 +79,24 @@
      * Hardcoded list of Flow sub packages (first 15 characters) which must be immune to AOP proxying for security, technical or conceptual reasons.
      * @var array
      */
-    protected $blacklistedSubPackages = array('TYPO3\Flow\Aop\\', 'TYPO3\Flow\Cach', 'TYPO3\Flow\Erro', 'TYPO3\Flow\Log\\', 'TYPO3\Flow\Moni', 'TYPO3\Flow\Obje', 'TYPO3\Flow\Pack', 'TYPO3\Flow\Prop', 'TYPO3\Flow\Refl', 'TYPO3\Flow\Util', 'TYPO3\Flow\Vali');
+    protected $blacklistedSubPackages = ['TYPO3\Flow\Aop\\', 'TYPO3\Flow\Cach', 'TYPO3\Flow\Erro', 'TYPO3\Flow\Log\\', 'TYPO3\Flow\Moni', 'TYPO3\Flow\Obje', 'TYPO3\Flow\Pack', 'TYPO3\Flow\Prop', 'TYPO3\Flow\Refl', 'TYPO3\Flow\Util', 'TYPO3\Flow\Vali'];
 
     /**
      * A registry of all known aspects
      * @var array
      */
-    protected $aspectContainers = array();
+    protected $aspectContainers = [];
 
     /**
      * @var array
      */
-    protected $methodInterceptorBuilders = array();
-
-    /**
-     * @param Compiler $compiler
-     * @return void
-     */
-    public function injectCompiler(Compiler $compiler)
+    protected $methodInterceptorBuilders = [];
+
+    /**
+     * @param Proxy\Compiler $compiler
+     * @return void
+     */
+    public function injectCompiler(Proxy\Compiler $compiler)
     {
         $this->compiler = $compiler;
     }
@@ -281,22 +284,14 @@
      */
     protected function getProxyableClasses(array $classNamesByPackage)
     {
-        $proxyableClasses = array();
+        $proxyableClasses = [];
         foreach ($classNamesByPackage as $classNames) {
             foreach ($classNames as $className) {
-<<<<<<< HEAD
                 if (in_array(substr($className, 0, 15), $this->blacklistedSubPackages)) {
                     continue;
                 }
                 if ($this->reflectionService->isClassAnnotatedWith($className, Flow\Aspect::class)) {
                     continue;
-=======
-                if (!in_array(substr($className, 0, 15), $this->blacklistedSubPackages)) {
-                    if (!$this->reflectionService->isClassAnnotatedWith($className, Flow\Aspect::class) &&
-                        !$this->reflectionService->isClassFinal($className)) {
-                        $proxyableClasses[] = $className;
-                    }
->>>>>>> 669b7c35
                 }
                 $proxyableClasses[] = $className;
             }
@@ -309,11 +304,11 @@
      * and creates an aspect with advisors accordingly.
      *
      * @param array &$classNames Classes to check for aspect tags.
-     * @return array An array of \TYPO3\Flow\Aop\AspectContainer for all aspects which were found.
+     * @return array An array of Aop\AspectContainer for all aspects which were found.
      */
     protected function buildAspectContainers(array &$classNames)
     {
-        $aspectContainers = array();
+        $aspectContainers = [];
         foreach ($classNames as $aspectClassName) {
             $aspectContainers[$aspectClassName] = $this->buildAspectContainer($aspectClassName);
         }
@@ -331,7 +326,7 @@
      */
     protected function buildAspectContainer($aspectClassName)
     {
-        $aspectContainer = new Aop\AspectContainer($aspectClassName);
+        $aspectContainer = new AspectContainer($aspectClassName);
         $methodNames = get_class_methods($aspectClassName);
 
         foreach ($methodNames as $methodName) {
@@ -395,7 +390,7 @@
             }
 
             if ($introduceAnnotation->traitName !== null) {
-                $introduction = new Aop\TraitIntroduction($aspectClassName, $introduceAnnotation->traitName, $pointcut);
+                $introduction = new TraitIntroduction($aspectClassName, $introduceAnnotation->traitName, $pointcut);
                 $aspectContainer->addTraitIntroduction($introduction);
             }
         }
@@ -405,7 +400,7 @@
             if ($introduceAnnotation !== null) {
                 $pointcutFilterComposite = $this->pointcutExpressionParser->parse($introduceAnnotation->pointcutExpression, $this->renderSourceHint($aspectClassName, $propertyName, Flow\Introduce::class));
                 $pointcut = new Aop\Pointcut\Pointcut($introduceAnnotation->pointcutExpression, $pointcutFilterComposite, $aspectClassName);
-                $introduction = new Aop\PropertyIntroduction($aspectClassName, $propertyName, $pointcut);
+                $introduction = new PropertyIntroduction($aspectClassName, $propertyName, $pointcut);
                 $aspectContainer->addPropertyIntroduction($introduction);
             }
         }
@@ -437,7 +432,7 @@
         $methodsFromTargetClass = $this->getMethodsFromTargetClass($targetClassName);
         $methodsFromIntroducedInterfaces = $this->getIntroducedMethodsFromInterfaceIntroductions($interfaceIntroductions, $targetClassName);
 
-        $interceptedMethods = array();
+        $interceptedMethods = [];
         $this->addAdvicedMethodsToInterceptedMethods($interceptedMethods, array_merge($methodsFromTargetClass, $methodsFromIntroducedInterfaces), $targetClassName, $aspectContainers);
         $this->addIntroducedMethodsToInterceptedMethods($interceptedMethods, $methodsFromIntroducedInterfaces);
 
@@ -453,7 +448,7 @@
         $proxyClass->addInterfaces($introducedInterfaces);
         $proxyClass->addTraits($introducedTraits);
 
-        /** @var $propertyIntroduction Aop\PropertyIntroduction */
+        /** @var $propertyIntroduction PropertyIntroduction */
         foreach ($propertyIntroductions as $propertyIntroduction) {
             $propertyName = $propertyIntroduction->getPropertyName();
             $declaringAspectClassName = $propertyIntroduction->getDeclaringAspectClassName();
@@ -565,17 +560,17 @@
      */
     protected function getMethodsFromTargetClass($targetClassName)
     {
-        $methods = array();
+        $methods = [];
         $class = new \ReflectionClass($targetClassName);
 
-        foreach (array('__construct', '__clone') as $builtInMethodName) {
+        foreach (['__construct', '__clone'] as $builtInMethodName) {
             if (!$class->hasMethod($builtInMethodName)) {
-                $methods[] = array($targetClassName, $builtInMethodName);
+                $methods[] = [$targetClassName, $builtInMethodName];
             }
         }
 
         foreach ($class->getMethods() as $method) {
-            $methods[] = array($targetClassName, $method->getName());
+            $methods[] = [$targetClassName, $method->getName()];
         }
 
         return $methods;
@@ -679,10 +674,10 @@
 
                     if ($pointcut->matches($targetClassName, $methodName, $methodDeclaringClassName, $pointcutQueryIdentifier)) {
                         $advice = $advisor->getAdvice();
-                        $interceptedMethods[$methodName]['groupedAdvices'][get_class($advice)][] = array(
+                        $interceptedMethods[$methodName]['groupedAdvices'][get_class($advice)][] = [
                             'advice' => $advice,
                             'runtimeEvaluationsClosureCode' => $pointcut->getRuntimeEvaluationsClosureCode()
-                        );
+                        ];
                         $interceptedMethods[$methodName]['declaringClassName'] = $methodDeclaringClassName;
                     }
                     $pointcutQueryIdentifier++;
@@ -704,7 +699,7 @@
         foreach ($methodsFromIntroducedInterfaces as $interfaceAndMethodName) {
             list($interfaceName, $methodName) = $interfaceAndMethodName;
             if (!isset($interceptedMethods[$methodName])) {
-                $interceptedMethods[$methodName]['groupedAdvices'] = array();
+                $interceptedMethods[$methodName]['groupedAdvices'] = [];
                 $interceptedMethods[$methodName]['declaringClassName'] = $interfaceName;
             }
         }
@@ -720,7 +715,7 @@
      */
     protected function getMatchingInterfaceIntroductions(array &$aspectContainers, $targetClassName)
     {
-        $introductions = array();
+        $introductions = [];
         foreach ($aspectContainers as $aspectContainer) {
             if (!$aspectContainer->getCachedTargetClassNameCandidates()->hasClassName($targetClassName)) {
                 continue;
@@ -741,11 +736,11 @@
      *
      * @param array &$aspectContainers All aspects to take into consideration
      * @param string $targetClassName Name of the class the pointcut should match with
-     * @return array|Aop\PropertyIntroduction[] array of property introductions
+     * @return array|PropertyIntroduction[] array of property introductions
      */
     protected function getMatchingPropertyIntroductions(array &$aspectContainers, $targetClassName)
     {
-        $introductions = array();
+        $introductions = [];
         foreach ($aspectContainers as $aspectContainer) {
             if (!$aspectContainer->getCachedTargetClassNameCandidates()->hasClassName($targetClassName)) {
                 continue;
@@ -771,12 +766,12 @@
     protected function getMatchingTraitNamesFromIntroductions(array &$aspectContainers, $targetClassName)
     {
         $introductions = [];
-        /** @var Aop\AspectContainer $aspectContainer */
+        /** @var AspectContainer $aspectContainer */
         foreach ($aspectContainers as $aspectContainer) {
             if (!$aspectContainer->getCachedTargetClassNameCandidates()->hasClassName($targetClassName)) {
                 continue;
             }
-            /** @var Aop\TraitIntroduction $introduction */
+            /** @var TraitIntroduction $introduction */
             foreach ($aspectContainer->getTraitIntroductions() as $introduction) {
                 $pointcut = $introduction->getPointcut();
                 if ($pointcut->matches($targetClassName, null, null, uniqid())) {
@@ -796,7 +791,7 @@
      */
     protected function getInterfaceNamesFromIntroductions(array $interfaceIntroductions)
     {
-        $interfaceNames = array();
+        $interfaceNames = [];
         foreach ($interfaceIntroductions as $introduction) {
             $interfaceNames[] = '\\' . $introduction->getInterfaceName();
         }
@@ -812,8 +807,8 @@
      */
     protected function getIntroducedMethodsFromInterfaceIntroductions(array $interfaceIntroductions)
     {
-        $methods = array();
-        $methodsAndIntroductions = array();
+        $methods = [];
+        $methodsAndIntroductions = [];
         foreach ($interfaceIntroductions as $introduction) {
             $interfaceName = $introduction->getInterfaceName();
             $methodNames = get_class_methods($interfaceName);
@@ -822,7 +817,7 @@
                     if (isset($methodsAndIntroductions[$newMethodName])) {
                         throw new Aop\Exception('Method name conflict! Method "' . $newMethodName . '" introduced by "' . $introduction->getInterfaceName() . '" declared in aspect "' . $introduction->getDeclaringAspectClassName() . '" has already been introduced by "' . $methodsAndIntroductions[$newMethodName]->getInterfaceName() . '" declared in aspect "' . $methodsAndIntroductions[$newMethodName]->getDeclaringAspectClassName() . '".', 1173020942);
                     }
-                    $methods[] = array($interfaceName, $newMethodName);
+                    $methods[] = [$interfaceName, $newMethodName];
                     $methodsAndIntroductions[$newMethodName] = $introduction;
                 }
             }
