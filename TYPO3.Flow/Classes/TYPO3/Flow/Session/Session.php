--- conflicted
+++ resolved
@@ -354,11 +354,7 @@
                         $objectName = $this->objectManager->getObjectNameByClassName(get_class($object));
                         if ($this->objectManager->getScope($objectName) === ObjectConfiguration::SCOPE_SESSION) {
                             $this->objectManager->setInstance($objectName, $object);
-<<<<<<< HEAD
-                            $this->objectManager->get(\TYPO3\Flow\Session\Aspect\LazyLoadingAspect::class)->registerSessionInstance($objectName, $object);
-=======
                             $this->objectManager->get(Aspect\LazyLoadingAspect::class)->registerSessionInstance($objectName, $object);
->>>>>>> 72f826de
                         }
                     }
                 }
@@ -661,11 +657,7 @@
             if ($this->metaDataCache->has($this->sessionIdentifier)) {
                 // Security context can't be injected and must be retrieved manually
                 // because it relies on this very session object:
-<<<<<<< HEAD
-                $securityContext = $this->objectManager->get(\TYPO3\Flow\Security\Context::class);
-=======
                 $securityContext = $this->objectManager->get(Context::class);
->>>>>>> 72f826de
                 if ($securityContext->isInitialized()) {
                     $this->storeAuthenticatedAccountsInfo($securityContext->getAuthenticationTokens());
                 }
