--- conflicted
+++ resolved
@@ -112,11 +112,7 @@
      * @var string
      * @api
      */
-<<<<<<< HEAD
     protected $defaultViewObjectName = \Neos\FluidAdaptor\View\TemplateView::class;
-=======
-    protected $defaultViewObjectName = TemplateView::class;
->>>>>>> 931e8f37
 
     /**
      * Name of the action method
