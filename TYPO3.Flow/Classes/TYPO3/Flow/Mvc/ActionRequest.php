--- conflicted
+++ resolved
@@ -661,15 +661,9 @@
     protected function emitRequestDispatched($request)
     {
         if ($this->objectManager !== null) {
-<<<<<<< HEAD
-            $dispatcher = $this->objectManager->get(\TYPO3\Flow\SignalSlot\Dispatcher::class);
-            if ($dispatcher !== null) {
-                $dispatcher->dispatch(\TYPO3\Flow\Mvc\ActionRequest::class, 'requestDispatched', array($request));
-=======
             $dispatcher = $this->objectManager->get(SignalSlotDispatcher::class);
             if ($dispatcher !== null) {
                 $dispatcher->dispatch(ActionRequest::class, 'requestDispatched', [$request]);
->>>>>>> 72f826de
             }
         }
     }
