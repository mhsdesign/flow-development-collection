--- conflicted
+++ resolved
@@ -43,12 +43,8 @@
     /**
      * Retrieve all Objects stored in this storage.
      *
-<<<<<<< HEAD
      * @param callable $callback Function called after each iteration
-     * @return \Generator<\TYPO3\Flow\Resource\Storage\Object>
-=======
-     * @return array<StorageObject>
->>>>>>> cbecb8c3
+     * @return \Generator<StorageObject>
      */
     public function getObjects(callable $callback = null)
     {
@@ -59,21 +55,12 @@
      * Return all Objects stored in this storage filtered by the given directory / filename pattern
      *
      * @param string $pattern A glob compatible directory / filename pattern
-<<<<<<< HEAD
      * @param callable $callback Function called after each object
-     * @return \Generator<\TYPO3\Flow\Resource\Storage\Object>
-=======
-     * @return array<StorageObject>
->>>>>>> cbecb8c3
+     * @return \Generator<StorageObject>
      */
     public function getObjectsByPathPattern($pattern, callable $callback = null)
     {
-<<<<<<< HEAD
-        $directories = array();
-=======
-        $objects = [];
         $directories = [];
->>>>>>> cbecb8c3
 
         if (strpos($pattern, '/') !== false) {
             list($packageKeyPattern, $directoryPattern) = explode('/', $pattern, 2);
