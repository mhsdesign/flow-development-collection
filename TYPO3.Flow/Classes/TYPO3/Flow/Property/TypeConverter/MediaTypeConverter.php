<?php
namespace TYPO3\Flow\Property\TypeConverter;

/*
 * This file is part of the TYPO3.Flow package.
 *
 * (c) Contributors of the Neos Project - www.neos.io
 *
 * This package is Open Source Software. For the full copyright and license
 * information, please view the LICENSE file which was distributed with this
 * source code.
 */

use TYPO3\Flow\Annotations as Flow;
use TYPO3\Flow\Property\PropertyMappingConfigurationInterface;
use TYPO3\Flow\Utility\Arrays;
use TYPO3\Flow\Utility\MediaTypes;

/**
 * Converter which transforms strings to arrays using the configured strategy.
 * This TypeConverter is used by default to decode the content of a HTTP request and it currently supports json and xml
 * based media types as well as urlencoded content.
 *
 * @api
 * @Flow\Scope("singleton")
 */
class MediaTypeConverter extends AbstractTypeConverter implements MediaTypeConverterInterface
{
    /**
     * @var string
     */
    protected $sourceTypes = array('string');

    /**
     * @var string
     */
    protected $targetType = 'array';

    /**
     * This converter is not used automatically
     *
     * @var integer
     */
    protected $priority = -1;

    /**
     * Convert the given $source to $targetType depending on the MediaTypeConverterInterface::CONFIGURATION_MEDIA_TYPE property mapping configuration
     *
     * @param string $source the raw request body
     * @param string $targetType must be "array"
     * @param array $convertedChildProperties
     * @param PropertyMappingConfigurationInterface $configuration
     * @return array
     * @api
     */
    public function convertFrom($source, $targetType, array $convertedChildProperties = array(), PropertyMappingConfigurationInterface $configuration = null)
    {
        $mediaType = null;
        if ($configuration !== null) {
            $mediaType = $configuration->getConfigurationValue(\TYPO3\Flow\Property\TypeConverter\MediaTypeConverterInterface::class, MediaTypeConverterInterface::CONFIGURATION_MEDIA_TYPE);
        }
        if ($mediaType === null) {
            $mediaType = MediaTypeConverterInterface::DEFAULT_MEDIA_TYPE;
        }
        return $this->convertMediaType($source, $mediaType);
    }

    /**
     * Converts the given request body according to the specified media type
     * Override this method in your custom TypeConverter to support additional media types
     *
     * @param string $requestBody the raw request body
     * @param string $mediaType the configured media type (for example "application/json")
     * @return array
     * @api
     */
    protected function convertMediaType($requestBody, $mediaType)
    {
        $mediaTypeParts = MediaTypes::parseMediaType($mediaType);
        if (!isset($mediaTypeParts['subtype']) || $mediaTypeParts['subtype'] === '') {
            return array();
        }
        $result = array();
        switch ($mediaTypeParts['subtype']) {
            case 'json':
            case 'x-json':
            case 'javascript':
            case 'x-javascript':
                $result = json_decode($requestBody, true);
                if ($result === null) {
                    return array();
                }
            break;
            case 'xml':
                try {
                    $entityLoaderValue = libxml_disable_entity_loader(true);
                    $xmlElement = new \SimpleXMLElement(urldecode($requestBody), LIBXML_NOERROR);
<<<<<<< HEAD
                } catch (\Exception $exception) {
=======
                    libxml_disable_entity_loader($entityLoaderValue);
                } catch (\Exception $e) {
>>>>>>> 4befbd80
                    return array();
                }
                $result = Arrays::convertObjectToArray($xmlElement);
            break;
            case 'x-www-form-urlencoded':
            default:
                parse_str($requestBody, $result);
            break;
        }
        return $result;
    }
}<|MERGE_RESOLUTION|>--- conflicted
+++ resolved
@@ -95,12 +95,8 @@
                 try {
                     $entityLoaderValue = libxml_disable_entity_loader(true);
                     $xmlElement = new \SimpleXMLElement(urldecode($requestBody), LIBXML_NOERROR);
-<<<<<<< HEAD
+                    libxml_disable_entity_loader($entityLoaderValue);
                 } catch (\Exception $exception) {
-=======
-                    libxml_disable_entity_loader($entityLoaderValue);
-                } catch (\Exception $e) {
->>>>>>> 4befbd80
                     return array();
                 }
                 $result = Arrays::convertObjectToArray($xmlElement);
