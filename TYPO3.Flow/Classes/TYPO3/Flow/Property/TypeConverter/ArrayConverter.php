<?php
namespace TYPO3\Flow\Property\TypeConverter;

/*
 * This file is part of the TYPO3.Flow package.
 *
 * (c) Contributors of the Neos Project - www.neos.io
 *
 * This package is Open Source Software. For the full copyright and license
 * information, please view the LICENSE file which was distributed with this
 * source code.
 */

use TYPO3\Flow\Annotations as Flow;
use TYPO3\Flow\Property\Exception\InvalidPropertyMappingConfigurationException;
use TYPO3\Flow\Property\Exception\InvalidSourceException;
use TYPO3\Flow\Property\Exception\TypeConverterException;
use TYPO3\Flow\Property\PropertyMappingConfigurationInterface;
use TYPO3\Flow\Resource\Resource as FlowResource;

/**
 * Converter which transforms various types to arrays.
 *
 * * If the source is an array, it is returned unchanged.
 * * If the source is a string, is is converted depending on CONFIGURATION_STRING_FORMAT,
 *   which can be STRING_FORMAT_CSV or STRING_FORMAT_JSON. For CSV the delimiter can be
 *   set via CONFIGURATION_STRING_DELIMITER.
 * * If the source is a Resource object, it is converted to an array. The actual resource
 *   content is either embedded as base64-encoded data or saved to a file, depending on
 *   CONFIGURATION_RESOURCE_EXPORT_TYPE. For RESOURCE_EXPORT_TYPE_FILE the setting
 *   CONFIGURATION_RESOURCE_SAVE_PATH must be set as well.
 *
 * @api
 * @Flow\Scope("singleton")
 */
class ArrayConverter extends AbstractTypeConverter
{
    /**
     * @var string
     */
    const CONFIGURATION_STRING_DELIMITER = 'stringDelimiter';

    /**
     * @var string
     */
    const DEFAULT_STRING_DELIMITER = ',';

    /**
     * @var string
     */
    const CONFIGURATION_STRING_FORMAT = 'stringFormat';

    /**
     * @var string
     */
    const DEFAULT_STRING_FORMAT = self::STRING_FORMAT_CSV;

    /**
     * @var string
     */
    const STRING_FORMAT_CSV = 'csv';

    /**
     * @var string
     */
    const STRING_FORMAT_JSON = 'json';

    /**
     * @var string
     */
    const CONFIGURATION_RESOURCE_EXPORT_TYPE = 'resourceExportType';

    /**
     * @var string
     */
    const DEFAULT_RESOURCE_EXPORT_TYPE = self::RESOURCE_EXPORT_TYPE_BASE64;

    /**
     * @var string
     */
    const RESOURCE_EXPORT_TYPE_BASE64 = 'base64';

    /**
     * @var string
     */
    const RESOURCE_EXPORT_TYPE_FILE = 'file';

    /**
     * @var string
     */
    const CONFIGURATION_RESOURCE_SAVE_PATH = 'resourceSavePath';

    /**
     * @var array<string>
     */
    protected $sourceTypes = ['array', 'string', FlowResource::class];

    /**
     * @var string
     */
    protected $targetType = 'array';

    /**
     * @var integer
     */
    protected $priority = 1;

    /**
     * Convert from $source to $targetType, a noop if the source is an array.
     *
     * If it is a string it will be converted according to the configured string format.
     *
     * @param mixed $source
     * @param string $targetType
     * @param array $convertedChildProperties
     * @param PropertyMappingConfigurationInterface $configuration
     * @return array
     * @throws InvalidPropertyMappingConfigurationException
     * @throws InvalidSourceException
     * @throws TypeConverterException
     * @api
     */
    public function convertFrom($source, $targetType, array $convertedChildProperties = [], PropertyMappingConfigurationInterface $configuration = null)
    {
        if (is_array($source)) {
            return $source;
        }

        if (is_string($source)) {
            if ($source === '') {
                return [];
            } else {
                $stringFormat = $this->getStringFormat($configuration);
                switch ($stringFormat) {
                    case self::STRING_FORMAT_CSV:
                        return explode($this->getStringDelimiter($configuration), $source);
                    case self::STRING_FORMAT_JSON:
                        return json_decode($source, true);
                    default:
                        throw new InvalidPropertyMappingConfigurationException(sprintf('Conversion from string to array failed due to invalid string format setting "%s"', $stringFormat), 1404903208);
                }
            }
        }

        if ($source instanceof FlowResource) {
            $exportType = $this->getResourceExportType($configuration);
            switch ($exportType) {
                case self::RESOURCE_EXPORT_TYPE_BASE64:
                    return [
                        'filename' => $source->getFilename(),
<<<<<<< HEAD
                        'data' => base64_encode(file_get_contents('resource://' . $source->getSha1())),
                        'collectionName' => $source->getCollectionName(),
                        'relativePublicationPath' => $source->getRelativePublicationPath(),
                        'mediaType' => $source->getMediaType(),
                        'sha1' => $source->getSha1() // to avoid having to compute it from the data and/or for checking transmitted data
                    );
=======
                        'data' => base64_encode(file_get_contents('resource://' . $source->getSha1()))
                    ];
>>>>>>> e1089b6b
                case self::RESOURCE_EXPORT_TYPE_FILE:
                    $sourceStream = $source->getStream();
                    if ($sourceStream === false) {
                        throw new InvalidSourceException(sprintf('Could not get stream of resource "%s" (%s). This might be caused by a broken resource object and can be fixed by running the "resource:clean" command.', $source->getFilename(), $source->getSha1()), 1435842312);
                    }
                    $targetStream = fopen($configuration->getConfigurationValue(ArrayConverter::class, self::CONFIGURATION_RESOURCE_SAVE_PATH) . '/' . $source->getSha1(), 'w');
                    stream_copy_to_stream($sourceStream, $targetStream);
                    fclose($targetStream);
                    fclose($sourceStream);
                    return [
                        'filename' => $source->getFilename(),
<<<<<<< HEAD
                        'collectionName' => $source->getCollectionName(),
                        'relativePublicationPath' => $source->getRelativePublicationPath(),
                        'mediaType' => $source->getMediaType(),
                        'sha1' => $source->getSha1(), // to avoid having to compute it from the data and/or for checking transmitted data
                        'hash' => $source->getSha1()
                    );
=======
                        'hash' => $source->getSha1(),
                    ];
>>>>>>> e1089b6b
                default:
                    throw new InvalidPropertyMappingConfigurationException(sprintf('Conversion from Resource to array failed due to invalid resource export type setting "%s"', $exportType), 1404903210);

            }
        }

        throw new TypeConverterException('Conversion to array failed for unknown reason', 1404903387);
    }

    /**
     * @param PropertyMappingConfigurationInterface $configuration
     * @return string
     * @throws InvalidPropertyMappingConfigurationException
     */
    protected function getStringDelimiter(PropertyMappingConfigurationInterface $configuration = null)
    {
        if ($configuration === null) {
            return self::DEFAULT_STRING_DELIMITER;
        }

        $stringDelimiter = $configuration->getConfigurationValue(ArrayConverter::class, self::CONFIGURATION_STRING_DELIMITER);
        if ($stringDelimiter === null) {
            return self::DEFAULT_STRING_DELIMITER;
        } elseif (!is_string($stringDelimiter)) {
            throw new InvalidPropertyMappingConfigurationException(sprintf('CONFIGURATION_STRING_DELIMITER must be of type string, "%s" given', (is_object($stringDelimiter) ? get_class($stringDelimiter) : gettype($stringDelimiter))), 1368433339);
        }

        return $stringDelimiter;
    }

    /**
     * @param PropertyMappingConfigurationInterface $configuration
     * @return string
     * @throws InvalidPropertyMappingConfigurationException
     */
    protected function getStringFormat(PropertyMappingConfigurationInterface $configuration = null)
    {
        if ($configuration === null) {
            return self::DEFAULT_STRING_FORMAT;
        }

        $stringFormat = $configuration->getConfigurationValue(ArrayConverter::class, self::CONFIGURATION_STRING_FORMAT);
        if ($stringFormat === null) {
            return self::DEFAULT_STRING_FORMAT;
        } elseif (!is_string($stringFormat)) {
            throw new InvalidPropertyMappingConfigurationException(sprintf('CONFIGURATION_STRING_FORMAT must be of type string, "%s" given', (is_object($stringFormat) ? get_class($stringFormat) : gettype($stringFormat))), 1404227443);
        }

        return $stringFormat;
    }

    /**
     * @param PropertyMappingConfigurationInterface $configuration
     * @return string
     * @throws InvalidPropertyMappingConfigurationException
     */
    protected function getResourceExportType(PropertyMappingConfigurationInterface $configuration = null)
    {
        if ($configuration === null) {
            return self::DEFAULT_RESOURCE_EXPORT_TYPE;
        }

        $exportType = $configuration->getConfigurationValue(ArrayConverter::class, self::CONFIGURATION_RESOURCE_EXPORT_TYPE);
        if ($exportType === null) {
            return self::DEFAULT_RESOURCE_EXPORT_TYPE;
        } elseif (!is_string($exportType)) {
            throw new InvalidPropertyMappingConfigurationException(sprintf('RESOURCE_EXPORT_TYPE must be of type string, "%s" given', (is_object($exportType) ? get_class($exportType) : gettype($exportType))), 1404313373);
        }

        return $exportType;
    }
}<|MERGE_RESOLUTION|>--- conflicted
+++ resolved
@@ -148,17 +148,12 @@
                 case self::RESOURCE_EXPORT_TYPE_BASE64:
                     return [
                         'filename' => $source->getFilename(),
-<<<<<<< HEAD
                         'data' => base64_encode(file_get_contents('resource://' . $source->getSha1())),
                         'collectionName' => $source->getCollectionName(),
                         'relativePublicationPath' => $source->getRelativePublicationPath(),
                         'mediaType' => $source->getMediaType(),
                         'sha1' => $source->getSha1() // to avoid having to compute it from the data and/or for checking transmitted data
-                    );
-=======
-                        'data' => base64_encode(file_get_contents('resource://' . $source->getSha1()))
                     ];
->>>>>>> e1089b6b
                 case self::RESOURCE_EXPORT_TYPE_FILE:
                     $sourceStream = $source->getStream();
                     if ($sourceStream === false) {
@@ -170,17 +165,12 @@
                     fclose($sourceStream);
                     return [
                         'filename' => $source->getFilename(),
-<<<<<<< HEAD
                         'collectionName' => $source->getCollectionName(),
                         'relativePublicationPath' => $source->getRelativePublicationPath(),
                         'mediaType' => $source->getMediaType(),
                         'sha1' => $source->getSha1(), // to avoid having to compute it from the data and/or for checking transmitted data
                         'hash' => $source->getSha1()
-                    );
-=======
-                        'hash' => $source->getSha1(),
                     ];
->>>>>>> e1089b6b
                 default:
                     throw new InvalidPropertyMappingConfigurationException(sprintf('Conversion from Resource to array failed due to invalid resource export type setting "%s"', $exportType), 1404903210);
 
