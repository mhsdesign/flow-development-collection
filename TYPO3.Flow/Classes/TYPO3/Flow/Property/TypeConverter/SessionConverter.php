--- conflicted
+++ resolved
@@ -40,11 +40,7 @@
     /**
      * @var string
      */
-<<<<<<< HEAD
-    protected $targetType = \TYPO3\Flow\Session\Session::class;
-=======
     protected $targetType = Session::class;
->>>>>>> 72f826de
 
     /**
      * @var integer
