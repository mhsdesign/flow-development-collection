<?php
namespace TYPO3\Flow\Property\TypeConverter;

/*
 * This file is part of the TYPO3.Flow package.
 *
 * (c) Contributors of the Neos Project - www.neos.io
 *
 * This package is Open Source Software. For the full copyright and license
 * information, please view the LICENSE file which was distributed with this
 * source code.
 */

use TYPO3\Flow\Annotations as Flow;
use TYPO3\Flow\Persistence\PersistenceManagerInterface;
use TYPO3\Flow\Property\Exception\DuplicateObjectException;
use TYPO3\Flow\Property\Exception\InvalidPropertyMappingConfigurationException;
use TYPO3\Flow\Property\Exception\InvalidSourceException;
use TYPO3\Flow\Property\Exception\InvalidTargetException;
use TYPO3\Flow\Property\Exception\TargetNotFoundException;
use TYPO3\Flow\Property\PropertyMappingConfigurationInterface;
use TYPO3\Flow\Property\TypeConverter\Error\TargetNotFoundError;
use TYPO3\Flow\Reflection\ObjectAccess;
use TYPO3\Flow\Utility\TypeHandling;

/**
 * This converter transforms arrays or strings to persistent objects. It does the following:
 *
 * - If the input is string, it is assumed to be a UUID. Then, the object is fetched from persistence.
 * - If the input is array, we check if it has an identity property.
 *
 * - If the input has NO identity property, but additional properties, we create a new object and return it.
 *   However, we only do this if the configuration option "CONFIGURATION_CREATION_ALLOWED" is TRUE.
 * - If the input has an identity property AND the configuration option "CONFIGURATION_IDENTITY_CREATION_ALLOWED" is set,
 *   we fetch the object from persistent or create a new object if none was found and then set the sub-properties.
 * - If the input has an identity property and NO additional properties, we fetch the object from persistence.
 * - If the input has an identity property AND additional properties, we fetch the object from persistence,
 *   and set the sub-properties. We only do this if the configuration option "CONFIGURATION_MODIFICATION_ALLOWED" is TRUE.
 *
 * @api
 * @Flow\Scope("singleton")
 */
class PersistentObjectConverter extends ObjectConverter
{
    /**
     * @var string
     */
    const PATTERN_MATCH_UUID = '/([a-f0-9]){8}-([a-f0-9]){4}-([a-f0-9]){4}-([a-f0-9]){4}-([a-f0-9]){12}/';

    /**
     * @var integer
     */
    const CONFIGURATION_MODIFICATION_ALLOWED = 1;

    /**
     * @var integer
     */
    const CONFIGURATION_CREATION_ALLOWED = 2;

    /**
     * @var integer
     */
    const CONFIGURATION_IDENTITY_CREATION_ALLOWED = 5;

    /**
     * @var array
     */
    protected $sourceTypes = array('string', 'array');

    /**
     * @var integer
     */
    protected $priority = 1;

    /**
     * @Flow\Inject
     * @var PersistenceManagerInterface
     */
    protected $persistenceManager;

    /**
     * We can only convert if the $targetType is either tagged with entity or value object.
     *
     * @param mixed $source
     * @param string $targetType
     * @return boolean
     */
    public function canConvertFrom($source, $targetType)
    {
        return (
            $this->reflectionService->isClassAnnotatedWith($targetType, \TYPO3\Flow\Annotations\Entity::class) ||
            $this->reflectionService->isClassAnnotatedWith($targetType, \TYPO3\Flow\Annotations\ValueObject::class) ||
            $this->reflectionService->isClassAnnotatedWith($targetType, 'Doctrine\ORM\Mapping\Entity')
        );
    }

    /**
     * All properties in the source array except __identity are sub-properties.
     *
     * @param mixed $source
     * @return array
     */
    public function getSourceChildPropertiesToBeConverted($source)
    {
        if (is_string($source)) {
            return array();
        }
        if (isset($source['__identity'])) {
            unset($source['__identity']);
        }
        return parent::getSourceChildPropertiesToBeConverted($source);
    }

    /**
     * The type of a property is determined by the reflection service.
     *
     * @param string $targetType
     * @param string $propertyName
     * @param PropertyMappingConfigurationInterface $configuration
     * @return string
     * @throws InvalidTargetException
     */
    public function getTypeOfChildProperty($targetType, $propertyName, PropertyMappingConfigurationInterface $configuration)
    {
        $configuredTargetType = $configuration->getConfigurationFor($propertyName)->getConfigurationValue(\TYPO3\Flow\Property\TypeConverter\PersistentObjectConverter::class, self::CONFIGURATION_TARGET_TYPE);
        if ($configuredTargetType !== null) {
            return $configuredTargetType;
        }

        $schema = $this->reflectionService->getClassSchema($targetType);
        $setterMethodName = ObjectAccess::buildSetterMethodName($propertyName);
        $constructorParameters = $this->reflectionService->getMethodParameters($targetType, '__construct');

        if (isset($constructorParameters[$propertyName]) && isset($constructorParameters[$propertyName]['type'])) {
            return $constructorParameters[$propertyName]['type'];
        } elseif ($schema->hasProperty($propertyName)) {
            $propertyInformation = $schema->getProperty($propertyName);
            return $propertyInformation['type'] . ($propertyInformation['elementType'] !== null ? '<' . $propertyInformation['elementType'] . '>' : '');
        } elseif ($this->reflectionService->hasMethod($targetType, $setterMethodName)) {
            $methodParameters = $this->reflectionService->getMethodParameters($targetType, $setterMethodName);
            $methodParameter = current($methodParameters);
            if (!isset($methodParameter['type'])) {
                throw new InvalidTargetException('Setter for property "' . $propertyName . '" had no type hint or documentation in target object of type "' . $targetType . '".', 1303379158);
            } else {
                return $methodParameter['type'];
            }
        } else {
            throw new InvalidTargetException('Property "' . $propertyName . '" was not found in target object of type "' . $targetType . '".', 1297978366);
        }
    }

    /**
     * Convert an object from $source to an entity or a value object.
     *
     * @param mixed $source
     * @param string $targetType
     * @param array $convertedChildProperties
     * @param PropertyMappingConfigurationInterface $configuration
     * @return object|TargetNotFoundError the converted entity/value object or an instance of TargetNotFoundError if the object could not be resolved
     * @throws \InvalidArgumentException|InvalidTargetException
     */
    public function convertFrom($source, $targetType, array $convertedChildProperties = array(), PropertyMappingConfigurationInterface $configuration = null)
    {
        if (is_array($source)) {
<<<<<<< HEAD
            if ($this->reflectionService->isClassAnnotatedWith($targetType, \TYPO3\Flow\Annotations\ValueObject::class)) {
                // Unset identity for value objects to use constructor mapping, since the identity is determined from
                // property values after construction
                unset($source['__identity']);
=======
            if ($this->reflectionService->isClassAnnotatedWith($targetType, 'TYPO3\Flow\Annotations\ValueObject')) {
                if (isset($source['__identity']) && (count($source) > 1)) {
                    // @TODO fix that in the URI building and transfer VOs as values instead as with their identities
                    // Unset identity for value objects to use constructor mapping, since the identity is determined from
                    // property values after construction
                    unset($source['__identity']);
                }
>>>>>>> 3cfca5e2
            }
            $object = $this->handleArrayData($source, $targetType, $convertedChildProperties, $configuration);
            if ($object instanceof TargetNotFoundError) {
                return $object;
            }
        } elseif (is_string($source)) {
            if ($source === '') {
                return null;
            }
            $object = $this->fetchObjectFromPersistence($source, $targetType);
            if ($object === null) {
                return new TargetNotFoundError(sprintf('Object of type "%s" with identity "%s" not found.', $targetType, $source), 1412283033);
            }
        } else {
            throw new \InvalidArgumentException('Only strings and arrays are accepted.', 1305630314);
        }

        $objectConstructorArguments = $this->getConstructorArgumentsForClass(TypeHandling::getTypeForValue($object));

        foreach ($convertedChildProperties as $propertyName => $propertyValue) {
            // We need to check for "immutable" constructor arguments that have no setter and remove them.
            if (isset($objectConstructorArguments[$propertyName]) && !ObjectAccess::isPropertySettable($object, $propertyName)) {
                $currentPropertyValue = ObjectAccess::getProperty($object, $propertyName);
                if ($currentPropertyValue === $propertyValue) {
                    continue;
                } else {
                    $exceptionMessage = sprintf(
                        'Property "%s" having a value of type "%s" could not be set in target object of type "%s". The property has no setter and is not equal to the value in the object, in that case it would have been skipped.',
                        $propertyName,
                        (is_object($propertyValue) ? TypeHandling::getTypeForValue($propertyValue) : gettype($propertyValue)),
                        $targetType
                    );
                    throw new InvalidTargetException($exceptionMessage, 1421498771);
                }
            }
            $result = ObjectAccess::setProperty($object, $propertyName, $propertyValue);
            if ($result === false) {
                $exceptionMessage = sprintf(
                    'Property "%s" having a value of type "%s" could not be set in target object of type "%s". Make sure that the property is accessible properly, for example via an appropriate setter method.',
                    $propertyName,
                    (is_object($propertyValue) ? TypeHandling::getTypeForValue($propertyValue) : gettype($propertyValue)),
                    $targetType
                );
                throw new InvalidTargetException($exceptionMessage, 1297935345);
            }
        }

        return $object;
    }

    /**
     * Handle the case if $source is an array.
     *
     * @param array $source
     * @param string $targetType
     * @param array $convertedChildProperties
     * @param PropertyMappingConfigurationInterface $configuration
     * @return object|TargetNotFoundError
     * @throws InvalidPropertyMappingConfigurationException
     */
    protected function handleArrayData(array $source, $targetType, array &$convertedChildProperties, PropertyMappingConfigurationInterface $configuration = null)
    {
        if (!isset($source['__identity'])) {
            if ($configuration === null || $configuration->getConfigurationValue(\TYPO3\Flow\Property\TypeConverter\PersistentObjectConverter::class, self::CONFIGURATION_CREATION_ALLOWED) !== true) {
                throw new InvalidPropertyMappingConfigurationException('Creation of objects not allowed. To enable this, you need to set the PropertyMappingConfiguration Value "CONFIGURATION_CREATION_ALLOWED" to TRUE');
            }
            $object = $this->buildObject($convertedChildProperties, $targetType);
        } elseif ($configuration !== null && $configuration->getConfigurationValue(\TYPO3\Flow\Property\TypeConverter\PersistentObjectConverter::class, self::CONFIGURATION_IDENTITY_CREATION_ALLOWED) === true) {
            $object = $this->fetchObjectFromPersistence($source['__identity'], $targetType);
            if ($object === null) {
                $object = $this->buildObject($convertedChildProperties, $targetType);
                $this->setIdentity($object, $source['__identity']);
            }
        } else {
            $object = $this->fetchObjectFromPersistence($source['__identity'], $targetType);

            if ($object === null) {
                return new TargetNotFoundError(sprintf('Object of type %s with identity "%s" not found.', $targetType, print_r($source['__identity'], true)), 1412283038);
            }

            if (count($convertedChildProperties) > 0 && ($configuration === null || $configuration->getConfigurationValue(\TYPO3\Flow\Property\TypeConverter\PersistentObjectConverter::class, self::CONFIGURATION_MODIFICATION_ALLOWED) !== true)) {
                throw new InvalidPropertyMappingConfigurationException('Modification of persistent objects not allowed. To enable this, you need to set the PropertyMappingConfiguration Value "CONFIGURATION_MODIFICATION_ALLOWED" to TRUE.', 1297932028);
            }
        }

        return $object;
    }

    /**
     * Set the given $identity on the created $object.
     *
     * @param object $object
     * @param string|array $identity
     * @return void
     * @todo set identity properly if it is composite or custom property
     */
    protected function setIdentity($object, $identity)
    {
        ObjectAccess::setProperty($object, 'Persistence_Object_Identifier', $identity, true);
    }

    /**
     * Fetch an object from persistence layer.
     *
     * @param mixed $identity
     * @param string $targetType
     * @return object
     * @throws TargetNotFoundException
     * @throws InvalidSourceException
     */
    protected function fetchObjectFromPersistence($identity, $targetType)
    {
        if (is_string($identity)) {
            $object = $this->persistenceManager->getObjectByIdentifier($identity, $targetType);
        } elseif (is_array($identity)) {
            $object = $this->findObjectByIdentityProperties($identity, $targetType);
        } else {
            throw new InvalidSourceException(sprintf('The identity property is neither a string nor an array but of type "%s".', gettype($identity)), 1297931020);
        }

        return $object;
    }

    /**
     * Finds an object from the repository by searching for its identity properties.
     *
     * @param array $identityProperties Property names and values to search for
     * @param string $type The object type to look for
     * @return object Either the object matching the identity or NULL if no object was found
     * @throws DuplicateObjectException if more than one object was found
     */
    protected function findObjectByIdentityProperties(array $identityProperties, $type)
    {
        $query = $this->persistenceManager->createQueryForType($type);
        $classSchema = $this->reflectionService->getClassSchema($type);

        $equals = array();
        foreach ($classSchema->getIdentityProperties() as $propertyName => $propertyType) {
            if (isset($identityProperties[$propertyName])) {
                if ($propertyType === 'string') {
                    $equals[] = $query->equals($propertyName, $identityProperties[$propertyName], false);
                } else {
                    $equals[] = $query->equals($propertyName, $identityProperties[$propertyName]);
                }
            }
        }

        if (count($equals) === 1) {
            $constraint = current($equals);
        } else {
            $constraint = $query->logicalAnd(current($equals), next($equals));
            while (($equal = next($equals)) !== false) {
                $constraint = $query->logicalAnd($constraint, $equal);
            }
        }

        $objects = $query->matching($constraint)->execute();
        $numberOfResults = $objects->count();
        if ($numberOfResults === 1) {
            return $objects->getFirst();
        } elseif ($numberOfResults === 0) {
            return null;
        } else {
            throw new DuplicateObjectException('More than one object was returned for the given identity, this is a constraint violation.', 1259612399);
        }
    }
}<|MERGE_RESOLUTION|>--- conflicted
+++ resolved
@@ -162,20 +162,13 @@
     public function convertFrom($source, $targetType, array $convertedChildProperties = array(), PropertyMappingConfigurationInterface $configuration = null)
     {
         if (is_array($source)) {
-<<<<<<< HEAD
             if ($this->reflectionService->isClassAnnotatedWith($targetType, \TYPO3\Flow\Annotations\ValueObject::class)) {
-                // Unset identity for value objects to use constructor mapping, since the identity is determined from
-                // property values after construction
-                unset($source['__identity']);
-=======
-            if ($this->reflectionService->isClassAnnotatedWith($targetType, 'TYPO3\Flow\Annotations\ValueObject')) {
                 if (isset($source['__identity']) && (count($source) > 1)) {
                     // @TODO fix that in the URI building and transfer VOs as values instead as with their identities
                     // Unset identity for value objects to use constructor mapping, since the identity is determined from
                     // property values after construction
                     unset($source['__identity']);
                 }
->>>>>>> 3cfca5e2
             }
             $object = $this->handleArrayData($source, $targetType, $convertedChildProperties, $configuration);
             if ($object instanceof TargetNotFoundError) {
