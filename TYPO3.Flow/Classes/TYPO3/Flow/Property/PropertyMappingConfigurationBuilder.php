--- conflicted
+++ resolved
@@ -24,15 +24,10 @@
     /**
      * Builds the default property mapping configuration.
      *
-<<<<<<< HEAD
-     * @param string $type the implementation class name of the PropertyMappingConfiguration to instantiate; must be a subclass of TYPO3\Flow\Property\PropertyMappingConfiguration
-     * @return \TYPO3\Flow\Property\PropertyMappingConfiguration
+     * @param string $type the implementation class name of the PropertyMappingConfiguration to instantiate; must be a subclass of PropertyMappingConfiguration
+     * @return PropertyMappingConfiguration
      * @deprecated fully replace by PropertyMapper::buildPropertyMappingConfiguration and removed in next major Flow version
      * @see PropertyMapper::buildPropertyMappingConfiguration
-=======
-     * @param string $type the implementation class name of the PropertyMappingConfiguration to instantiate; must be a subclass of PropertyMappingConfiguration
-     * @return PropertyMappingConfiguration
->>>>>>> cbecb8c3
      */
     public function build($type = PropertyMappingConfiguration::class)
     {
