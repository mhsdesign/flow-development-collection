--- conflicted
+++ resolved
@@ -22,10 +22,7 @@
 use TYPO3\Flow\Core\ClassLoader;
 use TYPO3\Flow\Log\SystemLoggerInterface;
 use TYPO3\Flow\Object\Proxy\ProxyInterface;
-<<<<<<< HEAD
-=======
 use TYPO3\Flow\Package;
->>>>>>> 72f826de
 use TYPO3\Flow\Package\PackageManagerInterface;
 use TYPO3\Flow\Persistence\RepositoryInterface;
 use TYPO3\Flow\Reflection\Exception\ClassSchemaConstraintViolationException;
@@ -447,7 +444,6 @@
         if (count($classNamesFound) === 1) {
             return $classNamesFound[0];
         }
-<<<<<<< HEAD
         if (count($classNamesFound) !== 2 || !isset($this->classReflectionData[ProxyInterface::class][self::DATA_INTERFACE_IMPLEMENTATIONS])) {
             return false;
         }
@@ -457,15 +453,6 @@
         }
         if (isset($this->classReflectionData[ProxyInterface::class][self::DATA_INTERFACE_IMPLEMENTATIONS][$classNamesFound[1]])) {
             return $classNamesFound[1];
-=======
-        if (count($classNamesFound) === 2 && isset($this->classReflectionData[ProxyInterface::class][self::DATA_INTERFACE_IMPLEMENTATIONS])) {
-            if (isset($this->classReflectionData[ProxyInterface::class][self::DATA_INTERFACE_IMPLEMENTATIONS][$classNamesFound[0]])) {
-                return $classNamesFound[0];
-            }
-            if (isset($this->classReflectionData[ProxyInterface::class][self::DATA_INTERFACE_IMPLEMENTATIONS][$classNamesFound[1]])) {
-                return $classNamesFound[1];
-            }
->>>>>>> 72f826de
         }
 
         return false;
@@ -586,17 +573,7 @@
         }
         if ($annotationClassName === null) {
             return $this->classReflectionData[$className][self::DATA_CLASS_ANNOTATIONS];
-<<<<<<< HEAD
-        }
-=======
-        } else {
-            $annotations = [];
-            foreach ($this->classReflectionData[$className][self::DATA_CLASS_ANNOTATIONS] as $annotation) {
-                if ($annotation instanceof $annotationClassName) {
-                    $annotations[] = $annotation;
-                }
-            }
->>>>>>> 72f826de
+        }
 
         $annotations = [];
         foreach ($this->classReflectionData[$className][self::DATA_CLASS_ANNOTATIONS] as $annotation) {
@@ -681,14 +658,8 @@
      */
     public function isClassUnconfigurable($className)
     {
-<<<<<<< HEAD
         $className = $this->cleanClassName($className);
 
-=======
-        if ($className[0] === '\\') {
-            $className = substr($className, 1);
-        }
->>>>>>> 72f826de
         return $this->classReflectionData[$className] === [];
     }
 
@@ -809,13 +780,6 @@
      */
     public function isMethodAnnotatedWith($className, $methodName, $annotationClassName)
     {
-<<<<<<< HEAD
-=======
-        if (!$this->initialized) {
-            $this->initialize();
-        }
-
->>>>>>> 72f826de
         return $this->getMethodAnnotations($className, $methodName, $annotationClassName) !== [];
     }
 
@@ -833,18 +797,9 @@
         if (!$this->initialized) {
             $this->initialize();
         }
-<<<<<<< HEAD
         $className = $this->cleanClassName($className);
         $annotationClassName = $annotationClassName === null ? null : $this->cleanClassName($annotationClassName);
 
-=======
-        if ($className[0] === '\\') {
-            $className = substr($className, 1);
-        }
-        if ($annotationClassName[0] === '\\') {
-            $annotationClassName = substr($annotationClassName, 1);
-        }
->>>>>>> 72f826de
         $annotations = [];
         $methodAnnotations = $this->annotationReader->getMethodAnnotations(new MethodReflection($className, $methodName));
         if ($annotationClassName === null) {
@@ -890,19 +845,7 @@
      */
     public function getClassPropertyNames($className)
     {
-<<<<<<< HEAD
         $className = $this->prepareClassReflectionForUsage($className);
-=======
-        if (!$this->initialized) {
-            $this->initialize();
-        }
-        if ($className[0] === '\\') {
-            $className = substr($className, 1);
-        }
-        $className = trim($className, '\\');
-        $this->loadOrReflectClassIfNecessary($className);
-
->>>>>>> 72f826de
         return isset($this->classReflectionData[$className][self::DATA_CLASS_PROPERTIES]) ? array_keys($this->classReflectionData[$className][self::DATA_CLASS_PROPERTIES]) : [];
     }
 
@@ -1115,11 +1058,6 @@
 
         if (isset($this->classReflectionData[$className][self::DATA_CLASS_PROPERTIES][$propertyName][self::DATA_PROPERTY_ANNOTATIONS][$annotationClassName])) {
             return $this->classReflectionData[$className][self::DATA_CLASS_PROPERTIES][$propertyName][self::DATA_PROPERTY_ANNOTATIONS][$annotationClassName];
-<<<<<<< HEAD
-=======
-        } else {
-            return [];
->>>>>>> 72f826de
         }
 
         return [];
@@ -1202,7 +1140,6 @@
         sort($classNamesToReflect);
         sort($reflectedClassNames);
         $newClassNames = array_diff($classNamesToReflect, $reflectedClassNames);
-<<<<<<< HEAD
         if ($newClassNames === []) {
             return;
         }
@@ -1213,30 +1150,14 @@
         $classNameFilterFunction = function ($className) use (&$count) {
             $this->reflectClass($className);
             if (
-                !$this->isClassAnnotatedWith($className, \TYPO3\Flow\Annotations\Entity::class) &&
-                !$this->isClassAnnotatedWith($className, 'Doctrine\ORM\Mapping\Entity') &&
-                !$this->isClassAnnotatedWith($className, \TYPO3\Flow\Annotations\ValueObject::class)
+                !$this->isClassAnnotatedWith($className, Flow\Entity::class) &&
+                !$this->isClassAnnotatedWith($className, Entity::class) &&
+                !$this->isClassAnnotatedWith($className, Flow\ValueObject::class)
             ) {
                 return false;
-=======
-        if ($newClassNames !== []) {
-            $this->systemLogger->log('Reflected class names did not match class names to reflect', LOG_DEBUG);
-            $classNamesToBuildSchemaFor = [];
-            $count = 0;
-            foreach ($newClassNames as $className) {
-                $count++;
-                $this->reflectClass($className);
-                if ($this->isClassAnnotatedWith($className, Flow\Entity::class) || $this->isClassAnnotatedWith($className, Entity::class) || $this->isClassAnnotatedWith($className, Flow\ValueObject::class)) {
+            }
+
                     $scopeAnnotation = $this->getClassAnnotation($className, Flow\Scope::class);
-                    if ($scopeAnnotation !== null && $scopeAnnotation->value !== 'prototype') {
-                        throw new Exception(sprintf('Classes tagged as entity or value object must be of scope prototype, however, %s is declared as %s.', $className, $scopeAnnotation->value), 1264103349);
-                    }
-                    $classNamesToBuildSchemaFor[] = $className;
-                }
->>>>>>> 72f826de
-            }
-
-            $scopeAnnotation = $this->getClassAnnotation($className, \TYPO3\Flow\Annotations\Scope::class);
             if ($scopeAnnotation !== null && $scopeAnnotation->value !== 'prototype') {
                 throw new Exception(sprintf('Classes tagged as entity or value object must be of scope prototype, however, %s is declared as %s.', $className, $scopeAnnotation->value), 1264103349);
             }
@@ -1323,49 +1244,8 @@
             $this->reflectClassProperty($className, $property);
         }
 
-<<<<<<< HEAD
         foreach ($class->getMethods() as $method) {
             $this->reflectClassMethod($className, $method);
-=======
-        /** @var $method MethodReflection */
-        foreach ($class->getMethods() as $method) {
-            $methodName = $method->getName();
-            if ($method->isFinal()) {
-                $this->classReflectionData[$className][self::DATA_CLASS_METHODS][$methodName][self::DATA_METHOD_FINAL] = true;
-            }
-            if ($method->isStatic()) {
-                $this->classReflectionData[$className][self::DATA_CLASS_METHODS][$methodName][self::DATA_METHOD_STATIC] = true;
-            }
-            $visibility = $method->isPublic() ? self::VISIBILITY_PUBLIC : ($method->isProtected() ? self::VISIBILITY_PROTECTED : self::VISIBILITY_PRIVATE);
-            $this->classReflectionData[$className][self::DATA_CLASS_METHODS][$methodName][self::DATA_METHOD_VISIBILITY] = $visibility;
-
-            foreach ($this->getMethodAnnotations($className, $methodName) as $methodAnnotation) {
-                $this->classesByMethodAnnotations[get_class($methodAnnotation)][$className] = $methodName;
-            }
-
-            $paramAnnotations = $method->isTaggedWith('param') ? $method->getTagValues('param') : [];
-            /** @var $parameter ParameterReflection */
-            foreach ($method->getParameters() as $parameter) {
-                $this->classReflectionData[$className][self::DATA_CLASS_METHODS][$methodName][self::DATA_METHOD_PARAMETERS][$parameter->getName()] = $this->convertParameterReflectionToArray($parameter, $method);
-                if ($this->settings['reflection']['logIncorrectDocCommentHints'] === true) {
-                    if (isset($paramAnnotations[$parameter->getPosition()])) {
-                        $parameterAnnotation = explode(' ', $paramAnnotations[$parameter->getPosition()], 3);
-                        if (count($parameterAnnotation) < 2) {
-                            $this->log('  Wrong @param use for "' . $method->getName() . '::' . $parameter->getName() . '": "' . implode(' ', $parameterAnnotation) . '"', LOG_DEBUG);
-                        } else {
-                            if (isset($this->classReflectionData[$className][self::DATA_CLASS_METHODS][$methodName][self::DATA_METHOD_PARAMETERS][$parameter->getName()][self::DATA_PARAMETER_TYPE]) && ($this->classReflectionData[$className][self::DATA_CLASS_METHODS][$methodName][self::DATA_METHOD_PARAMETERS][$parameter->getName()][self::DATA_PARAMETER_TYPE] !== ltrim($parameterAnnotation[0], '\\'))) {
-                                $this->log('  Wrong type in @param for "' . $method->getName() . '::' . $parameter->getName() . '": "' . $parameterAnnotation[0] . '"', LOG_DEBUG);
-                            }
-                            if ($parameter->getName() !== ltrim($parameterAnnotation[1], '$&')) {
-                                $this->log('  Wrong name in @param for "' . $method->getName() . '::$' . $parameter->getName() . '": "' . $parameterAnnotation[1] . '"', LOG_DEBUG);
-                            }
-                        }
-                    } else {
-                        $this->log('  Missing @param for "' . $method->getName() . '::$' . $parameter->getName(), LOG_DEBUG);
-                    }
-                }
-            }
->>>>>>> 72f826de
         }
         // Sort reflection data so that the cache data is deterministic. This is
         // important for comparisons when checking if classes have changed in a
@@ -1602,27 +1482,7 @@
     protected function buildClassSchemata(array $classNames)
     {
         foreach ($classNames as $className) {
-<<<<<<< HEAD
             $this->classSchemata[$className] = $this->buildClassSchema($className);
-=======
-            $classSchema = new ClassSchema($className);
-            if ($this->isClassAnnotatedWith($className, Flow\Entity::class) || $this->isClassAnnotatedWith($className, Entity::class)) {
-                $classSchema->setModelType(ClassSchema::MODELTYPE_ENTITY);
-                $classSchema->setLazyLoadableObject($this->isClassAnnotatedWith($className, Flow\Lazy::class));
-
-                $possibleRepositoryClassName = str_replace('\\Model\\', '\\Repository\\', $className) . 'Repository';
-                if ($this->isClassReflected($possibleRepositoryClassName) === true) {
-                    $classSchema->setRepositoryClassName($possibleRepositoryClassName);
-                }
-            } elseif ($this->isClassAnnotatedWith($className, Flow\ValueObject::class)) {
-                $this->checkValueObjectRequirements($className);
-                $classSchema->setModelType(ClassSchema::MODELTYPE_VALUEOBJECT);
-            }
-
-            $this->addPropertiesToClassSchema($classSchema);
-
-            $this->classSchemata[$className] = $classSchema;
->>>>>>> 72f826de
         }
 
         $this->completeRepositoryAssignments();
@@ -1640,7 +1500,7 @@
         $classSchema = new ClassSchema($className);
         $this->addPropertiesToClassSchema($classSchema);
 
-        if ($this->isClassAnnotatedWith($className, \TYPO3\Flow\Annotations\ValueObject::class)) {
+        if ($this->isClassAnnotatedWith($className, Flow\ValueObject::class)) {
             $this->checkValueObjectRequirements($className);
             $classSchema->setModelType(ClassSchema::MODELTYPE_VALUEOBJECT);
 
@@ -1677,7 +1537,6 @@
         $skipArtificialIdentity = false;
 
         foreach ($this->getClassPropertyNames($className) as $propertyName) {
-<<<<<<< HEAD
             $skipArtificialIdentity = $this->evaluateClassPropertyAnnotationsForSchema($classSchema, $propertyName) ? true : $skipArtificialIdentity;
         }
 
@@ -1685,15 +1544,6 @@
             $classSchema->addProperty('Persistence_Object_Identifier', 'string');
         }
     }
-=======
-            if ($this->isPropertyAnnotatedWith($className, $propertyName, Flow\Transient::class)) {
-                continue;
-            }
-
-            if ($this->isPropertyAnnotatedWith($className, $propertyName, Flow\Inject::class)) {
-                continue;
-            }
->>>>>>> 72f826de
 
     /**
      * @param ClassSchema $classSchema
@@ -1711,7 +1561,6 @@
             return false;
         }
 
-<<<<<<< HEAD
         if ($this->isPropertyAnnotatedWith($className, $propertyName, \TYPO3\Flow\Annotations\Inject::class)) {
             return false;
         }
@@ -1724,18 +1573,6 @@
         if (count($varTagValues) > 1) {
             throw new InvalidPropertyTypeException('More than one @var annotation given for "' . $className . '::$' . $propertyName . '"', 1367334366);
         }
-=======
-                if ($this->isPropertyAnnotatedWith($className, $propertyName, \Doctrine\ORM\Mapping\Id::class)) {
-                    $needsArtificialIdentity = false;
-                }
-
-                $classSchema->addProperty($propertyName, $declaredType, $this->isPropertyAnnotatedWith($className, $propertyName, Flow\Lazy::class), $this->isPropertyAnnotatedWith($className, $propertyName, Flow\Transient::class));
-
-                if ($this->isPropertyAnnotatedWith($className, $propertyName, Flow\Identity::class)) {
-                    $classSchema->markAsIdentityProperty($propertyName);
-                }
-            }
->>>>>>> 72f826de
 
         $declaredType = strtok(trim(current($varTagValues), " \n\t"), " \n\t");
         try {
@@ -1748,9 +1585,9 @@
             $skipArtificialIdentity = true;
         }
 
-        $classSchema->addProperty($propertyName, $declaredType, $this->isPropertyAnnotatedWith($className, $propertyName, \TYPO3\Flow\Annotations\Lazy::class), $this->isPropertyAnnotatedWith($className, $propertyName, \TYPO3\Flow\Annotations\Transient::class));
-
-        if ($this->isPropertyAnnotatedWith($className, $propertyName, \TYPO3\Flow\Annotations\Identity::class)) {
+        $classSchema->addProperty($propertyName, $declaredType, $this->isPropertyAnnotatedWith($className, $propertyName, Flow\Lazy::class), $this->isPropertyAnnotatedWith($className, $propertyName, Flow\Transient::class));
+
+        if ($this->isPropertyAnnotatedWith($className, $propertyName, Flow\Identity::class)) {
             $classSchema->markAsIdentityProperty($propertyName);
         }
 
@@ -1773,33 +1610,19 @@
      */
     protected function completeRepositoryAssignments()
     {
-<<<<<<< HEAD
-        foreach ($this->getAllImplementationClassNamesForInterface(\TYPO3\Flow\Persistence\RepositoryInterface::class) as $repositoryClassName) {
+        foreach ($this->getAllImplementationClassNamesForInterface(RepositoryInterface::class) as $repositoryClassName) {
             // need to be extra careful because this code could be called
             // during a cache:flush run with corrupted reflection cache
             if (!class_exists($repositoryClassName) || $this->isClassAbstract($repositoryClassName)) {
                 continue;
             }
 
-            if (!$this->isClassAnnotatedWith($repositoryClassName, \TYPO3\Flow\Annotations\Scope::class) || $this->getClassAnnotation($repositoryClassName, \TYPO3\Flow\Annotations\Scope::class)->value !== 'singleton') {
+            if (!$this->isClassAnnotatedWith($repositoryClassName, Flow\Scope::class) || $this->getClassAnnotation($repositoryClassName, Flow\Scope::class)->value !== 'singleton') {
                 throw new ClassSchemaConstraintViolationException('The repository "' . $repositoryClassName . '" must be of scope singleton, but it is not.', 1335790707);
             }
             if (defined($repositoryClassName . '::ENTITY_CLASSNAME') && isset($this->classSchemata[$repositoryClassName::ENTITY_CLASSNAME])) {
                 $claimedObjectType = $repositoryClassName::ENTITY_CLASSNAME;
                 $this->classSchemata[$claimedObjectType]->setRepositoryClassName($repositoryClassName);
-=======
-        foreach ($this->getAllImplementationClassNamesForInterface(RepositoryInterface::class) as $repositoryClassName) {
-            // need to be extra careful because this code could be called
-            // during a cache:flush run with corrupted reflection cache
-            if (class_exists($repositoryClassName) && !$this->isClassAbstract($repositoryClassName)) {
-                if (!$this->isClassAnnotatedWith($repositoryClassName, Flow\Scope::class) || $this->getClassAnnotation($repositoryClassName, Flow\Scope::class)->value !== 'singleton') {
-                    throw new ClassSchemaConstraintViolationException('The repository "' . $repositoryClassName . '" must be of scope singleton, but it is not.', 1335790707);
-                }
-                if (defined("$repositoryClassName::ENTITY_CLASSNAME") && isset($this->classSchemata[$repositoryClassName::ENTITY_CLASSNAME])) {
-                    $claimedObjectType = $repositoryClassName::ENTITY_CLASSNAME;
-                    $this->classSchemata[$claimedObjectType]->setRepositoryClassName($repositoryClassName);
-                }
->>>>>>> 72f826de
             }
         }
 
@@ -1964,11 +1787,7 @@
     protected function forgetChangedClasses()
     {
         $frozenNamespaces = [];
-<<<<<<< HEAD
-        /** @var $package \TYPO3\Flow\Package */
-=======
         /** @var $package Package */
->>>>>>> 72f826de
         foreach ($this->packageManager->getAvailablePackages() as $packageKey => $package) {
             if ($this->packageManager->isPackageFrozen($packageKey)) {
                 $frozenNamespaces[] = $package->getNamespace();
@@ -2066,26 +1885,9 @@
     {
         $data = $this->reflectionDataCompiletimeCache->get('ReflectionData');
 
-<<<<<<< HEAD
         if ($data !== false) {
             foreach ($data as $propertyName => $propertyValue) {
                 $this->$propertyName = $propertyValue;
-=======
-        if ($data === false) {
-            if ($this->context->isDevelopment()) {
-                $useIgBinary = extension_loaded('igbinary');
-                foreach ($this->packageManager->getActivePackages() as $packageKey => $package) {
-                    if ($this->packageManager->isPackageFrozen($packageKey)) {
-                        $pathAndFilename = $this->getPrecompiledReflectionStoragePath() . $packageKey . '.dat';
-                        if (file_exists($pathAndFilename)) {
-                            $data = ($useIgBinary ? igbinary_unserialize(file_get_contents($pathAndFilename)) : unserialize(file_get_contents($pathAndFilename)));
-                            foreach ($data as $propertyName => $propertyValue) {
-                                $this->$propertyName = Arrays::arrayMergeRecursiveOverrule($this->$propertyName, $propertyValue);
-                            }
-                        }
-                    }
-                }
->>>>>>> 72f826de
             }
 
             return true;
@@ -2263,7 +2065,6 @@
             return;
         }
 
-<<<<<<< HEAD
         $this->saveDevelopmentData();
     }
 
@@ -2277,22 +2078,10 @@
             if (!file_exists($pathAndFilename)) {
                 $this->log(sprintf('Rebuilding precompiled reflection data for frozen package %s.', $packageKey), LOG_INFO);
                 $this->freezePackageReflection($packageKey);
-=======
-            $data = [];
-            $propertyNames = [
-                'classReflectionData',
-                'classSchemata',
-                'annotatedClasses',
-                'classesByMethodAnnotations'
-            ];
-            foreach ($propertyNames as $propertyName) {
-                $data[$propertyName] = $this->$propertyName;
->>>>>>> 72f826de
-            }
-        }
-    }
-
-<<<<<<< HEAD
+            }
+        }
+    }
+
     /**
      * Save reflection data to cache in Production context.
      */
@@ -2307,33 +2096,6 @@
             $this->reflectionDataRuntimeCache->set($cacheIdentifier, $reflectionData);
             if (isset($this->classSchemata[$className])) {
                 $this->classSchemataRuntimeCache->set($cacheIdentifier, $this->classSchemata[$className]);
-=======
-        if ($this->context->isProduction()) {
-            $this->reflectionDataRuntimeCache->flush();
-
-            $classNames = [];
-            foreach ($this->classReflectionData as $className => $reflectionData) {
-                $classNames[$className] = true;
-                $this->reflectionDataRuntimeCache->set(str_replace('\\', '_', $className), $reflectionData);
-                if (isset($this->classSchemata[$className])) {
-                    $this->classSchemataRuntimeCache->set(str_replace('\\', '_', $className), $this->classSchemata[$className]);
-                }
-            }
-            $this->reflectionDataRuntimeCache->set('__classNames', $classNames);
-            $this->reflectionDataRuntimeCache->set('__annotatedClasses', $this->annotatedClasses);
-
-            $this->reflectionDataRuntimeCache->getBackend()->freeze();
-            $this->classSchemataRuntimeCache->getBackend()->freeze();
-
-            $this->log(sprintf('Built and froze reflection runtime caches (%s classes).', count($this->classReflectionData)), LOG_INFO);
-        } elseif ($this->context->isDevelopment()) {
-            foreach (array_keys($this->packageManager->getFrozenPackages()) as $packageKey) {
-                $pathAndFilename = $this->getPrecompiledReflectionStoragePath() . $packageKey . '.dat';
-                if (!file_exists($pathAndFilename)) {
-                    $this->log(sprintf('Rebuilding precompiled reflection data for frozen package %s.', $packageKey), LOG_INFO);
-                    $this->freezePackageReflection($packageKey);
-                }
->>>>>>> 72f826de
             }
         }
         $this->reflectionDataRuntimeCache->set('__classNames', $classNames);
