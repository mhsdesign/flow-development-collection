<?php
namespace TYPO3\Flow\Reflection;

/*
 * This file is part of the TYPO3.Flow package.
 *
 * (c) Contributors of the Neos Project - www.neos.io
 *
 * This package is Open Source Software. For the full copyright and license
 * information, please view the LICENSE file which was distributed with this
 * source code.
 */

use Doctrine\Common\Annotations\AnnotationReader;
use Doctrine\Common\Annotations\PhpParser;
use TYPO3\Flow\Annotations as Flow;
use TYPO3\Flow\Cache\Frontend\FrontendInterface;
use TYPO3\Flow\Cache\Frontend\StringFrontend;
use TYPO3\Flow\Cache\Frontend\VariableFrontend;
use TYPO3\Flow\Core\ClassLoader;
use TYPO3\Flow\Log\SystemLoggerInterface;
use TYPO3\Flow\Object\Proxy\ProxyInterface;
use TYPO3\Flow\Package\PackageManagerInterface;
use TYPO3\Flow\Reflection\Exception\ClassSchemaConstraintViolationException;
use TYPO3\Flow\Reflection\Exception\InvalidPropertyTypeException;
use TYPO3\Flow\Reflection\Exception\InvalidValueObjectException;
use TYPO3\Flow\Utility\Environment;
use TYPO3\Flow\Utility\Exception\InvalidTypeException;
use TYPO3\Flow\Utility\Files;
use TYPO3\Flow\Utility\TypeHandling;

/**
 * A service for acquiring reflection based information in a performant way. This
 * service also builds up class schema information which is used by the Flow's
 * persistence layer.
 *
 * Reflection of classes of all active packages is triggered through the bootstrap's
 * initializeReflectionService() method. In a development context, single classes
 * may be re-reflected once files are modified whereas in a production context
 * reflection is done once and successive requests read from the frozen caches for
 * performance reasons.
 *
 * The list of available classes is determined by the CompiletimeObjectManager which
 * also triggers the initial build of reflection data in this service.
 *
 * The invalidation of reflection cache entries is done by the CacheManager which
 * in turn is triggered by signals sent by the file monitor.
 *
 * The internal representation of cache data is optimized for memory consumption and
 * speed by using constants which have an integer value.
 *
 * @api
 * @Flow\Scope("singleton")
 * @Flow\Proxy(false)
 */
class ReflectionService
{
<<<<<<< HEAD
    const
        VISIBILITY_PRIVATE = 1,
        VISIBILITY_PROTECTED = 2,
        VISIBILITY_PUBLIC = 3,
        // Implementations of an interface
        DATA_INTERFACE_IMPLEMENTATIONS = 1,
        // Implemented interfaces of a class
        DATA_CLASS_INTERFACES = 2,
        // Subclasses of a class
        DATA_CLASS_SUBCLASSES = 3,
        // Class tag values
        DATA_CLASS_TAGS_VALUES = 4,
        // Class annotations
        DATA_CLASS_ANNOTATIONS = 5,
        DATA_CLASS_ABSTRACT = 6,
        DATA_CLASS_FINAL = 7,
        DATA_CLASS_METHODS = 8,
        DATA_CLASS_PROPERTIES = 9,
        DATA_METHOD_FINAL = 10,
        DATA_METHOD_STATIC = 11,
        DATA_METHOD_VISIBILITY = 12,
        DATA_METHOD_PARAMETERS = 13,
        DATA_METHOD_DECLARED_RETURN_TYPE = 25,
        DATA_PROPERTY_TAGS_VALUES = 14,
        DATA_PROPERTY_ANNOTATIONS = 15,
        DATA_PROPERTY_VISIBILITY = 24,
        DATA_PARAMETER_POSITION = 16,
        DATA_PARAMETER_OPTIONAL = 17,
        DATA_PARAMETER_TYPE = 18,
        DATA_PARAMETER_ARRAY = 19,
        DATA_PARAMETER_CLASS = 20,
        DATA_PARAMETER_ALLOWS_NULL = 21,
        DATA_PARAMETER_DEFAULT_VALUE = 22,
        DATA_PARAMETER_BY_REFERENCE = 23,
        DATA_PARAMETER_SCALAR_DECLARATION = 24;
=======
    const VISIBILITY_PRIVATE = 1;
    const VISIBILITY_PROTECTED = 2;
    const VISIBILITY_PUBLIC = 3;
    // Implementations of an interface
    const DATA_INTERFACE_IMPLEMENTATIONS = 1;
    // Implemented interfaces of a class
    const DATA_CLASS_INTERFACES = 2;
    // Subclasses of a class
    const DATA_CLASS_SUBCLASSES = 3;
    // Class tag values
    const DATA_CLASS_TAGS_VALUES = 4;
    // Class annotations
    const DATA_CLASS_ANNOTATIONS = 5;
    const DATA_CLASS_ABSTRACT = 6;
    const DATA_CLASS_FINAL = 7;
    const DATA_CLASS_METHODS = 8;
    const DATA_CLASS_PROPERTIES = 9;
    const DATA_METHOD_FINAL = 10;
    const DATA_METHOD_STATIC = 11;
    const DATA_METHOD_VISIBILITY = 12;
    const DATA_METHOD_PARAMETERS = 13;
    const DATA_PROPERTY_TAGS_VALUES = 14;
    const DATA_PROPERTY_ANNOTATIONS = 15;
    const DATA_PROPERTY_VISIBILITY = 24;
    const DATA_PARAMETER_POSITION = 16;
    const DATA_PARAMETER_OPTIONAL = 17;
    const DATA_PARAMETER_TYPE = 18;
    const DATA_PARAMETER_ARRAY = 19;
    const DATA_PARAMETER_CLASS = 20;
    const DATA_PARAMETER_ALLOWS_NULL = 21;
    const DATA_PARAMETER_DEFAULT_VALUE = 22;
    const DATA_PARAMETER_BY_REFERENCE = 23;
>>>>>>> be81532d

    /**
     * @var \Doctrine\Common\Annotations\Reader
     */
    protected $annotationReader;

    /**
     * @var ClassLoader
     */
    protected $classLoader;

    /**
     * @var array
     */
    protected $availableClassNames = [];

    /**
     * @var StringFrontend
     */
    protected $statusCache;

    /**
     * @var VariableFrontend
     */
    protected $reflectionDataCompiletimeCache;

    /**
     * @var VariableFrontend
     */
    protected $reflectionDataRuntimeCache;

    /**
     * @var VariableFrontend
     */
    protected $classSchemataRuntimeCache;

    /**
     * @var SystemLoggerInterface
     */
    protected $systemLogger;

    /**
     * @var PackageManagerInterface
     */
    protected $packageManager;

    /**
     * @var Environment
     */
    protected $environment;

    /**
     * @var \TYPO3\Flow\Core\ApplicationContext
     */
    protected $context;

    /**
     * The doctrine PHP parser which can parse "use" statements. Is initialized
     * lazily when it is first needed.
     * Note: Don't refer to this member directly but use getDoctrinePhpParser() to obtain an instance
     *
     * @var \Doctrine\Common\Annotations\PhpParser
     */
    protected $doctrinePhpParser;

    /**
     * a cache which stores the use statements reflected for a particular class
     * (only relevant for un-expanded "var" and "param" annotations)
     *
     * @var array
     */
    protected $useStatementsForClassCache;

    /**
     * In Production context, with frozen caches, this flag will be TRUE
     *
     * @var boolean
     */
    protected $loadFromClassSchemaRuntimeCache = false;

    /**
     * @var array
     */
    protected $settings;

    /**
     * Array of annotation classnames and the names of classes which are annotated with them
     *
     * @var array
     */
    protected $annotatedClasses = [];

    /**
     * Array of method annotations and the classes and methods which are annotated with them
     *
     * @var array
     */
    protected $classesByMethodAnnotations = [];

    /**
     * Schemata of all classes which can be persisted
     *
     * @var array<\TYPO3\Flow\Reflection\ClassSchema>
     */
    protected $classSchemata = [];

    /**
     * An array of class names which are currently being forgotten by forgetClass(). Acts as a safeguard against infinite loops.
     *
     * @var array
     */
    protected $classesCurrentlyBeingForgotten = [];

    /**
     * Array with reflection information indexed by class name
     *
     * @var array
     */
    protected $classReflectionData = [];

    /**
     * Array with updated reflection information (e.g. in Development context after classes have changed)
     *
     * @var array
     */
    protected $updatedReflectionData = [];

    /**
     * @var boolean
     */
    protected $initialized = false;

    /**
     * Sets the status cache
     *
     * The cache must be set before initializing the Reflection Service
     *
     * @param \TYPO3\Flow\Cache\Frontend\StringFrontend $cache Cache for the reflection service
     * @return void
     */
    public function setStatusCache(StringFrontend $cache)
    {
        $this->statusCache = $cache;
        $backend = $this->statusCache->getBackend();
        if (is_callable(['initializeObject', $backend])) {
            $backend->initializeObject();
        }
    }

    /**
     * Sets the compile-time data cache
     *
     * @param \TYPO3\Flow\Cache\Frontend\VariableFrontend $cache Cache for the reflection service
     * @return void
     */
    public function setReflectionDataCompiletimeCache(VariableFrontend $cache)
    {
        $this->reflectionDataCompiletimeCache = $cache;
    }

    /**
     * Sets the runtime data cache
     *
     * @param \TYPO3\Flow\Cache\Frontend\VariableFrontend $cache Cache for the reflection service
     * @return void
     */
    public function setReflectionDataRuntimeCache(VariableFrontend $cache)
    {
        $this->reflectionDataRuntimeCache = $cache;
    }

    /**
     * Sets the dedicated class schema cache for runtime purposes
     *
     * @param \TYPO3\Flow\Cache\Frontend\VariableFrontend $cache
     * @return void
     */
    public function setClassSchemataRuntimeCache(VariableFrontend $cache)
    {
        $this->classSchemataRuntimeCache = $cache;
    }

    /**
     * @param array $settings Settings of the Flow package
     * @return void
     */
    public function injectSettings(array $settings)
    {
        $this->settings = $settings;
    }

    /**
     * @param SystemLoggerInterface $systemLogger
     * @return void
     */
    public function injectSystemLogger(SystemLoggerInterface $systemLogger)
    {
        $this->systemLogger = $systemLogger;
    }

    /**
     * @param ClassLoader $classLoader
     * @return void
     */
    public function injectClassLoader(ClassLoader $classLoader)
    {
        $this->classLoader = $classLoader;
    }

    /**
     * @param PackageManagerInterface $packageManager
     * @return void
     */
    public function injectPackageManager(PackageManagerInterface $packageManager)
    {
        $this->packageManager = $packageManager;
    }

    /**
     * @param Environment $environment
     * @return void
     */
    public function injectEnvironment(Environment $environment)
    {
        $this->environment = $environment;
    }

    /**
     * Retrieves a singleton instance of the Doctrine PhpParser
     *
     * @return \Doctrine\Common\Annotations\PhpParser
     */
    protected function getDoctrinePhpParser()
    {
        if ($this->doctrinePhpParser === null) {
            $this->doctrinePhpParser = new PhpParser();
        }

        return $this->doctrinePhpParser;
    }

    /**
     * Initialize the reflection service lazily
     *
     * This method must be run only after all dependencies have been injected.
     *
     * @return void
     */
    protected function initialize()
    {
        $this->context = $this->environment->getContext();

        if ($this->hasFrozenCacheInProduction()) {
            $this->classReflectionData = $this->reflectionDataRuntimeCache->get('__classNames');
            $this->annotatedClasses = $this->reflectionDataRuntimeCache->get('__annotatedClasses');
            $this->loadFromClassSchemaRuntimeCache = true;
        } else {
            $this->loadClassReflectionCompiletimeCache();
        }

        $this->annotationReader = new AnnotationReader();
        foreach ($this->settings['reflection']['ignoredTags'] as $tagName => $ignoreFlag) {
            // Make this setting backwards compatible with old array schema (deprecated since 3.0)
            if (is_numeric($tagName) && is_string($ignoreFlag)) {
                AnnotationReader::addGlobalIgnoredName($ignoreFlag);
            }
            if ($ignoreFlag === true) {
                AnnotationReader::addGlobalIgnoredName($tagName);
            }
        }

        $this->initialized = true;
    }

    /**
     * Builds the reflection data cache during compile time.
     *
     * This method is called by the CompiletimeObjectManager which also determines
     * the list of classes to consider for reflection.
     *
     * @param array $availableClassNames List of all class names to consider for reflection
     * @return void
     */
    public function buildReflectionData(array $availableClassNames)
    {
        if (!$this->initialized) {
            $this->initialize();
        }
        $this->availableClassNames = $availableClassNames;
        $this->forgetChangedClasses();
        $this->reflectEmergedClasses();
    }

    /**
     * Tells if the specified class is known to this reflection service and
     * reflection information is available.
     *
     * @param string $className Name of the class
     * @return boolean If the class is reflected by this service
     * @api
     */
    public function isClassReflected($className)
    {
        if (!$this->initialized) {
            $this->initialize();
        }
        $className = $this->cleanClassName($className);

        return isset($this->classReflectionData[$className]);
    }

    /**
     * Returns the names of all classes known to this reflection service.
     *
     * @return array Class names
     * @api
     */
    public function getAllClassNames()
    {
        if (!$this->initialized) {
            $this->initialize();
        }

        return array_keys($this->classReflectionData);
    }

    /**
     * Searches for and returns the class name of the default implementation of the given
     * interface name. If no class implementing the interface was found or more than one
     * implementation was found in the package defining the interface, FALSE is returned.
     *
     * @param string $interfaceName Name of the interface
     * @return mixed Either the class name of the default implementation for the object type or FALSE
     * @throws \InvalidArgumentException if the given interface does not exist
     * @api
     */
    public function getDefaultImplementationClassNameForInterface($interfaceName)
    {
        if (!$this->initialized) {
            $this->initialize();
        }
        $interfaceName = $this->cleanClassName($interfaceName);

        if (interface_exists($interfaceName) === false) {
            throw new \InvalidArgumentException('"' . $interfaceName . '" does not exist or is not the name of an interface.', 1238769559);
        }
        $this->loadOrReflectClassIfNecessary($interfaceName);

        $classNamesFound = isset($this->classReflectionData[$interfaceName][self::DATA_INTERFACE_IMPLEMENTATIONS]) ? array_keys($this->classReflectionData[$interfaceName][self::DATA_INTERFACE_IMPLEMENTATIONS]) : [];
        if (count($classNamesFound) === 1) {
            return $classNamesFound[0];
        }
        if (count($classNamesFound) !== 2 || !isset($this->classReflectionData[ProxyInterface::class][self::DATA_INTERFACE_IMPLEMENTATIONS])) {
            return false;
        }

        if (isset($this->classReflectionData[ProxyInterface::class][self::DATA_INTERFACE_IMPLEMENTATIONS][$classNamesFound[0]])) {
            return $classNamesFound[0];
        }
        if (isset($this->classReflectionData[ProxyInterface::class][self::DATA_INTERFACE_IMPLEMENTATIONS][$classNamesFound[1]])) {
            return $classNamesFound[1];
        }

        return false;
    }

    /**
     * Searches for and returns all class names of implementations of the given object type
     * (interface name). If no class implementing the interface was found, an empty array is returned.
     *
     * @param string $interfaceName Name of the interface
     * @return array An array of class names of the default implementation for the object type
     * @throws \InvalidArgumentException if the given interface does not exist
     * @api
     */
    public function getAllImplementationClassNamesForInterface($interfaceName)
    {
        if (!$this->initialized) {
            $this->initialize();
        }
        $interfaceName = $this->cleanClassName($interfaceName);

        if (interface_exists($interfaceName) === false) {
            throw new \InvalidArgumentException('"' . $interfaceName . '" does not exist or is not the name of an interface.', 1238769560);
        }
        $this->loadOrReflectClassIfNecessary($interfaceName);

        return (isset($this->classReflectionData[$interfaceName][self::DATA_INTERFACE_IMPLEMENTATIONS])) ? array_keys($this->classReflectionData[$interfaceName][self::DATA_INTERFACE_IMPLEMENTATIONS]) : [];
    }

    /**
     * Searches for and returns all names of classes inheriting the specified class.
     * If no class inheriting the given class was found, an empty array is returned.
     *
     * @param string $className Name of the parent class
     * @return array An array of names of those classes being a direct or indirect subclass of the specified class
     * @throws \InvalidArgumentException if the given class does not exist
     * @api
     */
    public function getAllSubClassNamesForClass($className)
    {
        if (!$this->initialized) {
            $this->initialize();
        }
        $className = $this->cleanClassName($className);

        if (class_exists($className) === false) {
            throw new \InvalidArgumentException('"' . $className . '" does not exist or is not the name of a class.', 1257168042);
        }
        $this->loadOrReflectClassIfNecessary($className);

        return (isset($this->classReflectionData[$className][self::DATA_CLASS_SUBCLASSES])) ? array_keys($this->classReflectionData[$className][self::DATA_CLASS_SUBCLASSES]) : [];
    }

    /**
     * Returns the class name of the given object. This is a convenience
     * method that returns the expected class names even for proxy classes.
     *
     * @param object $object
     * @return string The class name of the given object
     * @deprecated since 3.0 use \TYPO3\Flow\Utility\TypeHandling::getTypeForValue() instead
     */
    public function getClassNameByObject($object)
    {
        return TypeHandling::getTypeForValue($object);
    }

    /**
     * Searches for and returns all names of classes which are tagged by the specified
     * annotation. If no classes were found, an empty array is returned.
     *
     * @param string $annotationClassName Name of the annotation class, for example "TYPO3\Flow\Annotations\Aspect"
     * @return array
     */
    public function getClassNamesByAnnotation($annotationClassName)
    {
        if (!$this->initialized) {
            $this->initialize();
        }
        $annotationClassName = $this->cleanClassName($annotationClassName);

        return (isset($this->annotatedClasses[$annotationClassName]) ? array_keys($this->annotatedClasses[$annotationClassName]) : []);
    }

    /**
     * Tells if the specified class has the given annotation
     *
     * @param string $className Name of the class
     * @param string $annotationClassName Annotation to check for
     * @return boolean
     * @api
     */
    public function isClassAnnotatedWith($className, $annotationClassName)
    {
        if (!$this->initialized) {
            $this->initialize();
        }
        $className = $this->cleanClassName($className);

        $annotationClassName = $this->cleanClassName($annotationClassName);

        return (isset($this->annotatedClasses[$annotationClassName][$className]));
    }

    /**
     * Returns the specified class annotations or an empty array
     *
     * @param string $className Name of the class
     * @param string $annotationClassName Annotation to filter for
     * @return array<object>
     */
    public function getClassAnnotations($className, $annotationClassName = null)
    {
        $className = $this->prepareClassReflectionForUsage($className);

        $annotationClassName = $annotationClassName === null ? null : $this->cleanClassName($annotationClassName);
        if (!isset($this->classReflectionData[$className][self::DATA_CLASS_ANNOTATIONS])) {
            return [];
        }
        if ($annotationClassName === null) {
            return $this->classReflectionData[$className][self::DATA_CLASS_ANNOTATIONS];
        }

        $annotations = [];
        foreach ($this->classReflectionData[$className][self::DATA_CLASS_ANNOTATIONS] as $annotation) {
            if ($annotation instanceof $annotationClassName) {
                $annotations[] = $annotation;
            }
        }

        return $annotations;
    }

    /**
     * Returns the specified class annotation or NULL.
     *
     * If multiple annotations are set on the target you will
     * get one (random) instance of them.
     *
     * @param string $className Name of the class
     * @param string $annotationClassName Annotation to filter for
     * @return object
     */
    public function getClassAnnotation($className, $annotationClassName)
    {
        if (!$this->initialized) {
            $this->initialize();
        }
        $annotations = $this->getClassAnnotations($className, $annotationClassName);

        return $annotations === [] ? null : current($annotations);
    }

    /**
     * Tells if the specified class implements the given interface
     *
     * @param string $className Name of the class
     * @param string $interfaceName interface to check for
     * @return boolean TRUE if the class implements $interfaceName, otherwise FALSE
     * @api
     */
    public function isClassImplementationOf($className, $interfaceName)
    {
        $className = $this->prepareClassReflectionForUsage($className);

        $interfaceName = $this->cleanClassName($interfaceName);
        $this->loadOrReflectClassIfNecessary($interfaceName);

        return (isset($this->classReflectionData[$interfaceName][self::DATA_INTERFACE_IMPLEMENTATIONS][$className]));
    }

    /**
     * Tells if the specified class is abstract or not
     *
     * @param string $className Name of the class to analyze
     * @return boolean TRUE if the class is abstract, otherwise FALSE
     * @api
     */
    public function isClassAbstract($className)
    {
        $className = $this->prepareClassReflectionForUsage($className);
        return isset($this->classReflectionData[$className][self::DATA_CLASS_ABSTRACT]);
    }

    /**
     * Tells if the specified class is final or not
     *
     * @param string $className Name of the class to analyze
     * @return boolean TRUE if the class is final, otherwise FALSE
     * @api
     */
    public function isClassFinal($className)
    {
        $className = $this->prepareClassReflectionForUsage($className);
        return isset($this->classReflectionData[$className][self::DATA_CLASS_FINAL]);
    }

    /**
     * Tells if the class is unconfigurable or not
     *
     * @param string $className Name of the class to analyze
     * @return boolean return TRUE if class not could not be automatically configured, otherwise FALSE
     * @api
     */
    public function isClassUnconfigurable($className)
    {
        $className = $this->cleanClassName($className);

        return $this->classReflectionData[$className] === [];
    }

    /**
     * Returns all class names of classes containing at least one method annotated
     * with the given annotation class
     *
     * @param string $annotationClassName The annotation class name for a method annotation
     * @return array An array of class names
     */
    public function getClassesContainingMethodsAnnotatedWith($annotationClassName)
    {
        if (!$this->initialized) {
            $this->initialize();
        }

        return isset($this->classesByMethodAnnotations[$annotationClassName]) ? array_keys($this->classesByMethodAnnotations[$annotationClassName]) : [];
    }

    /**
     * Tells if the specified method is final or not
     *
     * @param string $className Name of the class containing the method
     * @param string $methodName Name of the method to analyze
     * @return boolean TRUE if the method is final, otherwise FALSE
     * @api
     */
    public function isMethodFinal($className, $methodName)
    {
        $className = $this->prepareClassReflectionForUsage($className);
        return isset($this->classReflectionData[$className][self::DATA_CLASS_METHODS][$methodName][self::DATA_METHOD_FINAL]);
    }

    /**
     * Tells if the specified method is declared as static or not
     *
     * @param string $className Name of the class containing the method
     * @param string $methodName Name of the method to analyze
     * @return boolean TRUE if the method is static, otherwise FALSE
     * @api
     */
    public function isMethodStatic($className, $methodName)
    {
        $className = $this->prepareClassReflectionForUsage($className);
        return isset($this->classReflectionData[$className][self::DATA_CLASS_METHODS][$methodName][self::DATA_METHOD_STATIC]);
    }

    /**
     * Tells if the specified method is public
     *
     * @param string $className Name of the class containing the method
     * @param string $methodName Name of the method to analyze
     * @return boolean TRUE if the method is public, otherwise FALSE
     * @api
     */
    public function isMethodPublic($className, $methodName)
    {
        $className = $this->prepareClassReflectionForUsage($className);
        return (isset($this->classReflectionData[$className][self::DATA_CLASS_METHODS][$methodName][self::DATA_METHOD_VISIBILITY]) && $this->classReflectionData[$className][self::DATA_CLASS_METHODS][$methodName][self::DATA_METHOD_VISIBILITY] === self::VISIBILITY_PUBLIC);
    }

    /**
     * Tells if the specified method is protected
     *
     * @param string $className Name of the class containing the method
     * @param string $methodName Name of the method to analyze
     * @return boolean TRUE if the method is protected, otherwise FALSE
     * @api
     */
    public function isMethodProtected($className, $methodName)
    {
        $className = $this->prepareClassReflectionForUsage($className);
        return (isset($this->classReflectionData[$className][self::DATA_CLASS_METHODS][$methodName][self::DATA_METHOD_VISIBILITY]) && $this->classReflectionData[$className][self::DATA_CLASS_METHODS][$methodName][self::DATA_METHOD_VISIBILITY] === self::VISIBILITY_PROTECTED);
    }

    /**
     * Tells if the specified method is private
     *
     * @param string $className Name of the class containing the method
     * @param string $methodName Name of the method to analyze
     * @return boolean TRUE if the method is private, otherwise FALSE
     * @api
     */
    public function isMethodPrivate($className, $methodName)
    {
        $className = $this->prepareClassReflectionForUsage($className);
        return (isset($this->classReflectionData[$className][self::DATA_CLASS_METHODS][$methodName][self::DATA_METHOD_VISIBILITY]) && $this->classReflectionData[$className][self::DATA_CLASS_METHODS][$methodName][self::DATA_METHOD_VISIBILITY] === self::VISIBILITY_PRIVATE);
    }

    /**
     * Tells if the specified method is tagged with the given tag
     *
     * @param string $className Name of the class containing the method
     * @param string $methodName Name of the method to analyze
     * @param string $tag Tag to check for
     * @return boolean TRUE if the method is tagged with $tag, otherwise FALSE
     * @api
     */
    public function isMethodTaggedWith($className, $methodName, $tag)
    {
        if (!$this->initialized) {
            $this->initialize();
        }
        $method = new MethodReflection($this->cleanClassName($className), $methodName);
        $tagsValues = $method->getTagsValues();

        return isset($tagsValues[$tag]);
    }

    /**
     * Tells if the specified method has the given annotation
     *
     * @param string $className Name of the class
     * @param string $methodName Name of the method
     * @param string $annotationClassName Annotation to check for
     * @return boolean
     * @api
     */
    public function isMethodAnnotatedWith($className, $methodName, $annotationClassName)
    {
        return $this->getMethodAnnotations($className, $methodName, $annotationClassName) !== [];
    }

    /**
     * Returns the specified method annotations or an empty array
     *
     * @param string $className Name of the class
     * @param string $methodName Name of the method
     * @param string $annotationClassName Annotation to filter for
     * @return array<object>
     * @api
     */
    public function getMethodAnnotations($className, $methodName, $annotationClassName = null)
    {
        if (!$this->initialized) {
            $this->initialize();
        }
        $className = $this->cleanClassName($className);
        $annotationClassName = $annotationClassName === null ? null : $this->cleanClassName($annotationClassName);

        $annotations = [];
        $methodAnnotations = $this->annotationReader->getMethodAnnotations(new MethodReflection($className, $methodName));
        if ($annotationClassName === null) {
            return $methodAnnotations;
        }

        foreach ($methodAnnotations as $annotation) {
            if ($annotation instanceof $annotationClassName) {
                $annotations[] = $annotation;
            }
        }

        return $annotations;
    }

    /**
     * Returns the specified method annotation or NULL.
     *
     * If multiple annotations are set on the target you will
     * get one (random) instance of them.
     *
     * @param string $className Name of the class
     * @param string $methodName Name of the method
     * @param string $annotationClassName Annotation to filter for
     * @return object
     */
    public function getMethodAnnotation($className, $methodName, $annotationClassName)
    {
        if (!$this->initialized) {
            $this->initialize();
        }
        $annotations = $this->getMethodAnnotations($className, $methodName, $annotationClassName);

        return $annotations === [] ? null : current($annotations);
    }

    /**
     * Returns the names of all properties of the specified class
     *
     * @param string $className Name of the class to return the property names of
     * @return array An array of property names or an empty array if none exist
     * @api
     */
    public function getClassPropertyNames($className)
    {
        $className = $this->prepareClassReflectionForUsage($className);
        return isset($this->classReflectionData[$className][self::DATA_CLASS_PROPERTIES]) ? array_keys($this->classReflectionData[$className][self::DATA_CLASS_PROPERTIES]) : [];
    }

    /**
     * Wrapper for method_exists() which tells if the given method exists.
     *
     * @param string $className Name of the class containing the method
     * @param string $methodName Name of the method
     * @return boolean
     * @api
     */
    public function hasMethod($className, $methodName)
    {
        $className = $this->prepareClassReflectionForUsage($className);
        return isset($this->classReflectionData[$className][self::DATA_CLASS_METHODS][$methodName]);
    }

    /**
     * Returns all tags and their values the specified method is tagged with
     *
     * @param string $className Name of the class containing the method
     * @param string $methodName Name of the method to return the tags and values of
     * @return array An array of tags and their values or an empty array of no tags were found
     * @api
     */
    public function getMethodTagsValues($className, $methodName)
    {
        if (!$this->initialized) {
            $this->initialize();
        }
        $className = $this->cleanClassName($className);

        $method = new MethodReflection($className, $methodName);

        return $method->getTagsValues();
    }

    /**
     * Returns an array of parameters of the given method. Each entry contains
     * additional information about the parameter position, type hint etc.
     *
     * @param string $className Name of the class containing the method
     * @param string $methodName Name of the method to return parameter information of
     * @return array An array of parameter names and additional information or an empty array of no parameters were found
     * @api
     */
    public function getMethodParameters($className, $methodName)
    {
        $className = $this->prepareClassReflectionForUsage($className);
        if (!isset($this->classReflectionData[$className][self::DATA_CLASS_METHODS][$methodName][self::DATA_METHOD_PARAMETERS])) {
            return [];
        }

        return $this->convertParameterDataToArray($this->classReflectionData[$className][self::DATA_CLASS_METHODS][$methodName][self::DATA_METHOD_PARAMETERS]);
    }

    /**
     * Returns the declared return type of a method (for PHP < 7.0 this will always return null)
     *
     * @param string $className
     * @param string $methodName
     * @return string The declared return type of the method or null if none was declared
     */
    public function getMethodDeclaredReturnType($className, $methodName)
    {
        $className = $this->prepareClassReflectionForUsage($className);
        if (!isset($this->classReflectionData[$className][self::DATA_CLASS_METHODS][$methodName][self::DATA_METHOD_DECLARED_RETURN_TYPE])) {
            return null;
        }

        return $this->classReflectionData[$className][self::DATA_CLASS_METHODS][$methodName][self::DATA_METHOD_DECLARED_RETURN_TYPE];
    }

    /**
     * Searches for and returns all names of class properties which are tagged by the specified tag.
     * If no properties were found, an empty array is returned.
     *
     * @param string $className Name of the class containing the properties
     * @param string $tag Tag to search for
     * @return array An array of property names tagged by the tag
     * @api
     */
    public function getPropertyNamesByTag($className, $tag)
    {
        $className = $this->prepareClassReflectionForUsage($className);
        if (!isset($this->classReflectionData[$className][self::DATA_CLASS_PROPERTIES])) {
            return [];
        }

        $propertyNames = [];
        foreach ($this->classReflectionData[$className][self::DATA_CLASS_PROPERTIES] as $propertyName => $propertyData) {
            if (isset($propertyData[self::DATA_PROPERTY_TAGS_VALUES][$tag])) {
                $propertyNames[$propertyName] = true;
            }
        }

        return array_keys($propertyNames);
    }

    /**
     * Returns all tags and their values the specified class property is tagged with
     *
     * @param string $className Name of the class containing the property
     * @param string $propertyName Name of the property to return the tags and values of
     * @return array An array of tags and their values or an empty array of no tags were found
     * @api
     */
    public function getPropertyTagsValues($className, $propertyName)
    {
        $className = $this->prepareClassReflectionForUsage($className);
        if (!isset($this->classReflectionData[$className][self::DATA_CLASS_PROPERTIES][$propertyName])) {
            return [];
        }

        return (isset($this->classReflectionData[$className][self::DATA_CLASS_PROPERTIES][$propertyName][self::DATA_PROPERTY_TAGS_VALUES])) ? $this->classReflectionData[$className][self::DATA_CLASS_PROPERTIES][$propertyName][self::DATA_PROPERTY_TAGS_VALUES] : [];
    }

    /**
     * Returns the values of the specified class property tag
     *
     * @param string $className Name of the class containing the property
     * @param string $propertyName Name of the tagged property
     * @param string $tag Tag to return the values of
     * @return array An array of values or an empty array if the tag was not found
     * @api
     */
    public function getPropertyTagValues($className, $propertyName, $tag)
    {
        $className = $this->prepareClassReflectionForUsage($className);
        if (!isset($this->classReflectionData[$className][self::DATA_CLASS_PROPERTIES][$propertyName])) {
            return [];
        }

        return (isset($this->classReflectionData[$className][self::DATA_CLASS_PROPERTIES][$propertyName][self::DATA_PROPERTY_TAGS_VALUES][$tag])) ? $this->classReflectionData[$className][self::DATA_CLASS_PROPERTIES][$propertyName][self::DATA_PROPERTY_TAGS_VALUES][$tag] : [];
    }

    /**
     * Tells if the specified property is private
     *
     * @param string $className Name of the class containing the method
     * @param string $propertyName Name of the property to analyze
     * @return boolean TRUE if the property is private, otherwise FALSE
     * @api
     */
    public function isPropertyPrivate($className, $propertyName)
    {
        $className = $this->prepareClassReflectionForUsage($className);
        return (isset($this->classReflectionData[$className][self::DATA_CLASS_PROPERTIES][$propertyName][self::DATA_PROPERTY_VISIBILITY])
            && $this->classReflectionData[$className][self::DATA_CLASS_PROPERTIES][$propertyName][self::DATA_PROPERTY_VISIBILITY] === self::VISIBILITY_PRIVATE);
    }

    /**
     * Tells if the specified class property is tagged with the given tag
     *
     * @param string $className Name of the class
     * @param string $propertyName Name of the property
     * @param string $tag Tag to check for
     * @return boolean TRUE if the class property is tagged with $tag, otherwise FALSE
     * @api
     */
    public function isPropertyTaggedWith($className, $propertyName, $tag)
    {
        $className = $this->prepareClassReflectionForUsage($className);
        return isset($this->classReflectionData[$className][self::DATA_CLASS_PROPERTIES][$propertyName][self::DATA_PROPERTY_TAGS_VALUES][$tag]);
    }

    /**
     * Tells if the specified property has the given annotation
     *
     * @param string $className Name of the class
     * @param string $propertyName Name of the method
     * @param string $annotationClassName Annotation to check for
     * @return boolean
     * @api
     */
    public function isPropertyAnnotatedWith($className, $propertyName, $annotationClassName)
    {
        $className = $this->prepareClassReflectionForUsage($className);
        return isset($this->classReflectionData[$className][self::DATA_CLASS_PROPERTIES][$propertyName][self::DATA_PROPERTY_ANNOTATIONS][$annotationClassName]);
    }

    /**
     * Searches for and returns all names of class properties which are marked by the
     * specified annotation. If no properties were found, an empty array is returned.
     *
     * @param string $className Name of the class containing the properties
     * @param string $annotationClassName Class name of the annotation to search for
     * @return array An array of property names carrying the annotation
     * @api
     */
    public function getPropertyNamesByAnnotation($className, $annotationClassName)
    {
        $className = $this->prepareClassReflectionForUsage($className);
        if (!isset($this->classReflectionData[$className][self::DATA_CLASS_PROPERTIES])) {
            return [];
        }

        $propertyNames = [];
        foreach ($this->classReflectionData[$className][self::DATA_CLASS_PROPERTIES] as $propertyName => $propertyData) {
            if (isset($propertyData[self::DATA_PROPERTY_ANNOTATIONS][$annotationClassName])) {
                $propertyNames[$propertyName] = true;
            }
        }

        return array_keys($propertyNames);
    }

    /**
     * Returns the specified property annotations or an empty array
     *
     * @param string $className Name of the class
     * @param string $propertyName Name of the property
     * @param string $annotationClassName Annotation to filter for
     * @return array<object>
     * @api
     */
    public function getPropertyAnnotations($className, $propertyName, $annotationClassName = null)
    {
        $className = $this->prepareClassReflectionForUsage($className);
        if (!isset($this->classReflectionData[$className][self::DATA_CLASS_PROPERTIES][$propertyName][self::DATA_PROPERTY_ANNOTATIONS])) {
            return [];
        }

        if ($annotationClassName === null) {
            return $this->classReflectionData[$className][self::DATA_CLASS_PROPERTIES][$propertyName][self::DATA_PROPERTY_ANNOTATIONS];
        }

        if (isset($this->classReflectionData[$className][self::DATA_CLASS_PROPERTIES][$propertyName][self::DATA_PROPERTY_ANNOTATIONS][$annotationClassName])) {
            return $this->classReflectionData[$className][self::DATA_CLASS_PROPERTIES][$propertyName][self::DATA_PROPERTY_ANNOTATIONS][$annotationClassName];
        }

        return [];
    }

    /**
     * Returns the specified property annotation or NULL.
     *
     * If multiple annotations are set on the target you will
     * get one (random) instance of them.
     *
     * @param string $className Name of the class
     * @param string $propertyName Name of the property
     * @param string $annotationClassName Annotation to filter for
     * @return object
     */
    public function getPropertyAnnotation($className, $propertyName, $annotationClassName)
    {
        if (!$this->initialized) {
            $this->initialize();
        }
        $annotations = $this->getPropertyAnnotations($className, $propertyName, $annotationClassName);

        return $annotations === [] ? null : current($annotations);
    }

    /**
     * Returns the class schema for the given class
     *
     * @param mixed $classNameOrObject The class name or an object
     * @return \TYPO3\Flow\Reflection\ClassSchema
     */
    public function getClassSchema($classNameOrObject)
    {
        $className = $classNameOrObject;
        if (is_object($classNameOrObject)) {
            $className = get_class($classNameOrObject);
        }
        $className = $this->cleanClassName($className);

        if (!isset($this->classSchemata[$className])) {
            $this->classSchemata[$className] = $this->classSchemataRuntimeCache->get($this->produceCacheIdentifierFromClassName($className));
        }

        return is_object($this->classSchemata[$className]) ? $this->classSchemata[$className] : null;
    }

    /**
     * Initializes the ReflectionService, cleans the given class name and finally reflects the class if necessary.
     *
     * @param string $className
     * @return string The cleaned class name
     */
    protected function prepareClassReflectionForUsage($className)
    {
        if (!$this->initialized) {
            $this->initialize();
        }
        $className = $this->cleanClassName($className);
        $this->loadOrReflectClassIfNecessary($className);

        return $className;
    }

    /**
     * Checks if the given class names match those which already have been
     * reflected. If the given array contains class names not yet known to
     * this service, these classes will be reflected.
     *
     * @return void
     * @throws \TYPO3\Flow\Reflection\Exception
     */
    protected function reflectEmergedClasses()
    {
        $classNamesToReflect = [];
        foreach ($this->availableClassNames as $classNamesInOnePackage) {
            $classNamesToReflect = array_merge($classNamesToReflect, $classNamesInOnePackage);
        }
        $reflectedClassNames = array_keys($this->classReflectionData);
        sort($classNamesToReflect);
        sort($reflectedClassNames);
        $newClassNames = array_diff($classNamesToReflect, $reflectedClassNames);
        if ($newClassNames === []) {
            return;
        }

        $this->systemLogger->log('Reflected class names did not match class names to reflect', LOG_DEBUG);
        $count = 0;

        $classNameFilterFunction = function ($className) use (&$count) {
            $this->reflectClass($className);
            if (
                !$this->isClassAnnotatedWith($className, \TYPO3\Flow\Annotations\Entity::class) &&
                !$this->isClassAnnotatedWith($className, 'Doctrine\ORM\Mapping\Entity') &&
                !$this->isClassAnnotatedWith($className, \TYPO3\Flow\Annotations\ValueObject::class)
            ) {
                return false;
            }

            $scopeAnnotation = $this->getClassAnnotation($className, \TYPO3\Flow\Annotations\Scope::class);
            if ($scopeAnnotation !== null && $scopeAnnotation->value !== 'prototype') {
                throw new Exception(sprintf('Classes tagged as entity or value object must be of scope prototype, however, %s is declared as %s.', $className, $scopeAnnotation->value), 1264103349);
            }

            $count++;
            return true;
        };

        $classNamesToBuildSchemaFor = array_filter($newClassNames, $classNameFilterFunction);
        $this->buildClassSchemata($classNamesToBuildSchemaFor);

        if ($count > 0) {
            $this->log(sprintf('Reflected %s emerged classes.', $count), LOG_INFO);
        }
    }

    /**
     * Check if a specific annotation tag is configured to be ignored.
     *
     * @param string $tagName The annotation tag to check
     * @return boolean TRUE if the tag is configured to be ignored, FALSE otherwise
     */
    protected function isTagIgnored($tagName)
    {
        if (isset($this->settings['reflection']['ignoredTags'][$tagName]) && $this->settings['reflection']['ignoredTags'][$tagName] === true) {
            return true;
        }
        // Make this setting backwards compatible with old array schema (deprecated since 3.0)
        if (in_array($tagName, $this->settings['reflection']['ignoredTags'], true)) {
            return true;
        }

        return false;
    }

    /**
     * Reflects the given class and stores the results in this service's properties.
     *
     * @param string $className Full qualified name of the class to reflect
     * @return void
     * @throws \TYPO3\Flow\Reflection\Exception\InvalidClassException
     */
    protected function reflectClass($className)
    {
        $this->log(sprintf('Reflecting class %s', $className), LOG_DEBUG);

        $className = $this->cleanClassName($className);
        if (strpos($className, 'TYPO3\Flow\Persistence\Doctrine\Proxies') === 0 && in_array(\Doctrine\ORM\Proxy\Proxy::class, class_implements($className))) {
            // Somebody tried to reflect a doctrine proxy, which will have severe side effects.
            // see bug http://forge.typo3.org/issues/29449 for details.
            throw new Exception\InvalidClassException('The class with name "' . $className . '" is a Doctrine proxy. It is not supported to reflect doctrine proxy classes.', 1314944681);
        }

        $class = new ClassReflection($className);
        if (!isset($this->classReflectionData[$className])) {
            $this->classReflectionData[$className] = [];
        }

        if ($class->isAbstract() || $class->isInterface()) {
            $this->classReflectionData[$className][self::DATA_CLASS_ABSTRACT] = true;
        }
        if ($class->isFinal()) {
            $this->classReflectionData[$className][self::DATA_CLASS_FINAL] = true;
        }

        /** @var $parentClass ClassReflection */
        foreach ($this->getParentClasses($class) as $parentClass) {
            $this->addParentClass($className, $parentClass);
        }

        /** @var $interface ClassReflection */
        foreach ($class->getInterfaces() as $interface) {
            $this->addImplementedInterface($className, $interface);
        }

        foreach ($this->annotationReader->getClassAnnotations($class) as $annotation) {
            $annotationClassName = get_class($annotation);
            $this->annotatedClasses[$annotationClassName][$className] = true;
            $this->classReflectionData[$className][self::DATA_CLASS_ANNOTATIONS][] = $annotation;
        }

        /** @var $property \TYPO3\Flow\Reflection\PropertyReflection */
        foreach ($class->getProperties() as $property) {
            $this->reflectClassProperty($className, $property);
        }

        foreach ($class->getMethods() as $method) {
            $this->reflectClassMethod($className, $method);
        }
        // Sort reflection data so that the cache data is deterministic. This is
        // important for comparisons when checking if classes have changed in a
        // Development context.
        ksort($this->classReflectionData);

        $this->updatedReflectionData[$className] = true;
    }

    /**
     * @param string $className
     * @param PropertyReflection $property
     * @return integer visibility
     */
    public function reflectClassProperty($className, PropertyReflection $property)
    {
        $propertyName = $property->getName();
        $this->classReflectionData[$className][self::DATA_CLASS_PROPERTIES][$propertyName] = [];

        $visibility = $property->isPublic() ? self::VISIBILITY_PUBLIC : ($property->isProtected() ? self::VISIBILITY_PROTECTED : self::VISIBILITY_PRIVATE);
        $this->classReflectionData[$className][self::DATA_CLASS_PROPERTIES][$propertyName][self::DATA_PROPERTY_VISIBILITY] = $visibility;

        foreach ($property->getTagsValues() as $tagName => $tagValues) {
            $tagValues = $this->reflectPropertyTag($className, $property, $tagName, $tagValues);
            if ($tagValues === null) {
                continue;
            }
            $this->classReflectionData[$className][self::DATA_CLASS_PROPERTIES][$propertyName][self::DATA_PROPERTY_TAGS_VALUES][$tagName] = $tagValues;
        }

        foreach ($this->annotationReader->getPropertyAnnotations($property, $propertyName) as $annotation) {
            $this->classReflectionData[$className][self::DATA_CLASS_PROPERTIES][$propertyName][self::DATA_PROPERTY_ANNOTATIONS][get_class($annotation)][] = $annotation;
        }

        return $visibility;
    }

    /**
     * @param string $className
     * @param PropertyReflection $property
     * @param string $tagName
     * @param array $tagValues
     * @return array
     */
    protected function reflectPropertyTag($className, PropertyReflection $property, $tagName, $tagValues)
    {
        if ($this->isTagIgnored($tagName)) {
            return null;
        }

        if ($tagName !== 'var' || !isset($tagValues[0])) {
            return $tagValues;
        }

        $propertyName = $property->getName();
        $propertyDeclaringClass = $property->getDeclaringClass();
        if ($propertyDeclaringClass->getName() !== $className && isset($this->classReflectionData[$propertyDeclaringClass->getName()][self::DATA_CLASS_PROPERTIES][$propertyName][self::DATA_PROPERTY_TAGS_VALUES][$tagName])) {
            $tagValues = $this->classReflectionData[$propertyDeclaringClass->getName()][self::DATA_CLASS_PROPERTIES][$propertyName][self::DATA_PROPERTY_TAGS_VALUES][$tagName];
        } else {
            $tagValues[0] = $this->expandType($propertyDeclaringClass, $tagValues[0]);
        }
        return $tagValues;
    }

    /**
     * @param string $className
     * @param ClassReflection $parentClass
     * @return void
     */
    protected function addParentClass($className, ClassReflection $parentClass)
    {
        $parentClassName = $parentClass->getName();
        if (!isset($this->classReflectionData[$parentClassName])) {
            $this->reflectClass($parentClassName);
        }
        $this->classReflectionData[$parentClassName][self::DATA_CLASS_SUBCLASSES][$className] = true;
    }

    /**
     * @param string $className
     * @param ClassReflection $interface
     * @throws Exception\InvalidClassException
     */
    protected function addImplementedInterface($className, ClassReflection $interface)
    {
        if (isset($this->classReflectionData[$className][self::DATA_CLASS_ABSTRACT])) {
            return;
        }

        $interfaceName = $interface->getName();
        if (!isset($this->classReflectionData[$interfaceName])) {
            $this->reflectClass($interfaceName);
        }
        $this->classReflectionData[$interfaceName][self::DATA_INTERFACE_IMPLEMENTATIONS][$className] = true;
    }

    /**
     * @param string $className
     * @param \TYPO3\Flow\Reflection\MethodReflection $method
     * @return void
     */
    protected function reflectClassMethod($className, MethodReflection $method)
    {
        $methodName = $method->getName();
        if ($method->isFinal()) {
            $this->classReflectionData[$className][self::DATA_CLASS_METHODS][$methodName][self::DATA_METHOD_FINAL] = true;
        }
        if ($method->isStatic()) {
            $this->classReflectionData[$className][self::DATA_CLASS_METHODS][$methodName][self::DATA_METHOD_STATIC] = true;
        }
        $visibility = $method->isPublic() ? self::VISIBILITY_PUBLIC : ($method->isProtected() ? self::VISIBILITY_PROTECTED : self::VISIBILITY_PRIVATE);
        $this->classReflectionData[$className][self::DATA_CLASS_METHODS][$methodName][self::DATA_METHOD_VISIBILITY] = $visibility;

        foreach ($this->getMethodAnnotations($className, $methodName) as $methodAnnotation) {
            $this->classesByMethodAnnotations[get_class($methodAnnotation)][$className] = $methodName;
        }

        $returnType = $method->getDeclaredReturnType();
        if ($returnType !== null) {
            $this->classReflectionData[$className][self::DATA_CLASS_METHODS][$methodName][self::DATA_METHOD_DECLARED_RETURN_TYPE] = $returnType;
        }

        foreach ($method->getParameters() as $parameter) {
            $this->reflectClassMethodParameter($className, $method, $parameter);
        }
    }

    /**
     * @param string $className
     * @param \TYPO3\Flow\Reflection\MethodReflection $method
     * @param \TYPO3\Flow\Reflection\ParameterReflection $parameter
     * @return void
     */
    protected function reflectClassMethodParameter($className, MethodReflection $method, ParameterReflection $parameter)
    {
        $methodName = $method->getName();
        $paramAnnotations = $method->isTaggedWith('param') ? $method->getTagValues('param') : [];

        $this->classReflectionData[$className][self::DATA_CLASS_METHODS][$methodName][self::DATA_METHOD_PARAMETERS][$parameter->getName()] = $this->convertParameterReflectionToArray($parameter, $method);
        if ($this->settings['reflection']['logIncorrectDocCommentHints'] !== true) {
            return;
        }

        if (!isset($paramAnnotations[$parameter->getPosition()])) {
            $this->log('  Missing @param for "' . $method->getName() . '::$' . $parameter->getName(), LOG_DEBUG);

            return;
        }

        $parameterAnnotation = explode(' ', $paramAnnotations[$parameter->getPosition()], 3);
        if (count($parameterAnnotation) < 2) {
            $this->log('  Wrong @param use for "' . $method->getName() . '::' . $parameter->getName() . '": "' . implode(' ', $parameterAnnotation) . '"', LOG_DEBUG);
        }

        if (
            isset($this->classReflectionData[$className][self::DATA_CLASS_METHODS][$methodName][self::DATA_METHOD_PARAMETERS][$parameter->getName()][self::DATA_PARAMETER_TYPE]) &&
            $this->classReflectionData[$className][self::DATA_CLASS_METHODS][$methodName][self::DATA_METHOD_PARAMETERS][$parameter->getName()][self::DATA_PARAMETER_TYPE] !== $this->cleanClassName($parameterAnnotation[0])
        ) {
            $this->log('  Wrong type in @param for "' . $method->getName() . '::' . $parameter->getName() . '": "' . $parameterAnnotation[0] . '"', LOG_DEBUG);
        }

        if ($parameter->getName() !== ltrim($parameterAnnotation[1], '$&')) {
            $this->log('  Wrong name in @param for "' . $method->getName() . '::$' . $parameter->getName() . '": "' . $parameterAnnotation[1] . '"', LOG_DEBUG);
        }
    }

    /**
     * Expand shortened class names in "var" and "param" annotations, taking use statements into account.
     *
     * @param ClassReflection $class
     * @param string $type the type inside var/param annotation
     * @return string the possibly expanded type
     */
    protected function expandType(ClassReflection $class, $type)
    {
        // expand "SomeType<SomeElementType>" to "\SomeTypeNamespace\SomeType<\ElementTypeNamespace\ElementType>"
        if (strpos($type, '<') !== false) {
            $typeParts = explode('<', $type);
            $type = $typeParts[0];
            $elementType = rtrim($typeParts[1], '>');

            return $this->expandType($class, $type) . '<' . $this->expandType($class, $elementType) . '>';
        }

        // skip simple types and types with fully qualified namespaces
        if ($type === 'mixed' || $type[0] === '\\' || TypeHandling::isSimpleType($type)) {
            return TypeHandling::normalizeType($type);
        }

        // we try to find the class relative to the current namespace...
        $possibleFullyQualifiedClassName = sprintf('%s\\%s', $class->getNamespaceName(), $type);
        if (class_exists($possibleFullyQualifiedClassName) || interface_exists($possibleFullyQualifiedClassName)) {
            return $possibleFullyQualifiedClassName;
        }

        // and then we try to find "use" statements for the class.
        $className = $class->getName();
        if (!isset($this->useStatementsForClassCache[$className])) {
            $this->useStatementsForClassCache[$className] = $this->getDoctrinePhpParser()->parseClass($class);
        }
        $useStatementsForClass = $this->useStatementsForClassCache[$className];

        // ... and try to expand them
        $typeParts = explode('\\', $type, 2);
        $lowercasedFirstTypePart = strtolower($typeParts[0]);
        if (isset($useStatementsForClass[$lowercasedFirstTypePart])) {
            $typeParts[0] = $useStatementsForClass[$lowercasedFirstTypePart];

            return implode('\\', $typeParts);
        }

        return $type;
    }

    /**
     * Finds all parent classes of the given class
     *
     * @param ClassReflection $class The class to reflect
     * @param array $parentClasses Array of parent classes
     * @return array<\TYPO3\Flow\Reflection\ClassReflection>
     */
    protected function getParentClasses(ClassReflection $class, array $parentClasses = [])
    {
        $parentClass = $class->getParentClass();
        if ($parentClass !== false) {
            $parentClasses[] = $parentClass;
            $parentClasses = $this->getParentClasses($parentClass, $parentClasses);
        }

        return $parentClasses;
    }

    /**
     * Builds class schemata from classes annotated as entities or value objects
     *
     * @param array $classNames
     * @return void
     */
    protected function buildClassSchemata(array $classNames)
    {
        foreach ($classNames as $className) {
            $this->classSchemata[$className] = $this->buildClassSchema($className);
        }

        $this->completeRepositoryAssignments();
        $this->ensureAggregateRootInheritanceChainConsistency();
    }

    /**
     * Builds a class schema for the given class name.
     *
     * @param string $className
     * @return ClassSchema
     */
    protected function buildClassSchema($className)
    {
        $classSchema = new ClassSchema($className);
        $this->addPropertiesToClassSchema($classSchema);

        if ($this->isClassAnnotatedWith($className, \TYPO3\Flow\Annotations\ValueObject::class)) {
            $this->checkValueObjectRequirements($className);
            $classSchema->setModelType(ClassSchema::MODELTYPE_VALUEOBJECT);

            return $classSchema;
        }

        if ($this->isClassAnnotatedWith($className, \TYPO3\Flow\Annotations\Entity::class) || $this->isClassAnnotatedWith($className, 'Doctrine\ORM\Mapping\Entity')) {
            $classSchema->setModelType(ClassSchema::MODELTYPE_ENTITY);
            $classSchema->setLazyLoadableObject($this->isClassAnnotatedWith($className, \TYPO3\Flow\Annotations\Lazy::class));
        }

        $possibleRepositoryClassName = str_replace('\\Model\\', '\\Repository\\', $className) . 'Repository';
        if ($this->isClassReflected($possibleRepositoryClassName) === true) {
            $classSchema->setRepositoryClassName($possibleRepositoryClassName);
        }

        return $classSchema;
    }

    /**
     * Adds properties of the class at hand to the class schema.
     *
     * Properties will be added if they have a var annotation && (!transient-annotation && !inject-annotation)
     *
     * Invalid annotations will cause an exception to be thrown.
     *
     * @param \TYPO3\Flow\Reflection\ClassSchema $classSchema
     * @return void
     * @throws Exception\InvalidPropertyTypeException
     */
    protected function addPropertiesToClassSchema(ClassSchema $classSchema)
    {
        $className = $classSchema->getClassName();
        $skipArtificialIdentity = false;

        foreach ($this->getClassPropertyNames($className) as $propertyName) {
            $skipArtificialIdentity = $this->evaluateClassPropertyAnnotationsForSchema($classSchema, $propertyName) ? true : $skipArtificialIdentity;
        }

        if ($skipArtificialIdentity !== true) {
            $classSchema->addProperty('Persistence_Object_Identifier', 'string');
        }
    }

    /**
     * @param ClassSchema $classSchema
     * @param string $propertyName
     * @return boolean
     * @throws InvalidPropertyTypeException
     * @throws \InvalidArgumentException
     */
    protected function evaluateClassPropertyAnnotationsForSchema(ClassSchema $classSchema, $propertyName)
    {
        $skipArtificialIdentity = false;

        $className = $classSchema->getClassName();
        if ($this->isPropertyAnnotatedWith($className, $propertyName, \TYPO3\Flow\Annotations\Transient::class)) {
            return false;
        }

        if ($this->isPropertyAnnotatedWith($className, $propertyName, \TYPO3\Flow\Annotations\Inject::class)) {
            return false;
        }

        if (!$this->isPropertyTaggedWith($className, $propertyName, 'var')) {
            return false;
        }

        $varTagValues = $this->getPropertyTagValues($className, $propertyName, 'var');
        if (count($varTagValues) > 1) {
            throw new InvalidPropertyTypeException('More than one @var annotation given for "' . $className . '::$' . $propertyName . '"', 1367334366);
        }

        $declaredType = strtok(trim(current($varTagValues), " \n\t"), " \n\t");
        try {
            TypeHandling::parseType($declaredType);
        } catch (InvalidTypeException $exception) {
            throw new \InvalidArgumentException(sprintf($exception->getMessage(), 'class "' . $className . '" for property "' . $propertyName . '"'), 1315564475);
        }

        if ($this->isPropertyAnnotatedWith($className, $propertyName, 'Doctrine\ORM\Mapping\Id')) {
            $skipArtificialIdentity = true;
        }

        $classSchema->addProperty($propertyName, $declaredType, $this->isPropertyAnnotatedWith($className, $propertyName, \TYPO3\Flow\Annotations\Lazy::class), $this->isPropertyAnnotatedWith($className, $propertyName, \TYPO3\Flow\Annotations\Transient::class));

        if ($this->isPropertyAnnotatedWith($className, $propertyName, \TYPO3\Flow\Annotations\Identity::class)) {
            $classSchema->markAsIdentityProperty($propertyName);
        }

        return $skipArtificialIdentity;
    }

    /**
     * Complete repository-to-entity assignments.
     *
     * This method looks for repositories that declare themselves responsible
     * for a specific model and sets a repository classname on the corresponding
     * models.
     *
     * It then walks the inheritance chain for all aggregate roots and checks
     * the subclasses for their aggregate root status - if no repository is
     * assigned yet, that will be done.
     *
     * @return void
     * @throws Exception\ClassSchemaConstraintViolationException
     */
    protected function completeRepositoryAssignments()
    {
        foreach ($this->getAllImplementationClassNamesForInterface(\TYPO3\Flow\Persistence\RepositoryInterface::class) as $repositoryClassName) {
            // need to be extra careful because this code could be called
            // during a cache:flush run with corrupted reflection cache
            if (!class_exists($repositoryClassName) || $this->isClassAbstract($repositoryClassName)) {
                continue;
            }

            if (!$this->isClassAnnotatedWith($repositoryClassName, \TYPO3\Flow\Annotations\Scope::class) || $this->getClassAnnotation($repositoryClassName, \TYPO3\Flow\Annotations\Scope::class)->value !== 'singleton') {
                throw new ClassSchemaConstraintViolationException('The repository "' . $repositoryClassName . '" must be of scope singleton, but it is not.', 1335790707);
            }
            if (defined($repositoryClassName . '::ENTITY_CLASSNAME') && isset($this->classSchemata[$repositoryClassName::ENTITY_CLASSNAME])) {
                $claimedObjectType = $repositoryClassName::ENTITY_CLASSNAME;
                $this->classSchemata[$claimedObjectType]->setRepositoryClassName($repositoryClassName);
            }
        }

        foreach ($this->classSchemata as $classSchema) {
            if ($classSchema instanceof ClassSchema && class_exists($classSchema->getClassName()) && $classSchema->isAggregateRoot()) {
                $this->makeChildClassesAggregateRoot($classSchema);
            }
        }
    }

    /**
     * Assigns the repository of any aggregate root to all it's
     * subclasses, unless they are aggregate root already.
     *
     * @param \TYPO3\Flow\Reflection\ClassSchema $classSchema
     * @return void
     */
    protected function makeChildClassesAggregateRoot(ClassSchema $classSchema)
    {
        foreach ($this->getAllSubClassNamesForClass($classSchema->getClassName()) as $childClassName) {
            if (!isset($this->classSchemata[$childClassName]) || $this->classSchemata[$childClassName]->isAggregateRoot()) {
                continue;
            }

            $this->classSchemata[$childClassName]->setRepositoryClassName($classSchema->getRepositoryClassName());
            $this->makeChildClassesAggregateRoot($this->classSchemata[$childClassName]);
        }
    }

    /**
     * Checks whether all aggregate roots having superclasses
     * have a repository assigned up to the tip of their hierarchy.
     *
     * @return void
     * @throws \TYPO3\Flow\Reflection\Exception
     */
    protected function ensureAggregateRootInheritanceChainConsistency()
    {
        foreach ($this->classSchemata as $className => $classSchema) {
            if (!class_exists($className) || ($classSchema instanceof ClassSchema && $classSchema->isAggregateRoot() === false)) {
                continue;
            }

            foreach (class_parents($className) as $parentClassName) {
                if (!isset($this->classSchemata[$parentClassName])) {
                    continue;
                }
                if ($this->isClassAbstract($parentClassName) === false && $this->classSchemata[$parentClassName]->isAggregateRoot() === false) {
                    throw new Exception(sprintf('In a class hierarchy of entities either all or no classes must be an aggregate root, "%1$s" is one but the parent class "%2$s" is not. You probably want to add a repository for "%2$s" or remove the Entity annotation.', $className, $parentClassName), 1316009511);
                }
            }
        }
    }

    /**
     * Checks if the given class meets the requirements for a value object, i.e.
     * does have a constructor and does not have any setter methods.
     *
     * @param string $className
     * @return void
     * @throws \TYPO3\Flow\Reflection\Exception\InvalidValueObjectException
     */
    protected function checkValueObjectRequirements($className)
    {
        $methods = get_class_methods($className);
        if (in_array('__construct', $methods, true) === false) {
            throw new InvalidValueObjectException('A value object must have a constructor, "' . $className . '" does not have one.', 1268740874);
        }

        $setterMethods = array_filter($methods, function ($method) {
            return strpos($method, 'set') === 0;
        });

        if ($setterMethods !== []) {
            throw new InvalidValueObjectException('A value object must not have setters, "' . $className . '" does.', 1268740878);
        }
    }

    /**
     * Converts the internal, optimized data structure of parameter information into
     * a human-friendly array with speaking indexes.
     *
     * @param array $parametersInformation Raw, internal parameter information
     * @return array Developer friendly version
     */
    protected function convertParameterDataToArray(array $parametersInformation)
    {
        $parameters = [];
        foreach ($parametersInformation as $parameterName => $parameterData) {
            $parameters[$parameterName] = [
                'position' => $parameterData[self::DATA_PARAMETER_POSITION],
                'optional' => isset($parameterData[self::DATA_PARAMETER_OPTIONAL]),
                'type' => $parameterData[self::DATA_PARAMETER_TYPE],
                'class' => isset($parameterData[self::DATA_PARAMETER_CLASS]) ? $parameterData[self::DATA_PARAMETER_CLASS] : null,
                'array' => isset($parameterData[self::DATA_PARAMETER_ARRAY]),
                'byReference' => isset($parameterData[self::DATA_PARAMETER_BY_REFERENCE]),
                'allowsNull' => isset($parameterData[self::DATA_PARAMETER_ALLOWS_NULL]),
                'defaultValue' => isset($parameterData[self::DATA_PARAMETER_DEFAULT_VALUE]) ? $parameterData[self::DATA_PARAMETER_DEFAULT_VALUE] : null,
                'scalarDeclaration' => isset($parameterData[self::DATA_PARAMETER_SCALAR_DECLARATION])
            ];
        }

        return $parameters;
    }

    /**
     * Converts the given parameter reflection into an information array
     *
     * @param ParameterReflection $parameter The parameter to reflect
     * @param MethodReflection $method The parameter's method
     * @return array Parameter information array
     */
    protected function convertParameterReflectionToArray(ParameterReflection $parameter, MethodReflection $method = null)
    {
        $parameterInformation = [
            self::DATA_PARAMETER_POSITION => $parameter->getPosition()
        ];
        if ($parameter->isPassedByReference()) {
            $parameterInformation[self::DATA_PARAMETER_BY_REFERENCE] = true;
        }
        if ($parameter->isArray()) {
            $parameterInformation[self::DATA_PARAMETER_ARRAY] = true;
        }
        if ($parameter->isOptional()) {
            $parameterInformation[self::DATA_PARAMETER_OPTIONAL] = true;
        }
        if ($parameter->allowsNull()) {
            $parameterInformation[self::DATA_PARAMETER_ALLOWS_NULL] = true;
        }

        $parameterClass = $parameter->getClass();
        if ($parameterClass !== null) {
            $parameterInformation[self::DATA_PARAMETER_CLASS] = $parameterClass->getName();
        }
        if ($parameter->isOptional() && $parameter->isDefaultValueAvailable()) {
            $parameterInformation[self::DATA_PARAMETER_DEFAULT_VALUE] = $parameter->getDefaultValue();
        }
        if ($method !== null) {
            $paramAnnotations = $method->isTaggedWith('param') ? $method->getTagValues('param') : [];
            if (isset($paramAnnotations[$parameter->getPosition()])) {
                $explodedParameters = explode(' ', $paramAnnotations[$parameter->getPosition()]);
                if (count($explodedParameters) >= 2) {
                    $parameterType = $this->expandType($method->getDeclaringClass(), $explodedParameters[0]);
                    $parameterInformation[self::DATA_PARAMETER_TYPE] = $this->cleanClassName($parameterType);
                }
            }
            if (!$parameter->isArray()) {
                $builtinType = $parameter->getBuiltinType();
                if ($builtinType !== null) {
                    $parameterInformation[self::DATA_PARAMETER_TYPE] = $builtinType;
                    $parameterInformation[self::DATA_PARAMETER_SCALAR_DECLARATION] = true;
                }
            }
        }
        if (!isset($parameterInformation[self::DATA_PARAMETER_TYPE]) && $parameterClass !== null) {
            $parameterInformation[self::DATA_PARAMETER_TYPE] = $this->cleanClassName($parameterClass->getName());
        } elseif (!isset($parameterInformation[self::DATA_PARAMETER_TYPE])) {
            $parameterInformation[self::DATA_PARAMETER_TYPE] = 'mixed';
        }

        return $parameterInformation;
    }

    /**
     * Checks which classes lack a cache entry and removes their reflection data
     * accordingly.
     *
     * @return void
     */
    protected function forgetChangedClasses()
    {
        $frozenNamespaces = [];
        /** @var $package \TYPO3\Flow\Package */
        foreach ($this->packageManager->getAvailablePackages() as $packageKey => $package) {
            if ($this->packageManager->isPackageFrozen($packageKey)) {
                $frozenNamespaces[] = $package->getNamespace();
            }
        }

        $classNames = array_keys($this->classReflectionData);
        foreach ($frozenNamespaces as $namespace) {
            $namespace .= '\\';
            foreach ($classNames as $index => $className) {
                if (strpos($className, $namespace) === 0) {
                    unset($classNames[$index]);
                }
            }
        }

        foreach ($classNames as $className) {
            if (!$this->statusCache->has($this->produceCacheIdentifierFromClassName($className))) {
                $this->forgetClass($className);
            }
        }
    }

    /**
     * Forgets all reflection data related to the specified class
     *
     * @param string $className Name of the class to forget
     * @return void
     */
    protected function forgetClass($className)
    {
        $this->systemLogger->log('Forget class ' . $className, LOG_DEBUG);
        if (isset($this->classesCurrentlyBeingForgotten[$className])) {
            $this->systemLogger->log('Detected recursion while forgetting class ' . $className, LOG_WARNING);

            return;
        }
        $this->classesCurrentlyBeingForgotten[$className] = true;

        if (class_exists($className)) {
            $interfaceNames = class_implements($className);
            foreach ($interfaceNames as $interfaceName) {
                if (isset($this->classReflectionData[$interfaceName][self::DATA_INTERFACE_IMPLEMENTATIONS][$className])) {
                    unset($this->classReflectionData[$interfaceName][self::DATA_INTERFACE_IMPLEMENTATIONS][$className]);
                }
            }
        } else {
            foreach ($this->availableClassNames as $interfaceNames) {
                foreach ($interfaceNames as $interfaceName) {
                    if (isset($this->classReflectionData[$interfaceName][self::DATA_INTERFACE_IMPLEMENTATIONS][$className])) {
                        unset($this->classReflectionData[$interfaceName][self::DATA_INTERFACE_IMPLEMENTATIONS][$className]);
                    }
                }
            }
        }

        if (isset($this->classReflectionData[$className][self::DATA_CLASS_SUBCLASSES])) {
            foreach (array_keys($this->classReflectionData[$className][self::DATA_CLASS_SUBCLASSES]) as $subClassName) {
                $this->forgetClass($subClassName);
            }
        }

        foreach (array_keys($this->annotatedClasses) as $annotationClassName) {
            if (isset($this->annotatedClasses[$annotationClassName][$className])) {
                unset($this->annotatedClasses[$annotationClassName][$className]);
            }
        }

        if (isset($this->classSchemata[$className])) {
            unset($this->classSchemata[$className]);
        }

        foreach (array_keys($this->classesByMethodAnnotations) as $annotationClassName) {
            unset($this->classesByMethodAnnotations[$annotationClassName][$className]);
        }

        unset($this->classReflectionData[$className]);
        unset($this->classesCurrentlyBeingForgotten[$className]);
    }

    /**
     * Tries to load the reflection data from the compile time cache.
     *
     * The compile time cache is only supported for Development context and thus
     * this function will return in any other context.
     *
     * If no reflection data was found, this method will at least load the precompiled
     * reflection data of any possible frozen package. Even if precompiled reflection
     * data could be loaded, FALSE will be returned in order to signal that other
     * packages still need to be reflected.
     *
     * @return boolean TRUE if reflection data could be loaded, otherwise FALSE
     */
    protected function loadClassReflectionCompiletimeCache()
    {
        $data = $this->reflectionDataCompiletimeCache->get('ReflectionData');

        if ($data !== false) {
            foreach ($data as $propertyName => $propertyValue) {
                $this->$propertyName = $propertyValue;
            }

            return true;
        }

        if (!$this->context->isDevelopment()) {
            return false;
        }

        $useIgBinary = extension_loaded('igbinary');
        foreach ($this->packageManager->getActivePackages() as $packageKey => $package) {
            if (!$this->packageManager->isPackageFrozen($packageKey)) {
                continue;
            }

            $pathAndFilename = $this->getPrecompiledReflectionStoragePath() . $packageKey . '.dat';
            if (!file_exists($pathAndFilename)) {
                continue;
            }

            $data = ($useIgBinary ? igbinary_unserialize(file_get_contents($pathAndFilename)) : unserialize(file_get_contents($pathAndFilename)));
            foreach ($data as $propertyName => $propertyValue) {
                $this->$propertyName = \TYPO3\Flow\Utility\Arrays::arrayMergeRecursiveOverrule($this->$propertyName, $propertyValue);
            }
        }

        return false;
    }

    /**
     * Loads reflection data from the cache or reflects the class if needed.
     *
     * If the class is completely unknown, this method won't try to load or reflect
     * it. If it is known and reflection data has been loaded already, it won't be
     * loaded again.
     *
     * In Production context, with frozen caches, this method will load reflection
     * data for the specified class from the runtime cache.
     *
     * @param string $className Name of the class to load data for
     * @return void
     */
    protected function loadOrReflectClassIfNecessary($className)
    {
        if (!isset($this->classReflectionData[$className]) || is_array($this->classReflectionData[$className])) {
            return;
        }

        if ($this->loadFromClassSchemaRuntimeCache === true) {
            $this->classReflectionData[$className] = $this->reflectionDataRuntimeCache->get($this->produceCacheIdentifierFromClassName($className));

            return;
        }

        $this->reflectClass($className);
    }

    /**
     * Stores the current reflection data related to classes of the specified package
     * in the PrecompiledReflectionData directory for the current context.
     *
     * This method is used by the package manager.
     *
     * @param string $packageKey
     * @return void
     */
    public function freezePackageReflection($packageKey)
    {
        if (!$this->initialized) {
            $this->initialize();
        }
        $package = $this->packageManager->getPackage($packageKey);

        $packageNamespace = $package->getNamespace() . '\\';

        $reflectionData = [
            'classReflectionData' => $this->classReflectionData,
            'classSchemata' => $this->classSchemata,
            'annotatedClasses' => $this->annotatedClasses,
            'classesByMethodAnnotations' => $this->classesByMethodAnnotations
        ];

        $reflectionData['classReflectionData'] = $this->filterArrayByClassesInNamespace($reflectionData['classReflectionData'], $packageNamespace);
        $reflectionData['classSchemata'] = $this->filterArrayByClassesInNamespace($reflectionData['classSchemata'], $packageNamespace);
        $reflectionData['annotatedClasses'] = $this->filterArrayByClassesInNamespace($reflectionData['annotatedClasses'], $packageNamespace);

        $reflectionData['classesByMethodAnnotations'] = isset($reflectionData['classesByMethodAnnotations']) ? $reflectionData['classesByMethodAnnotations'] : [];
        $methodAnnotationsFilters = function ($className) use ($packageNamespace) {
            return strpos($className, $packageNamespace) === 0;
        };

        foreach ($reflectionData['classesByMethodAnnotations'] as $annotationClassName => $classNames) {
            $reflectionData['classesByMethodAnnotations'][$annotationClassName] = array_filter($classNames, $methodAnnotationsFilters);
        }

        $precompiledReflectionStoragePath = $this->getPrecompiledReflectionStoragePath();
        if (!is_dir($precompiledReflectionStoragePath)) {
            Files::createDirectoryRecursively($precompiledReflectionStoragePath);
        }
        $pathAndFilename = $precompiledReflectionStoragePath . $packageKey . '.dat';
        file_put_contents($pathAndFilename, extension_loaded('igbinary') ? igbinary_serialize($reflectionData) : serialize($reflectionData));
    }

    /**
     * Filter an array of entries were keys are class names by being in the given package namespace.
     *
     * @param array $array
     * @param string $packageNamespace
     * @return array
     */
    protected function filterArrayByClassesInNamespace(array $array, $packageNamespace)
    {
        // TODO: With PHP 5.6 the closure function can get the key for filtering.
        return array_filter($array, function ($item) use (&$array, $packageNamespace) {
            $className = key($array);
            next($array);
            return strpos($className, $packageNamespace) === 0;
        });
    }

    /**
     * Removes the precompiled reflection data of a frozen package
     *
     * This method is used by the package manager.
     *
     * @param string $packageKey The package to remove the data from
     * @return void
     */
    public function unfreezePackageReflection($packageKey)
    {
        if (!$this->initialized) {
            $this->initialize();
        }
        $pathAndFilename = $this->getPrecompiledReflectionStoragePath() . $packageKey . '.dat';
        if (file_exists($pathAndFilename)) {
            unlink($pathAndFilename);
        }
    }

    /**
     * Exports the internal reflection data into the ReflectionData cache
     *
     * This method is triggered by a signal which is connected to the bootstrap's
     * shutdown sequence.
     *
     * If the reflection data has previously been loaded from the runtime cache,
     * saving it is omitted as changes are not expected.
     *
     * In Production context the whole cache is written at once and then frozen in
     * order to be consistent. Frozen cache data in Development is only produced for
     * classes contained in frozen packages.
     *
     * @return void
     * @throws \TYPO3\Flow\Reflection\Exception if no cache has been injected
     */
    public function saveToCache()
    {
        if ($this->hasFrozenCacheInProduction()) {
            return;
        }
        if (!$this->initialized) {
            $this->initialize();
        }
        if ($this->loadFromClassSchemaRuntimeCache === true) {
            return;
        }

        if (!($this->reflectionDataCompiletimeCache instanceof FrontendInterface)) {
            throw new Exception('A cache must be injected before initializing the Reflection Service.', 1232044697);
        }

        if ($this->updatedReflectionData !== []) {
            $this->updateReflectionData();
        }

        if ($this->context->isProduction()) {
            $this->saveProductionData();
            return;
        }

        $this->saveDevelopmentData();
    }

    /**
     * Save reflection data to cache in Development context.
     */
    protected function saveDevelopmentData()
    {
        foreach (array_keys($this->packageManager->getFrozenPackages()) as $packageKey) {
            $pathAndFilename = $this->getPrecompiledReflectionStoragePath() . $packageKey . '.dat';
            if (!file_exists($pathAndFilename)) {
                $this->log(sprintf('Rebuilding precompiled reflection data for frozen package %s.', $packageKey), LOG_INFO);
                $this->freezePackageReflection($packageKey);
            }
        }
    }

    /**
     * Save reflection data to cache in Production context.
     */
    protected function saveProductionData()
    {
        $this->reflectionDataRuntimeCache->flush();

        $classNames = [];
        foreach ($this->classReflectionData as $className => $reflectionData) {
            $classNames[$className] = true;
            $cacheIdentifier = $this->produceCacheIdentifierFromClassName($className);
            $this->reflectionDataRuntimeCache->set($cacheIdentifier, $reflectionData);
            if (isset($this->classSchemata[$className])) {
                $this->classSchemataRuntimeCache->set($cacheIdentifier, $this->classSchemata[$className]);
            }
        }
        $this->reflectionDataRuntimeCache->set('__classNames', $classNames);
        $this->reflectionDataRuntimeCache->set('__annotatedClasses', $this->annotatedClasses);

        $this->reflectionDataRuntimeCache->getBackend()->freeze();
        $this->classSchemataRuntimeCache->getBackend()->freeze();

        $this->log(sprintf('Built and froze reflection runtime caches (%s classes).', count($this->classReflectionData)), LOG_INFO);
    }

    /**
     * Set updated reflection data to caches.
     */
    protected function updateReflectionData()
    {
        $this->log(sprintf('Found %s classes whose reflection data was not cached previously.', count($this->updatedReflectionData)), LOG_DEBUG);

        foreach (array_keys($this->updatedReflectionData) as $className) {
            $this->statusCache->set($this->produceCacheIdentifierFromClassName($className), '');
        }

        $data = [];
        $propertyNames = [
            'classReflectionData',
            'classSchemata',
            'annotatedClasses',
            'classesByMethodAnnotations'
        ];

        foreach ($propertyNames as $propertyName) {
            $data[$propertyName] = $this->$propertyName;
        }

        $this->reflectionDataCompiletimeCache->set('ReflectionData', $data);
    }

    /**
     * Clean a given class name from possibly prefixed backslash
     *
     * @param string $className
     * @return string
     */
    protected function cleanClassName($className)
    {
        return ltrim($className, '\\');
    }

    /**
     * Transform backslashes to underscores to provide an valid cache identifier.
     *
     * @param string $className
     * @return string
     */
    protected function produceCacheIdentifierFromClassName($className)
    {
        return str_replace('\\', '_', $className);
    }

    /**
     * Writes the given message along with the additional information into the log.
     *
     * @param string $message The message to log
     * @param integer $severity An integer value, one of the LOG_* constants
     * @param mixed $additionalData A variable containing more information about the event to be logged
     * @return void
     */
    protected function log($message, $severity = LOG_INFO, $additionalData = null)
    {
        if (is_object($this->systemLogger)) {
            $this->systemLogger->log($message, $severity, $additionalData);
        }
    }

    /**
     * Determines the path to the precompiled reflection data.
     *
     * @return string
     */
    protected function getPrecompiledReflectionStoragePath()
    {
        return Files::concatenatePaths(array($this->environment->getPathToTemporaryDirectory(), 'PrecompiledReflectionData/')) . '/';
    }

    /**
     * @return boolean
     */
    protected function hasFrozenCacheInProduction()
    {
        return $this->environment->getContext()->isProduction() && $this->reflectionDataRuntimeCache->getBackend()->isFrozen();
    }
}<|MERGE_RESOLUTION|>--- conflicted
+++ resolved
@@ -55,43 +55,6 @@
  */
 class ReflectionService
 {
-<<<<<<< HEAD
-    const
-        VISIBILITY_PRIVATE = 1,
-        VISIBILITY_PROTECTED = 2,
-        VISIBILITY_PUBLIC = 3,
-        // Implementations of an interface
-        DATA_INTERFACE_IMPLEMENTATIONS = 1,
-        // Implemented interfaces of a class
-        DATA_CLASS_INTERFACES = 2,
-        // Subclasses of a class
-        DATA_CLASS_SUBCLASSES = 3,
-        // Class tag values
-        DATA_CLASS_TAGS_VALUES = 4,
-        // Class annotations
-        DATA_CLASS_ANNOTATIONS = 5,
-        DATA_CLASS_ABSTRACT = 6,
-        DATA_CLASS_FINAL = 7,
-        DATA_CLASS_METHODS = 8,
-        DATA_CLASS_PROPERTIES = 9,
-        DATA_METHOD_FINAL = 10,
-        DATA_METHOD_STATIC = 11,
-        DATA_METHOD_VISIBILITY = 12,
-        DATA_METHOD_PARAMETERS = 13,
-        DATA_METHOD_DECLARED_RETURN_TYPE = 25,
-        DATA_PROPERTY_TAGS_VALUES = 14,
-        DATA_PROPERTY_ANNOTATIONS = 15,
-        DATA_PROPERTY_VISIBILITY = 24,
-        DATA_PARAMETER_POSITION = 16,
-        DATA_PARAMETER_OPTIONAL = 17,
-        DATA_PARAMETER_TYPE = 18,
-        DATA_PARAMETER_ARRAY = 19,
-        DATA_PARAMETER_CLASS = 20,
-        DATA_PARAMETER_ALLOWS_NULL = 21,
-        DATA_PARAMETER_DEFAULT_VALUE = 22,
-        DATA_PARAMETER_BY_REFERENCE = 23,
-        DATA_PARAMETER_SCALAR_DECLARATION = 24;
-=======
     const VISIBILITY_PRIVATE = 1;
     const VISIBILITY_PROTECTED = 2;
     const VISIBILITY_PUBLIC = 3;
@@ -113,6 +76,7 @@
     const DATA_METHOD_STATIC = 11;
     const DATA_METHOD_VISIBILITY = 12;
     const DATA_METHOD_PARAMETERS = 13;
+    const DATA_METHOD_DECLARED_RETURN_TYPE = 25;
     const DATA_PROPERTY_TAGS_VALUES = 14;
     const DATA_PROPERTY_ANNOTATIONS = 15;
     const DATA_PROPERTY_VISIBILITY = 24;
@@ -124,7 +88,7 @@
     const DATA_PARAMETER_ALLOWS_NULL = 21;
     const DATA_PARAMETER_DEFAULT_VALUE = 22;
     const DATA_PARAMETER_BY_REFERENCE = 23;
->>>>>>> be81532d
+    const DATA_PARAMETER_SCALAR_DECLARATION = 24;
 
     /**
      * @var \Doctrine\Common\Annotations\Reader
