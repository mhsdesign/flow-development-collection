<?php
namespace TYPO3\Flow\Security\Authentication\Provider;

/*
 * This file is part of the TYPO3.Flow package.
 *
 * (c) Contributors of the Neos Project - www.neos.io
 *
 * This package is Open Source Software. For the full copyright and license
 * information, please view the LICENSE file which was distributed with this
 * source code.
 */

use TYPO3\Flow\Annotations as Flow;
use TYPO3\Flow\Security\Account;
use TYPO3\Flow\Security\Authentication\Token\TestingToken;
use TYPO3\Flow\Security\Authentication\TokenInterface;

/**
 * A singleton authentication provider for functional tests with
 * mockable authentication.
 *
 * @Flow\Scope("singleton")
 */
class TestingProvider extends AbstractProvider
{
    /**
     * @var Account
     */
    protected $account;

    /**
     * @var integer
     */
    protected $authenticationStatus = TokenInterface::NO_CREDENTIALS_GIVEN;

    /**
     * Returns the class names of the tokens this provider can authenticate.
     *
     * @return array
     */
    public function getTokenClassNames()
    {
<<<<<<< HEAD
        return array(\TYPO3\Flow\Security\Authentication\Token\TestingToken::class);
=======
        return [TestingToken::class];
>>>>>>> 72f826de
    }

    /**
     * Sets isAuthenticated to TRUE for all tokens.
     *
     * @param TokenInterface $authenticationToken The token to be authenticated
     * @return void
     */
    public function authenticate(TokenInterface $authenticationToken)
    {
        $authenticationToken->setAuthenticationStatus($this->authenticationStatus);
        if ($this->authenticationStatus === TokenInterface::AUTHENTICATION_SUCCESSFUL) {
            $authenticationToken->setAccount($this->account);
        } else {
            $authenticationToken->setAccount(null);
        }
    }

    /**
     * Set the account that will be authenticated
     *
     * @param Account $account
     * @return void
     */
    public function setAccount($account)
    {
        $this->account = $account;
    }

    /**
     * Set the authentication status for authentication
     *
     * @param integer $authenticationStatus
     * @return void
     */
    public function setAuthenticationStatus($authenticationStatus)
    {
        $this->authenticationStatus = $authenticationStatus;
    }

    /**
     * Set the provider name
     *
     * @param string $name
     * @return void
     */
    public function setName($name)
    {
        $this->name = $name;
    }

    /**
     * Reset the authentication status and account
     *
     * @return void
     */
    public function reset()
    {
        $this->account = null;
        $this->authenticationStatus = TokenInterface::NO_CREDENTIALS_GIVEN;
    }
}<|MERGE_RESOLUTION|>--- conflicted
+++ resolved
@@ -41,11 +41,7 @@
      */
     public function getTokenClassNames()
     {
-<<<<<<< HEAD
-        return array(\TYPO3\Flow\Security\Authentication\Token\TestingToken::class);
-=======
         return [TestingToken::class];
->>>>>>> 72f826de
     }
 
     /**
