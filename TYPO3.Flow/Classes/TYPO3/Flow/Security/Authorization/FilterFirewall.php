--- conflicted
+++ resolved
@@ -116,11 +116,7 @@
             $requestPattern->setPattern($singleFilterSettings['patternValue']);
             $interceptor = $this->objectManager->get($this->interceptorResolver->resolveInterceptorClass($singleFilterSettings['interceptor']));
 
-<<<<<<< HEAD
-            $this->filters[] = $this->objectManager->get(\TYPO3\Flow\Security\Authorization\RequestFilter::class, $requestPattern, $interceptor);
-=======
             $this->filters[] = $this->objectManager->get(RequestFilter::class, $requestPattern, $interceptor);
->>>>>>> 72f826de
         }
     }
 }