--- conflicted
+++ resolved
@@ -132,11 +132,7 @@
     {
         if ($this->pointcutFilter === null) {
             /** @var MethodTargetExpressionParser $methodTargetExpressionParser */
-<<<<<<< HEAD
-            $methodTargetExpressionParser = $this->objectManager->get(\TYPO3\Flow\Security\Authorization\Privilege\Method\MethodTargetExpressionParser::class);
-=======
             $methodTargetExpressionParser = $this->objectManager->get(MethodTargetExpressionParser::class);
->>>>>>> 72f826de
             $this->pointcutFilter = $methodTargetExpressionParser->parse($this->getParsedMatcher(), 'Policy privilege "' . $this->getPrivilegeTargetIdentifier() . '"');
         }
 
