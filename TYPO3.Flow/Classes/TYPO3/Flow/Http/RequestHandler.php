--- conflicted
+++ resolved
@@ -97,17 +97,10 @@
      */
     public function handleRequest()
     {
-<<<<<<< HEAD
         // Create the request very early so the ResourceManagement has a chance to grab it:
-        $this->request = Request::createFromEnvironment();
-        $this->response = new Response();
-        $this->componentContext = new ComponentContext($this->request, $this->response);
-=======
-        // Create the request very early so the Resource Management has a chance to grab it:
         $request = Request::createFromEnvironment();
         $response = new Response();
         $this->componentContext = new ComponentContext($request, $response);
->>>>>>> e714a75f
 
         $this->boot();
         $this->resolveDependencies();
