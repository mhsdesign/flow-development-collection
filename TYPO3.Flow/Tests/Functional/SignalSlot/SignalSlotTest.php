<?php
namespace TYPO3\Flow\Tests\Functional\SignalSlot;

/*
 * This file is part of the TYPO3.Flow package.
 *
 * (c) Contributors of the Neos Project - www.neos.io
 *
 * This package is Open Source Software. For the full copyright and license
 * information, please view the LICENSE file which was distributed with this
 * source code.
 */
use TYPO3\Flow\SignalSlot\Dispatcher;
use TYPO3\Flow\Tests\FunctionalTestCase;

/**
 * Test suite for Signal Slot
 *
 */
class SignalSlotTest extends FunctionalTestCase
{
    /**
     * @test
     */
    public function signalsDeclaredInAbstractClassesAreFunctionalInSubClasses()
    {
        $subClass = new Fixtures\SubClass();

<<<<<<< HEAD
        $dispatcher = $this->objectManager->get(\TYPO3\Flow\SignalSlot\Dispatcher::class);
        $dispatcher->connect(\TYPO3\Flow\Tests\Functional\SignalSlot\Fixtures\SubClass::class, 'something', $subClass, 'somethingSlot');
=======
        $dispatcher = $this->objectManager->get(Dispatcher::class);
        $dispatcher->connect(Fixtures\SubClass::class, 'something', $subClass, 'somethingSlot');
>>>>>>> 813dc269

        $subClass->triggerSomethingSignalFromSubClass();
        $this->assertTrue($subClass->slotWasCalled, 'from sub class');

        $subClass->slotWasCalled = false;

        $subClass->triggerSomethingSignalFromAbstractClass();
        $this->assertTrue($subClass->slotWasCalled, 'from abstract class');
    }
}<|MERGE_RESOLUTION|>--- conflicted
+++ resolved
@@ -26,13 +26,8 @@
     {
         $subClass = new Fixtures\SubClass();
 
-<<<<<<< HEAD
-        $dispatcher = $this->objectManager->get(\TYPO3\Flow\SignalSlot\Dispatcher::class);
-        $dispatcher->connect(\TYPO3\Flow\Tests\Functional\SignalSlot\Fixtures\SubClass::class, 'something', $subClass, 'somethingSlot');
-=======
         $dispatcher = $this->objectManager->get(Dispatcher::class);
         $dispatcher->connect(Fixtures\SubClass::class, 'something', $subClass, 'somethingSlot');
->>>>>>> 813dc269
 
         $subClass->triggerSomethingSignalFromSubClass();
         $this->assertTrue($subClass->slotWasCalled, 'from sub class');
