--- conflicted
+++ resolved
@@ -25,18 +25,6 @@
      */
     public function lazyDependencyIsOnlyInjectedIfMethodOnDependencyIsCalledForTheFirstTime()
     {
-<<<<<<< HEAD
-        $this->objectManager->forgetInstance(\TYPO3\Flow\Tests\Functional\Object\Fixtures\SingletonClassA::class);
-
-        $object = $this->objectManager->get(\TYPO3\Flow\Tests\Functional\Object\Fixtures\ClassWithLazyDependencies::class);
-        $this->assertInstanceOf(\TYPO3\Flow\Object\DependencyInjection\DependencyProxy::class, $object->lazyA);
-
-        $actualObjectB = $object->lazyA->getObjectB();
-        $this->assertNotInstanceOf(\TYPO3\Flow\Object\DependencyInjection\DependencyProxy::class, $object->lazyA);
-
-        $objectA = $this->objectManager->get(\TYPO3\Flow\Tests\Functional\Object\Fixtures\SingletonClassA::class);
-        $expectedObjectB = $this->objectManager->get(\TYPO3\Flow\Tests\Functional\Object\Fixtures\SingletonClassB::class);
-=======
         $this->objectManager->forgetInstance(Fixtures\SingletonClassA::class);
 
         $object = $this->objectManager->get(Fixtures\ClassWithLazyDependencies::class);
@@ -47,7 +35,6 @@
 
         $objectA = $this->objectManager->get(Fixtures\SingletonClassA::class);
         $expectedObjectB = $this->objectManager->get(Fixtures\SingletonClassB::class);
->>>>>>> 813dc269
         $this->assertSame($objectA, $object->lazyA);
         $this->assertSame($expectedObjectB, $actualObjectB);
     }
@@ -57,13 +44,8 @@
      */
     public function dependencyIsInjectedDirectlyIfLazyIsTurnedOff()
     {
-<<<<<<< HEAD
-        $object = $this->objectManager->get(\TYPO3\Flow\Tests\Functional\Object\Fixtures\ClassWithLazyDependencies::class);
-        $this->assertInstanceOf(\TYPO3\Flow\Tests\Functional\Object\Fixtures\SingletonClassC::class, $object->eagerC);
-=======
         $object = $this->objectManager->get(Fixtures\ClassWithLazyDependencies::class);
         $this->assertInstanceOf(Fixtures\SingletonClassC::class, $object->eagerC);
->>>>>>> 813dc269
     }
 
     /**
@@ -71,20 +53,6 @@
      */
     public function lazyDependencyIsInjectedIntoAllClassesWhichNeedItIfItIsUsedTheFirstTime()
     {
-<<<<<<< HEAD
-        $this->objectManager->forgetInstance(\TYPO3\Flow\Tests\Functional\Object\Fixtures\SingletonClassA::class);
-        $this->objectManager->forgetInstance(\TYPO3\Flow\Tests\Functional\Object\Fixtures\SingletonClassB::class);
-
-        $object1 = $this->objectManager->get(\TYPO3\Flow\Tests\Functional\Object\Fixtures\ClassWithLazyDependencies::class);
-        $object2 = $this->objectManager->get(\TYPO3\Flow\Tests\Functional\Object\Fixtures\AnotherClassWithLazyDependencies::class);
-
-        $this->assertInstanceOf(\TYPO3\Flow\Object\DependencyInjection\DependencyProxy::class, $object1->lazyA);
-        $this->assertInstanceOf(\TYPO3\Flow\Object\DependencyInjection\DependencyProxy::class, $object2->lazyA);
-
-        $object2->lazyA->getObjectB();
-
-        $objectA = $this->objectManager->get(\TYPO3\Flow\Tests\Functional\Object\Fixtures\SingletonClassA::class);
-=======
         $this->objectManager->forgetInstance(Fixtures\SingletonClassA::class);
         $this->objectManager->forgetInstance(Fixtures\SingletonClassB::class);
 
@@ -97,7 +65,6 @@
         $object2->lazyA->getObjectB();
 
         $objectA = $this->objectManager->get(Fixtures\SingletonClassA::class);
->>>>>>> 813dc269
         $this->assertSame($objectA, $object1->lazyA);
         $this->assertSame($objectA, $object2->lazyA);
     }
