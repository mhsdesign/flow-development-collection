--- conflicted
+++ resolved
@@ -25,11 +25,7 @@
      */
     public function configuredObjectDWillGetAssignedObjectFWithCorrectlyConfiguredConstructorValue()
     {
-<<<<<<< HEAD
-        $instance = $this->objectManager->get(\TYPO3\Flow\Tests\Functional\Object\Fixtures\PrototypeClassD::class);
-=======
         $instance = $this->objectManager->get(Fixtures\PrototypeClassD::class);
->>>>>>> 813dc269
         /** @var $instanceE Fixtures\PrototypeClassE */
         $instanceE = ObjectAccess::getProperty($instance, 'objectE', true);
         $this->assertEquals('The constructor set value', $instanceE->getNullValue());
