<?php
namespace TYPO3\Flow\Tests\Functional\Property\TypeConverter;

/*
 * This file is part of the TYPO3.Flow package.
 *
 * (c) Contributors of the Neos Project - www.neos.io
 *
 * This package is Open Source Software. For the full copyright and license
 * information, please view the LICENSE file which was distributed with this
 * source code.
 */

use TYPO3\Flow\Property\PropertyMapper;
use TYPO3\Flow\Tests\FunctionalTestCase;
use TYPO3\Flow\Tests\Functional\Property\Fixtures;
use TYPO3\Flow\Property\Exception as PropertyException;

class PersistentObjectConverterTest extends FunctionalTestCase
{
    /**
     *
     * @var PropertyMapper
     */
    protected $propertyMapper;

    protected $sourceProperties = [
        'name' => 'Christian M',
        'age' => '34',
        'averageNumberOfKids' => '0'
    ];

    protected static $testablePersistenceEnabled = true;

    /**
     * @return void
     */
    public function setUp()
    {
        parent::setUp();
<<<<<<< HEAD
        $this->propertyMapper = $this->objectManager->get(\TYPO3\Flow\Property\PropertyMapper::class);
=======
        $this->propertyMapper = $this->objectManager->get(PropertyMapper::class);
>>>>>>> 813dc269
    }

    /**
     * @test
     */
    public function entityWithImmutablePropertyIsCreatedCorrectly()
    {
<<<<<<< HEAD
        $result = $this->propertyMapper->convert($this->sourceProperties, \TYPO3\Flow\Tests\Functional\Property\Fixtures\TestEntityWithImmutableProperty::class);
        $this->assertInstanceOf(\TYPO3\Flow\Tests\Functional\Property\Fixtures\TestEntityWithImmutableProperty::class, $result);
=======
        $result = $this->propertyMapper->convert($this->sourceProperties, Fixtures\TestEntityWithImmutableProperty::class);
        $this->assertInstanceOf(Fixtures\TestEntityWithImmutableProperty::class, $result);
>>>>>>> 813dc269
        $this->assertEquals('Christian M', $result->getName());
    }

    /**
     * @test
     */
    public function entityWithImmutablePropertyCanBeUpdatedIfImmutablePropertyIsNotGiven()
    {
<<<<<<< HEAD
        $result = $this->propertyMapper->convert($this->sourceProperties, \TYPO3\Flow\Tests\Functional\Property\Fixtures\TestEntityWithImmutableProperty::class);
=======
        $result = $this->propertyMapper->convert($this->sourceProperties, Fixtures\TestEntityWithImmutableProperty::class);
>>>>>>> 813dc269
        $identifier = $this->persistenceManager->getIdentifierByObject($result);
        $this->persistenceManager->add($result);
        $this->persistenceManager->persistAll();
        $this->persistenceManager->clearState();

        $update = [
            '__identity' => $identifier,
            'age' => '25'
        ];

<<<<<<< HEAD
        $result = $this->propertyMapper->convert($update, \TYPO3\Flow\Tests\Functional\Property\Fixtures\TestEntityWithImmutableProperty::class);

        $this->assertInstanceOf(\TYPO3\Flow\Tests\Functional\Property\Fixtures\TestEntityWithImmutableProperty::class, $result);
=======
        $result = $this->propertyMapper->convert($update, Fixtures\TestEntityWithImmutableProperty::class);

        $this->assertInstanceOf(Fixtures\TestEntityWithImmutableProperty::class, $result);
>>>>>>> 813dc269
        $this->assertEquals('Christian M', $result->getName());
    }

    /**
     * @test
     */
    public function entityWithImmutablePropertyCanBeUpdatedIfImmutablePropertyIsGivenAndSameAsBefore()
    {
<<<<<<< HEAD
        $result = $this->propertyMapper->convert($this->sourceProperties, \TYPO3\Flow\Tests\Functional\Property\Fixtures\TestEntityWithImmutableProperty::class);
=======
        $result = $this->propertyMapper->convert($this->sourceProperties, Fixtures\TestEntityWithImmutableProperty::class);
>>>>>>> 813dc269
        $identifier = $this->persistenceManager->getIdentifierByObject($result);
        $this->persistenceManager->add($result);
        $this->persistenceManager->persistAll();
        $this->persistenceManager->clearState();

        $update = [
            '__identity' => $identifier,
            'age' => '25',
            'name' => 'Christian M'
        ];

<<<<<<< HEAD
        $result = $this->propertyMapper->convert($update, \TYPO3\Flow\Tests\Functional\Property\Fixtures\TestEntityWithImmutableProperty::class);

        $this->assertInstanceOf(\TYPO3\Flow\Tests\Functional\Property\Fixtures\TestEntityWithImmutableProperty::class, $result);
=======
        $result = $this->propertyMapper->convert($update, Fixtures\TestEntityWithImmutableProperty::class);

        $this->assertInstanceOf(Fixtures\TestEntityWithImmutableProperty::class, $result);
>>>>>>> 813dc269
        $this->assertEquals('Christian M', $result->getName());
    }

    /**
     * @test
     * @expectedException \TYPO3\Flow\Property\Exception
     */
    public function entityWithImmutablePropertyCanNotBeUpdatedWhenImmutablePropertyChanged()
    {
<<<<<<< HEAD
        $result = $this->propertyMapper->convert($this->sourceProperties, \TYPO3\Flow\Tests\Functional\Property\Fixtures\TestEntityWithImmutableProperty::class);
=======
        $result = $this->propertyMapper->convert($this->sourceProperties, Fixtures\TestEntityWithImmutableProperty::class);
>>>>>>> 813dc269
        $identifier = $this->persistenceManager->getIdentifierByObject($result);
        $this->persistenceManager->add($result);
        $this->persistenceManager->persistAll();
        $this->persistenceManager->clearState();

        $update = [
            '__identity' => $identifier,
            'age' => '25',
            'name' => 'Christian D'
        ];

<<<<<<< HEAD
        $result = $this->propertyMapper->convert($update, \TYPO3\Flow\Tests\Functional\Property\Fixtures\TestEntityWithImmutableProperty::class);

        $this->assertInstanceOf(\TYPO3\Flow\Tests\Functional\Property\Fixtures\TestEntityWithImmutableProperty::class, $result);
=======
        $result = $this->propertyMapper->convert($update, Fixtures\TestEntityWithImmutableProperty::class);

        $this->assertInstanceOf(Fixtures\TestEntityWithImmutableProperty::class, $result);
>>>>>>> 813dc269
        $this->assertEquals('Christian M', $result->getName());
    }
}<|MERGE_RESOLUTION|>--- conflicted
+++ resolved
@@ -38,11 +38,7 @@
     public function setUp()
     {
         parent::setUp();
-<<<<<<< HEAD
-        $this->propertyMapper = $this->objectManager->get(\TYPO3\Flow\Property\PropertyMapper::class);
-=======
         $this->propertyMapper = $this->objectManager->get(PropertyMapper::class);
->>>>>>> 813dc269
     }
 
     /**
@@ -50,13 +46,8 @@
      */
     public function entityWithImmutablePropertyIsCreatedCorrectly()
     {
-<<<<<<< HEAD
-        $result = $this->propertyMapper->convert($this->sourceProperties, \TYPO3\Flow\Tests\Functional\Property\Fixtures\TestEntityWithImmutableProperty::class);
-        $this->assertInstanceOf(\TYPO3\Flow\Tests\Functional\Property\Fixtures\TestEntityWithImmutableProperty::class, $result);
-=======
         $result = $this->propertyMapper->convert($this->sourceProperties, Fixtures\TestEntityWithImmutableProperty::class);
         $this->assertInstanceOf(Fixtures\TestEntityWithImmutableProperty::class, $result);
->>>>>>> 813dc269
         $this->assertEquals('Christian M', $result->getName());
     }
 
@@ -65,11 +56,7 @@
      */
     public function entityWithImmutablePropertyCanBeUpdatedIfImmutablePropertyIsNotGiven()
     {
-<<<<<<< HEAD
-        $result = $this->propertyMapper->convert($this->sourceProperties, \TYPO3\Flow\Tests\Functional\Property\Fixtures\TestEntityWithImmutableProperty::class);
-=======
         $result = $this->propertyMapper->convert($this->sourceProperties, Fixtures\TestEntityWithImmutableProperty::class);
->>>>>>> 813dc269
         $identifier = $this->persistenceManager->getIdentifierByObject($result);
         $this->persistenceManager->add($result);
         $this->persistenceManager->persistAll();
@@ -80,15 +67,9 @@
             'age' => '25'
         ];
 
-<<<<<<< HEAD
-        $result = $this->propertyMapper->convert($update, \TYPO3\Flow\Tests\Functional\Property\Fixtures\TestEntityWithImmutableProperty::class);
-
-        $this->assertInstanceOf(\TYPO3\Flow\Tests\Functional\Property\Fixtures\TestEntityWithImmutableProperty::class, $result);
-=======
         $result = $this->propertyMapper->convert($update, Fixtures\TestEntityWithImmutableProperty::class);
 
         $this->assertInstanceOf(Fixtures\TestEntityWithImmutableProperty::class, $result);
->>>>>>> 813dc269
         $this->assertEquals('Christian M', $result->getName());
     }
 
@@ -97,11 +78,7 @@
      */
     public function entityWithImmutablePropertyCanBeUpdatedIfImmutablePropertyIsGivenAndSameAsBefore()
     {
-<<<<<<< HEAD
-        $result = $this->propertyMapper->convert($this->sourceProperties, \TYPO3\Flow\Tests\Functional\Property\Fixtures\TestEntityWithImmutableProperty::class);
-=======
         $result = $this->propertyMapper->convert($this->sourceProperties, Fixtures\TestEntityWithImmutableProperty::class);
->>>>>>> 813dc269
         $identifier = $this->persistenceManager->getIdentifierByObject($result);
         $this->persistenceManager->add($result);
         $this->persistenceManager->persistAll();
@@ -113,15 +90,9 @@
             'name' => 'Christian M'
         ];
 
-<<<<<<< HEAD
-        $result = $this->propertyMapper->convert($update, \TYPO3\Flow\Tests\Functional\Property\Fixtures\TestEntityWithImmutableProperty::class);
-
-        $this->assertInstanceOf(\TYPO3\Flow\Tests\Functional\Property\Fixtures\TestEntityWithImmutableProperty::class, $result);
-=======
         $result = $this->propertyMapper->convert($update, Fixtures\TestEntityWithImmutableProperty::class);
 
         $this->assertInstanceOf(Fixtures\TestEntityWithImmutableProperty::class, $result);
->>>>>>> 813dc269
         $this->assertEquals('Christian M', $result->getName());
     }
 
@@ -131,11 +102,7 @@
      */
     public function entityWithImmutablePropertyCanNotBeUpdatedWhenImmutablePropertyChanged()
     {
-<<<<<<< HEAD
-        $result = $this->propertyMapper->convert($this->sourceProperties, \TYPO3\Flow\Tests\Functional\Property\Fixtures\TestEntityWithImmutableProperty::class);
-=======
         $result = $this->propertyMapper->convert($this->sourceProperties, Fixtures\TestEntityWithImmutableProperty::class);
->>>>>>> 813dc269
         $identifier = $this->persistenceManager->getIdentifierByObject($result);
         $this->persistenceManager->add($result);
         $this->persistenceManager->persistAll();
@@ -147,15 +114,9 @@
             'name' => 'Christian D'
         ];
 
-<<<<<<< HEAD
-        $result = $this->propertyMapper->convert($update, \TYPO3\Flow\Tests\Functional\Property\Fixtures\TestEntityWithImmutableProperty::class);
-
-        $this->assertInstanceOf(\TYPO3\Flow\Tests\Functional\Property\Fixtures\TestEntityWithImmutableProperty::class, $result);
-=======
         $result = $this->propertyMapper->convert($update, Fixtures\TestEntityWithImmutableProperty::class);
 
         $this->assertInstanceOf(Fixtures\TestEntityWithImmutableProperty::class, $result);
->>>>>>> 813dc269
         $this->assertEquals('Christian M', $result->getName());
     }
 }