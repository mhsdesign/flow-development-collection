--- conflicted
+++ resolved
@@ -32,11 +32,7 @@
     public function setUp()
     {
         parent::setUp();
-<<<<<<< HEAD
-        $curlEngine = $this->objectManager->get(\TYPO3\Flow\Http\Client\CurlEngine::class);
-=======
         $curlEngine = $this->objectManager->get(CurlEngine::class);
->>>>>>> 813dc269
         $this->browser->setRequestEngine($curlEngine);
     }
 
