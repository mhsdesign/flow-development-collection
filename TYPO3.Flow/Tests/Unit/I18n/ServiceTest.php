<?php
namespace TYPO3\Flow\Tests\Unit\I18n;

/*
 * This file is part of the TYPO3.Flow package.
 *
 * (c) Contributors of the Neos Project - www.neos.io
 *
 * This package is Open Source Software. For the full copyright and license
 * information, please view the LICENSE file which was distributed with this
 * source code.
 */

use org\bovigo\vfs\vfsStream;
use TYPO3\Flow\Cache\Frontend\VariableFrontend;
use TYPO3\Flow\Package\PackageInterface;
use TYPO3\Flow\Package\PackageManagerInterface;
use TYPO3\Flow\Tests\UnitTestCase;
use TYPO3\Flow\I18n;

/**
 * Testcase for the Locale Service class.
 */
class ServiceTest extends UnitTestCase
{
    /**
     * @return void
     */
    public function setUp()
    {
        vfsStream::setup('Foo');
    }

    /**
     * @test
     */
    public function getLocalizedFilenameReturnsCorrectlyLocalizedFilename()
    {
        $desiredLocale = new I18n\Locale('en_GB');
        $parentLocale = new I18n\Locale('en');
        $localeChain = ['en_GB' => $desiredLocale, 'en' => $parentLocale];
        $filename = 'vfs://Foo/Bar/Public/images/foobar.png';
        $expectedFilename = 'vfs://Foo/Bar/Public/images/foobar.en.png';

        mkdir(dirname($filename), 0777, true);
        file_put_contents($expectedFilename, 'FooBar');

        $service = $this->getMockBuilder(I18n\Service::class)->setMethods(['getLocaleChain'])->getMock();
        $service->expects($this->atLeastOnce())->method('getLocaleChain')->with($desiredLocale)->will($this->returnValue($localeChain));

        list($result, ) = $service->getLocalizedFilename($filename, $desiredLocale);
        $this->assertEquals($expectedFilename, $result);
    }

    /**
     * @test
     */
    public function getLocalizedFilenameIgnoresDotsInFilePath()
    {
        vfsStream::setup('Foo.Bar');

        $desiredLocale = new I18n\Locale('en_GB');
        $parentLocale = new I18n\Locale('en');
        $localeChain = ['en_GB' => $desiredLocale, 'en' => $parentLocale];
        $filename = 'vfs://Foo.Bar/Public/images';
        $expectedFilename = 'vfs://Foo.Bar/Public/images';

        mkdir($filename, 0777, true);

        $service = $this->getMockBuilder(I18n\Service::class)->setMethods(['getLocaleChain'])->getMock();
        $service->expects($this->atLeastOnce())->method('getLocaleChain')->with($desiredLocale)->will($this->returnValue($localeChain));

        list($result, ) = $service->getLocalizedFilename($filename, $desiredLocale);
        $this->assertEquals($expectedFilename, $result);
    }

    /**
     * @test
     */
    public function getLocalizedFilenameReturnsCorrectFilenameIfExtensionIsMissing()
    {
        mkdir('vfs://Foo/Bar/Public/images/', 0777, true);
        file_put_contents('vfs://Foo/Bar/Public/images/foobar.en_GB', 'FooBar');

        $filename = 'vfs://Foo/Bar/Public/images/foobar';
        $expectedFilename = 'vfs://Foo/Bar/Public/images/foobar.en_GB';

        $service = new I18n\Service();

        list($result, ) = $service->getLocalizedFilename($filename, new I18n\Locale('en_GB'), true);
        $this->assertEquals($expectedFilename, $result);
    }

    /**
     * @test
     */
    public function getLocalizedFilenameReturnsCorrectFilenameInStrictMode()
    {
        mkdir('vfs://Foo/Bar/Public/images/', 0777, true);
        file_put_contents('vfs://Foo/Bar/Public/images/foobar.en_GB.png', 'FooBar');

        $filename = 'vfs://Foo/Bar/Public/images/foobar.png';
        $expectedFilename = 'vfs://Foo/Bar/Public/images/foobar.en_GB.png';

        $service = new I18n\Service();

        list($result, ) = $service->getLocalizedFilename($filename, new I18n\Locale('en_GB'), true);
        $this->assertEquals($expectedFilename, $result);
    }

    /**
     * @test
     */
    public function getLocalizedFilenameReturnsOriginalFilenameInStrictModeIfNoLocalizedFileExists()
    {
        $filename = 'vfs://Foo/Bar/Public/images/foobar.png';

        $service = new I18n\Service();

        list($result, ) = $service->getLocalizedFilename($filename, new I18n\Locale('pl'), true);
        $this->assertEquals($filename, $result);
    }

    /**
     * @test
     */
    public function getLocalizedFilenameReturnsOriginalFilenameIfNoLocalizedFileExists()
    {
        $filename = 'vfs://Foo/Bar/Public/images/foobar.png';
        $desiredLocale = new I18n\Locale('de_CH');
        $localeChain = ['de_CH' => $desiredLocale, 'en' => new I18n\Locale('en')];

        $service = $this->getMockBuilder(I18n\Service::class)->setMethods(['getLocaleChain'])->getMock();
        $service->expects($this->atLeastOnce())->method('getLocaleChain')->with($desiredLocale)->will($this->returnValue($localeChain));

        list($result, ) = $service->getLocalizedFilename($filename, $desiredLocale);
        $this->assertEquals($filename, $result);
    }

    /**
     * @test
     */
    public function initializeCorrectlyGeneratesAvailableLocales()
    {
        mkdir('vfs://Foo/Bar/Private/Translations', 0777, true);
        foreach (['en', 'sr_Cyrl_RS'] as $localeIdentifier) {
            file_put_contents('vfs://Foo/Bar/Private/foobar.' . $localeIdentifier . '.baz', 'FooBar');
        }
        foreach (['en_GB', 'sr'] as $localeIdentifier) {
            file_put_contents('vfs://Foo/Bar/Private/Translations/' . $localeIdentifier . '.xlf', 'FooBar');
        }
        foreach (array('de_DE', 'de_CH') as $localeIdentifier) {
            mkdir('vfs://Foo/Bar/Private/Translations/' . $localeIdentifier, 0777, true);
            file_put_contents('vfs://Foo/Bar/Private/Translations/' . $localeIdentifier . '/Main.xlf', 'FooBar');
        }

        $mockPackage = $this->createMock(PackageInterface::class);
        $mockPackage->expects($this->any())->method('getResourcesPath')->will($this->returnValue('vfs://Foo/Bar/'));

        $mockPackageManager = $this->createMock(PackageManagerInterface::class);
        $mockPackageManager->expects($this->any())->method('getActivePackages')->will($this->returnValue([$mockPackage]));

<<<<<<< HEAD
        $mockLocaleCollection = $this->createMock(\TYPO3\Flow\I18n\LocaleCollection::class);
        $mockLocaleCollection->expects($this->exactly(6))->method('addLocale');
=======
        $mockLocaleCollection = $this->createMock(I18n\LocaleCollection::class);
        $mockLocaleCollection->expects($this->exactly(4))->method('addLocale');
>>>>>>> f17c20c6

        $mockSettings = ['i18n' => [
                                'defaultLocale' => 'sv_SE',
                                'fallbackRule' => ['strict' => false, 'order' => []],
                                'scan' => [
                                    'includePaths' => ['/Private/' => true],
                                    'excludePatterns' => [],
                                ]
        ]];

        $mockCache = $this->createMock(VariableFrontend::class);
        $mockCache->expects($this->once())->method('has')->with('availableLocales')->will($this->returnValue(false));

        $service = $this->getAccessibleMock(I18n\Service::class, ['dummy']);
        $service->_set('localeBasePath', 'vfs://Foo/');
        $this->inject($service, 'packageManager', $mockPackageManager);
        $this->inject($service, 'localeCollection', $mockLocaleCollection);
        $service->injectSettings($mockSettings);
        $this->inject($service, 'cache', $mockCache);
        $service->initializeObject();
    }

    /**
     * @test
     */
    public function initializeCorrectlySkipsExcludedPathsFromScanningLocales()
    {
        mkdir('vfs://Foo/Bar/Public/node_modules/foo/bar', 0777, true);
        mkdir('vfs://Foo/Bar/Public/app/.git/refs/heads', 0777, true);
        mkdir('vfs://Foo/Bar/Private/Translations', 0777, true);
        foreach (['en', 'sr_Cyrl_RS'] as $localeIdentifier) {
            file_put_contents('vfs://Foo/Bar/Public/node_modules/foo/bar/foobar.' . $localeIdentifier . '.baz', 'FooBar');
            file_put_contents('vfs://Foo/Bar/Public/app/.git/refs/heads/' . $localeIdentifier . '.dev', 'FooBar');
        }

        foreach (['en_GB', 'sr'] as $localeIdentifier) {
            file_put_contents('vfs://Foo/Bar/Private/Translations/' . $localeIdentifier . '.xlf', 'FooBar');
        }

        $mockPackage = $this->createMock(PackageInterface::class);
        $mockPackage->expects($this->any())->method('getResourcesPath')->will($this->returnValue('vfs://Foo/Bar/'));

        $mockPackageManager = $this->createMock(PackageManagerInterface::class);
        $mockPackageManager->expects($this->any())->method('getActivePackages')->will($this->returnValue([$mockPackage]));

        $mockLocaleCollection = $this->createMock(I18n\LocaleCollection::class);
        $mockLocaleCollection->expects($this->exactly(2))->method('addLocale');

        $mockSettings = ['i18n' => [
                                'defaultLocale' => 'sv_SE',
                                'fallbackRule' => ['strict' => false, 'order' => []],
                                'scan' => [
                                    'includePaths' => ['/Private/' => true, '/Public/' => true],
                                    'excludePatterns' => ['/node_modules/' => true, '/\..*/' => true]
                                ]
        ]];

        $mockCache = $this->getMockBuilder(VariableFrontend::class)->disableOriginalConstructor()->getMock();
        $mockCache->expects($this->once())->method('has')->with('availableLocales')->will($this->returnValue(false));

        $service = $this->getAccessibleMock(I18n\Service::class, ['dummy']);
        $service->_set('localeBasePath', 'vfs://Foo/');
        $this->inject($service, 'packageManager', $mockPackageManager);
        $this->inject($service, 'localeCollection', $mockLocaleCollection);
        $service->injectSettings($mockSettings);
        $this->inject($service, 'cache', $mockCache);
        $service->initializeObject();
    }
}<|MERGE_RESOLUTION|>--- conflicted
+++ resolved
@@ -160,13 +160,8 @@
         $mockPackageManager = $this->createMock(PackageManagerInterface::class);
         $mockPackageManager->expects($this->any())->method('getActivePackages')->will($this->returnValue([$mockPackage]));
 
-<<<<<<< HEAD
-        $mockLocaleCollection = $this->createMock(\TYPO3\Flow\I18n\LocaleCollection::class);
+        $mockLocaleCollection = $this->createMock(I18n\LocaleCollection::class);
         $mockLocaleCollection->expects($this->exactly(6))->method('addLocale');
-=======
-        $mockLocaleCollection = $this->createMock(I18n\LocaleCollection::class);
-        $mockLocaleCollection->expects($this->exactly(4))->method('addLocale');
->>>>>>> f17c20c6
 
         $mockSettings = ['i18n' => [
                                 'defaultLocale' => 'sv_SE',
