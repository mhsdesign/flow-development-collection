--- conflicted
+++ resolved
@@ -42,17 +42,10 @@
             }
         };
 
-<<<<<<< HEAD
-        $mockLocaleCollection = $this->getMock(\TYPO3\Flow\I18n\LocaleCollection::class);
+        $mockLocaleCollection = $this->createMock(\TYPO3\Flow\I18n\LocaleCollection::class);
         $mockLocaleCollection->expects($this->any())->method('findBestMatchingLocale')->will($this->returnCallback($findBestMatchingLocaleCallback));
 
-        $mockLocalizationService = $this->getMock(\TYPO3\Flow\I18n\Service::class);
-=======
-        $mockLocaleCollection = $this->createMock('TYPO3\Flow\I18n\LocaleCollection');
-        $mockLocaleCollection->expects($this->any())->method('findBestMatchingLocale')->will($this->returnCallback($findBestMatchingLocaleCallback));
-
-        $mockLocalizationService = $this->createMock('TYPO3\Flow\I18n\Service');
->>>>>>> 95ff38e8
+        $mockLocalizationService = $this->createMock(\TYPO3\Flow\I18n\Service::class);
         $mockLocalizationService->expects($this->any())->method('getConfiguration')->will($this->returnValue(new \TYPO3\Flow\I18n\Configuration('sv_SE')));
 
         $this->detector = $this->getAccessibleMock(\TYPO3\Flow\I18n\Detector::class, array('dummy'));
