<?php
return [
<<<<<<< HEAD
    0 => [
        'sourceLocale' => new \TYPO3\Flow\I18n\Locale('en_US'),
        'translationUnits' => [
            'key1' => [
                0 => [
                    'source' => 'Source string',
                    'target' => 'Übersetzte Zeichenkette',
                ]
            ],
            'key2' => [
                0 => [
                    'source' => 'Source singular',
                    'target' => 'Übersetzte Einzahl',
                ],
                1 => [
                    'source' => 'Source plural',
                    'target' => 'Übersetzte Mehrzahl 1',
                ],
                2 => [
                    'source' => 'Source plural',
                    'target' => 'Übersetzte Mehrzahl 2',
                ]
            ],
            'key3' => [
                0 => [
                    'source' => 'No target',
                    'target' => ''
                ]
            ]
        ]
=======
    'sourceLocale' => new \TYPO3\Flow\I18n\Locale('en_US'),
    'translationUnits' => [
        'key1' => [
            0 => [
                'source' => 'Source string',
                'target' => 'Übersetzte Zeichenkette',
            ],
        ],
        'key2' => [
            0 => [
                'source' => 'Source singular',
                'target' => 'Übersetzte Einzahl',
            ],
            1 => [
                'source' => 'Source plural',
                'target' => 'Übersetzte Mehrzahl 1',
            ],
            2 => [
                'source' => 'Source plural',
                'target' => 'Übersetzte Mehrzahl 2',
            ],
        ],
        'key3' => [
            0 => [
                'source' => 'No target',
                'target' => '',
            ],
        ],
>>>>>>> c9254c09
    ]
];<|MERGE_RESOLUTION|>--- conflicted
+++ resolved
@@ -1,37 +1,5 @@
 <?php
 return [
-<<<<<<< HEAD
-    0 => [
-        'sourceLocale' => new \TYPO3\Flow\I18n\Locale('en_US'),
-        'translationUnits' => [
-            'key1' => [
-                0 => [
-                    'source' => 'Source string',
-                    'target' => 'Übersetzte Zeichenkette',
-                ]
-            ],
-            'key2' => [
-                0 => [
-                    'source' => 'Source singular',
-                    'target' => 'Übersetzte Einzahl',
-                ],
-                1 => [
-                    'source' => 'Source plural',
-                    'target' => 'Übersetzte Mehrzahl 1',
-                ],
-                2 => [
-                    'source' => 'Source plural',
-                    'target' => 'Übersetzte Mehrzahl 2',
-                ]
-            ],
-            'key3' => [
-                0 => [
-                    'source' => 'No target',
-                    'target' => ''
-                ]
-            ]
-        ]
-=======
     'sourceLocale' => new \TYPO3\Flow\I18n\Locale('en_US'),
     'translationUnits' => [
         'key1' => [
@@ -60,6 +28,5 @@
                 'target' => '',
             ],
         ],
->>>>>>> c9254c09
     ]
 ];