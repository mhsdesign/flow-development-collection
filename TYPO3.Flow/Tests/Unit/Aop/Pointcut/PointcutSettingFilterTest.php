<?php
namespace TYPO3\Flow\Tests\Unit\Aop\Pointcut;

/*
 * This file is part of the TYPO3.Flow package.
 *
 * (c) Contributors of the Neos Project - www.neos.io
 *
 * This package is Open Source Software. For the full copyright and license
 * information, please view the LICENSE file which was distributed with this
 * source code.
 */

use TYPO3\Flow\Configuration\ConfigurationManager;
use TYPO3\Flow\Tests\UnitTestCase;
use TYPO3\Flow\Aop;

/**
 * Testcase for the Pointcut Setting Filter
 */
class PointcutSettingFilterTest extends UnitTestCase
{
    /**
     * @test
     */
    public function filterMatchesOnConfigurationSettingSetToTrue()
    {
<<<<<<< HEAD
        $mockConfigurationManager = $this->getMockBuilder(\TYPO3\Flow\Configuration\ConfigurationManager::class)->disableOriginalConstructor()->getMock();
=======
        $mockConfigurationManager = $this->getMockBuilder(ConfigurationManager::class)->disableOriginalConstructor()->getMock();
>>>>>>> 813dc269

        $settings['foo']['bar']['baz']['value'] = true;
        $mockConfigurationManager->expects($this->atLeastOnce())->method('getConfiguration')->with(ConfigurationManager::CONFIGURATION_TYPE_SETTINGS, 'package')->will($this->returnValue($settings));

        $filter = new Aop\Pointcut\PointcutSettingFilter('package.foo.bar.baz.value');
        $filter->injectConfigurationManager($mockConfigurationManager);
        $this->assertTrue($filter->matches('', '', '', 1));
    }

    /**
     * @test
     */
    public function filterMatchesOnConfigurationSettingSetToFalse()
    {
<<<<<<< HEAD
        $mockConfigurationManager = $this->getMockBuilder(\TYPO3\Flow\Configuration\ConfigurationManager::class)->disableOriginalConstructor()->getMock();
=======
        $mockConfigurationManager = $this->getMockBuilder(ConfigurationManager::class)->disableOriginalConstructor()->getMock();
>>>>>>> 813dc269

        $settings['foo']['bar']['baz']['value'] = false;
        $mockConfigurationManager->expects($this->atLeastOnce())->method('getConfiguration')->with(ConfigurationManager::CONFIGURATION_TYPE_SETTINGS, 'package')->will($this->returnValue($settings));

        $filter = new Aop\Pointcut\PointcutSettingFilter('package.foo.bar.baz.value');
        $filter->injectConfigurationManager($mockConfigurationManager);
        $this->assertFalse($filter->matches('', '', '', 1));
    }

    /**
     * @test
     * @expectedException \TYPO3\Flow\Aop\Exception\InvalidPointcutExpressionException
     */
    public function filterThrowsAnExceptionForNotExistingConfigurationSetting()
    {
<<<<<<< HEAD
        $mockConfigurationManager = $this->getMockBuilder(\TYPO3\Flow\Configuration\ConfigurationManager::class)->disableOriginalConstructor()->getMock();
=======
        $mockConfigurationManager = $this->getMockBuilder(ConfigurationManager::class)->disableOriginalConstructor()->getMock();
>>>>>>> 813dc269

        $settings['foo']['bar']['baz']['value'] = true;
        $mockConfigurationManager->expects($this->atLeastOnce())->method('getConfiguration')->with(ConfigurationManager::CONFIGURATION_TYPE_SETTINGS, 'package')->will($this->returnValue($settings));

        $filter = new Aop\Pointcut\PointcutSettingFilter('package.foo.foozy.baz.value');
        $filter->injectConfigurationManager($mockConfigurationManager);
    }

    /**
     * @test
     */
    public function filterDoesNotMatchOnConfigurationSettingThatIsNotBoolean()
    {
<<<<<<< HEAD
        $mockConfigurationManager = $this->getMockBuilder(\TYPO3\Flow\Configuration\ConfigurationManager::class)->disableOriginalConstructor()->getMock();
=======
        $mockConfigurationManager = $this->getMockBuilder(ConfigurationManager::class)->disableOriginalConstructor()->getMock();
>>>>>>> 813dc269

        $settings['foo']['bar']['baz']['value'] = 'not boolean';
        $mockConfigurationManager->expects($this->atLeastOnce())->method('getConfiguration')->with(ConfigurationManager::CONFIGURATION_TYPE_SETTINGS, 'package')->will($this->returnValue($settings));

        $filter = new Aop\Pointcut\PointcutSettingFilter('package.foo.bar.baz.value');
        $filter->injectConfigurationManager($mockConfigurationManager);
        $this->assertFalse($filter->matches('', '', '', 1));
    }

    /**
     * @test
     */
    public function filterCanHandleMissingSpacesInTheConfigurationSettingPath()
    {
<<<<<<< HEAD
        $mockConfigurationManager = $this->getMockBuilder(\TYPO3\Flow\Configuration\ConfigurationManager::class)->disableOriginalConstructor()->getMock();
=======
        $mockConfigurationManager = $this->getMockBuilder(ConfigurationManager::class)->disableOriginalConstructor()->getMock();
>>>>>>> 813dc269

        $settings['foo']['bar']['baz']['value'] = true;
        $mockConfigurationManager->expects($this->atLeastOnce())->method('getConfiguration')->with(ConfigurationManager::CONFIGURATION_TYPE_SETTINGS, 'package')->will($this->returnValue($settings));

        $filter = new Aop\Pointcut\PointcutSettingFilter('package.foo.bar.baz.value');
        $filter->injectConfigurationManager($mockConfigurationManager);
        $this->assertTrue($filter->matches('', '', '', 1));
    }

    /**
     * @test
     */
    public function filterMatchesOnAConditionSetInSingleQuotes()
    {
<<<<<<< HEAD
        $mockConfigurationManager = $this->getMockBuilder(\TYPO3\Flow\Configuration\ConfigurationManager::class)->disableOriginalConstructor()->getMock();
=======
        $mockConfigurationManager = $this->getMockBuilder(ConfigurationManager::class)->disableOriginalConstructor()->getMock();
>>>>>>> 813dc269

        $settings['foo']['bar']['baz']['value'] = 'option value';
        $mockConfigurationManager->expects($this->atLeastOnce())->method('getConfiguration')->with(ConfigurationManager::CONFIGURATION_TYPE_SETTINGS, 'package')->will($this->returnValue($settings));

        $filter = new Aop\Pointcut\PointcutSettingFilter('package.foo.bar.baz.value = \'option value\'');
        $filter->injectConfigurationManager($mockConfigurationManager);
        $this->assertTrue($filter->matches('', '', '', 1));
    }

    /**
     * @test
     */
    public function filterMatchesOnAConditionSetInDoubleQuotes()
    {
<<<<<<< HEAD
        $mockConfigurationManager = $this->getMockBuilder(\TYPO3\Flow\Configuration\ConfigurationManager::class)->disableOriginalConstructor()->getMock();
=======
        $mockConfigurationManager = $this->getMockBuilder(ConfigurationManager::class)->disableOriginalConstructor()->getMock();
>>>>>>> 813dc269

        $settings['foo']['bar']['baz']['value'] = 'option value';
        $mockConfigurationManager->expects($this->atLeastOnce())->method('getConfiguration')->with(ConfigurationManager::CONFIGURATION_TYPE_SETTINGS, 'package')->will($this->returnValue($settings));

        $filter = new Aop\Pointcut\PointcutSettingFilter('package.foo.bar.baz.value = "option value"');
        $filter->injectConfigurationManager($mockConfigurationManager);
        $this->assertTrue($filter->matches('', '', '', 1));
    }

    /**
     * @test
     */
    public function filterDoesNotMatchOnAFalseCondition()
    {
<<<<<<< HEAD
        $mockConfigurationManager = $this->getMockBuilder(\TYPO3\Flow\Configuration\ConfigurationManager::class)->disableOriginalConstructor()->getMock();
=======
        $mockConfigurationManager = $this->getMockBuilder(ConfigurationManager::class)->disableOriginalConstructor()->getMock();
>>>>>>> 813dc269

        $settings['foo']['bar']['baz']['value'] = 'some other value';
        $mockConfigurationManager->expects($this->atLeastOnce())->method('getConfiguration')->with(ConfigurationManager::CONFIGURATION_TYPE_SETTINGS, 'package')->will($this->returnValue($settings));

        $filter = new Aop\Pointcut\PointcutSettingFilter('package.foo.bar.baz.value = \'some value\'');
        $filter->injectConfigurationManager($mockConfigurationManager);
        $this->assertFalse($filter->matches('', '', '', 1));
    }

    /**
     * @test
     * @expectedException \TYPO3\Flow\Aop\Exception\InvalidPointcutExpressionException
     */
    public function filterThrowsAnExceptionForAnIncorectCondition()
    {
<<<<<<< HEAD
        $mockConfigurationManager = $this->getMockBuilder(\TYPO3\Flow\Configuration\ConfigurationManager::class)->disableOriginalConstructor()->getMock();
=======
        $mockConfigurationManager = $this->getMockBuilder(ConfigurationManager::class)->disableOriginalConstructor()->getMock();
>>>>>>> 813dc269

        $settings['foo']['bar']['baz']['value'] = 'option value';

        $filter = new Aop\Pointcut\PointcutSettingFilter('package.foo.bar.baz.value = "forgot to close quotes');
        $filter->injectConfigurationManager($mockConfigurationManager);
    }
}<|MERGE_RESOLUTION|>--- conflicted
+++ resolved
@@ -25,11 +25,7 @@
      */
     public function filterMatchesOnConfigurationSettingSetToTrue()
     {
-<<<<<<< HEAD
-        $mockConfigurationManager = $this->getMockBuilder(\TYPO3\Flow\Configuration\ConfigurationManager::class)->disableOriginalConstructor()->getMock();
-=======
         $mockConfigurationManager = $this->getMockBuilder(ConfigurationManager::class)->disableOriginalConstructor()->getMock();
->>>>>>> 813dc269
 
         $settings['foo']['bar']['baz']['value'] = true;
         $mockConfigurationManager->expects($this->atLeastOnce())->method('getConfiguration')->with(ConfigurationManager::CONFIGURATION_TYPE_SETTINGS, 'package')->will($this->returnValue($settings));
@@ -44,11 +40,7 @@
      */
     public function filterMatchesOnConfigurationSettingSetToFalse()
     {
-<<<<<<< HEAD
-        $mockConfigurationManager = $this->getMockBuilder(\TYPO3\Flow\Configuration\ConfigurationManager::class)->disableOriginalConstructor()->getMock();
-=======
         $mockConfigurationManager = $this->getMockBuilder(ConfigurationManager::class)->disableOriginalConstructor()->getMock();
->>>>>>> 813dc269
 
         $settings['foo']['bar']['baz']['value'] = false;
         $mockConfigurationManager->expects($this->atLeastOnce())->method('getConfiguration')->with(ConfigurationManager::CONFIGURATION_TYPE_SETTINGS, 'package')->will($this->returnValue($settings));
@@ -64,11 +56,7 @@
      */
     public function filterThrowsAnExceptionForNotExistingConfigurationSetting()
     {
-<<<<<<< HEAD
-        $mockConfigurationManager = $this->getMockBuilder(\TYPO3\Flow\Configuration\ConfigurationManager::class)->disableOriginalConstructor()->getMock();
-=======
         $mockConfigurationManager = $this->getMockBuilder(ConfigurationManager::class)->disableOriginalConstructor()->getMock();
->>>>>>> 813dc269
 
         $settings['foo']['bar']['baz']['value'] = true;
         $mockConfigurationManager->expects($this->atLeastOnce())->method('getConfiguration')->with(ConfigurationManager::CONFIGURATION_TYPE_SETTINGS, 'package')->will($this->returnValue($settings));
@@ -82,11 +70,7 @@
      */
     public function filterDoesNotMatchOnConfigurationSettingThatIsNotBoolean()
     {
-<<<<<<< HEAD
-        $mockConfigurationManager = $this->getMockBuilder(\TYPO3\Flow\Configuration\ConfigurationManager::class)->disableOriginalConstructor()->getMock();
-=======
         $mockConfigurationManager = $this->getMockBuilder(ConfigurationManager::class)->disableOriginalConstructor()->getMock();
->>>>>>> 813dc269
 
         $settings['foo']['bar']['baz']['value'] = 'not boolean';
         $mockConfigurationManager->expects($this->atLeastOnce())->method('getConfiguration')->with(ConfigurationManager::CONFIGURATION_TYPE_SETTINGS, 'package')->will($this->returnValue($settings));
@@ -101,11 +85,7 @@
      */
     public function filterCanHandleMissingSpacesInTheConfigurationSettingPath()
     {
-<<<<<<< HEAD
-        $mockConfigurationManager = $this->getMockBuilder(\TYPO3\Flow\Configuration\ConfigurationManager::class)->disableOriginalConstructor()->getMock();
-=======
         $mockConfigurationManager = $this->getMockBuilder(ConfigurationManager::class)->disableOriginalConstructor()->getMock();
->>>>>>> 813dc269
 
         $settings['foo']['bar']['baz']['value'] = true;
         $mockConfigurationManager->expects($this->atLeastOnce())->method('getConfiguration')->with(ConfigurationManager::CONFIGURATION_TYPE_SETTINGS, 'package')->will($this->returnValue($settings));
@@ -120,11 +100,7 @@
      */
     public function filterMatchesOnAConditionSetInSingleQuotes()
     {
-<<<<<<< HEAD
-        $mockConfigurationManager = $this->getMockBuilder(\TYPO3\Flow\Configuration\ConfigurationManager::class)->disableOriginalConstructor()->getMock();
-=======
         $mockConfigurationManager = $this->getMockBuilder(ConfigurationManager::class)->disableOriginalConstructor()->getMock();
->>>>>>> 813dc269
 
         $settings['foo']['bar']['baz']['value'] = 'option value';
         $mockConfigurationManager->expects($this->atLeastOnce())->method('getConfiguration')->with(ConfigurationManager::CONFIGURATION_TYPE_SETTINGS, 'package')->will($this->returnValue($settings));
@@ -139,11 +115,7 @@
      */
     public function filterMatchesOnAConditionSetInDoubleQuotes()
     {
-<<<<<<< HEAD
-        $mockConfigurationManager = $this->getMockBuilder(\TYPO3\Flow\Configuration\ConfigurationManager::class)->disableOriginalConstructor()->getMock();
-=======
         $mockConfigurationManager = $this->getMockBuilder(ConfigurationManager::class)->disableOriginalConstructor()->getMock();
->>>>>>> 813dc269
 
         $settings['foo']['bar']['baz']['value'] = 'option value';
         $mockConfigurationManager->expects($this->atLeastOnce())->method('getConfiguration')->with(ConfigurationManager::CONFIGURATION_TYPE_SETTINGS, 'package')->will($this->returnValue($settings));
@@ -158,11 +130,7 @@
      */
     public function filterDoesNotMatchOnAFalseCondition()
     {
-<<<<<<< HEAD
-        $mockConfigurationManager = $this->getMockBuilder(\TYPO3\Flow\Configuration\ConfigurationManager::class)->disableOriginalConstructor()->getMock();
-=======
         $mockConfigurationManager = $this->getMockBuilder(ConfigurationManager::class)->disableOriginalConstructor()->getMock();
->>>>>>> 813dc269
 
         $settings['foo']['bar']['baz']['value'] = 'some other value';
         $mockConfigurationManager->expects($this->atLeastOnce())->method('getConfiguration')->with(ConfigurationManager::CONFIGURATION_TYPE_SETTINGS, 'package')->will($this->returnValue($settings));
@@ -178,11 +146,7 @@
      */
     public function filterThrowsAnExceptionForAnIncorectCondition()
     {
-<<<<<<< HEAD
-        $mockConfigurationManager = $this->getMockBuilder(\TYPO3\Flow\Configuration\ConfigurationManager::class)->disableOriginalConstructor()->getMock();
-=======
         $mockConfigurationManager = $this->getMockBuilder(ConfigurationManager::class)->disableOriginalConstructor()->getMock();
->>>>>>> 813dc269
 
         $settings['foo']['bar']['baz']['value'] = 'option value';
 
