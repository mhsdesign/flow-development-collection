--- conflicted
+++ resolved
@@ -27,26 +27,15 @@
      */
     public function invokeInvokesTheAdviceIfTheRuntimeEvaluatorReturnsTrue()
     {
-<<<<<<< HEAD
-        $mockJoinPoint = $this->createMock(\TYPO3\Flow\Aop\JoinPointInterface::class);
-=======
         $mockJoinPoint = $this->getMockBuilder(Aop\JoinPointInterface::class)->disableOriginalConstructor()->getMock();
->>>>>>> 813dc269
 
         $mockAspect = $this->getMockBuilder(Fixtures\SomeClass::class)->getMock();
         $mockAspect->expects($this->once())->method('someMethod')->with($mockJoinPoint);
 
-<<<<<<< HEAD
-        $mockObjectManager = $this->createMock(\TYPO3\Flow\Object\ObjectManagerInterface::class);
-        $mockObjectManager->expects($this->once())->method('get')->with('aspectObjectName')->will($this->returnValue($mockAspect));
-
-        $mockDispatcher = $this->createMock(\TYPO3\Flow\SignalSlot\Dispatcher::class);
-=======
         $mockObjectManager = $this->getMockBuilder(ObjectManagerInterface::class)->disableOriginalConstructor()->getMock();
         $mockObjectManager->expects($this->once())->method('get')->with('aspectObjectName')->will($this->returnValue($mockAspect));
 
         $mockDispatcher = $this->createMock(SignalSlot\Dispatcher::class);
->>>>>>> 813dc269
 
         $advice = new Aop\Advice\AbstractAdvice('aspectObjectName', 'someMethod', $mockObjectManager, function (Aop\JoinPointInterface $joinPoint) {
             if ($joinPoint !== null) {
@@ -64,26 +53,15 @@
      */
     public function invokeDoesNotInvokeTheAdviceIfTheRuntimeEvaluatorReturnsFalse()
     {
-<<<<<<< HEAD
-        $mockJoinPoint = $this->createMock(\TYPO3\Flow\Aop\JoinPointInterface::class);
-=======
         $mockJoinPoint = $this->getMockBuilder(Aop\JoinPointInterface::class)->disableOriginalConstructor()->getMock();
->>>>>>> 813dc269
 
         $mockAspect = $this->createMock(Fixtures\SomeClass::class);
         $mockAspect->expects($this->never())->method('someMethod');
 
-<<<<<<< HEAD
-        $mockObjectManager = $this->createMock(\TYPO3\Flow\Object\ObjectManagerInterface::class);
-        $mockObjectManager->expects($this->any())->method('get')->will($this->returnValue($mockAspect));
-
-        $mockDispatcher = $this->createMock(\TYPO3\Flow\SignalSlot\Dispatcher::class);
-=======
         $mockObjectManager = $this->getMockBuilder(ObjectManagerInterface::class)->disableOriginalConstructor()->getMock();
         $mockObjectManager->expects($this->any())->method('get')->will($this->returnValue($mockAspect));
 
         $mockDispatcher = $this->createMock(SignalSlot\Dispatcher::class);
->>>>>>> 813dc269
 
         $advice = new Aop\Advice\AbstractAdvice('aspectObjectName', 'someMethod', $mockObjectManager, function (Aop\JoinPointInterface $joinPoint) {
             if ($joinPoint !== null) {
@@ -101,24 +79,11 @@
      */
     public function invokeEmitsSignalWithAdviceAndJoinPoint()
     {
-<<<<<<< HEAD
-        $mockJoinPoint = $this->createMock(\TYPO3\Flow\Aop\JoinPointInterface::class);
-=======
         $mockJoinPoint = $this->getMockBuilder(Aop\JoinPointInterface::class)->disableOriginalConstructor()->getMock();
->>>>>>> 813dc269
 
         $mockAspect = $this->getMockBuilder(Fixtures\SomeClass::class)->getMock();
         $mockAspect->expects($this->once())->method('someMethod')->with($mockJoinPoint);
 
-<<<<<<< HEAD
-        $mockObjectManager = $this->createMock(\TYPO3\Flow\Object\ObjectManagerInterface::class);
-        $mockObjectManager->expects($this->once())->method('get')->with('aspectObjectName')->will($this->returnValue($mockAspect));
-
-        $advice = new \TYPO3\Flow\Aop\Advice\AbstractAdvice('aspectObjectName', 'someMethod', $mockObjectManager);
-
-        $mockDispatcher = $this->createMock(\TYPO3\Flow\SignalSlot\Dispatcher::class);
-        $mockDispatcher->expects($this->once())->method('dispatch')->with(\TYPO3\Flow\Aop\Advice\AbstractAdvice::class, 'adviceInvoked', array($mockAspect, 'someMethod', $mockJoinPoint));
-=======
         $mockObjectManager = $this->getMockBuilder(ObjectManagerInterface::class)->disableOriginalConstructor()->getMock();
         $mockObjectManager->expects($this->once())->method('get')->with('aspectObjectName')->will($this->returnValue($mockAspect));
 
@@ -127,7 +92,6 @@
 
         $mockDispatcher = $this->createMock(SignalSlot\Dispatcher::class);
         $mockDispatcher->expects($this->once())->method('dispatch')->with(Aop\Advice\AbstractAdvice::class, 'adviceInvoked', [$mockAspect, 'someMethod', $mockJoinPoint]);
->>>>>>> 813dc269
         $this->inject($advice, 'dispatcher', $mockDispatcher);
 
         $advice->invoke($mockJoinPoint);
