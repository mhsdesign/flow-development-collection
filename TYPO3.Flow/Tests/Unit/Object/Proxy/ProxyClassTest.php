<?php
namespace TYPO3\Flow\Tests\Unit\Object\Proxy;

/*
 * This file is part of the TYPO3.Flow package.
 *
 * (c) Contributors of the Neos Project - www.neos.io
 *
 * This package is Open Source Software. For the full copyright and license
 * information, please view the LICENSE file which was distributed with this
 * source code.
 */

use TYPO3\Flow\Reflection\ReflectionService;
use TYPO3\Flow\Tests\UnitTestCase;
use TYPO3\Flow\Object;

class ProxyClassTest extends UnitTestCase
{
    /**
     * @return array
     */
    public function proxyClassesDataProvider()
    {
        return [
            [
                'originalClassName' => '\Acme\Namespace\ClassName',
                'originalClassAnnotations' => [],
                'originalClassDocumentation' => '',
<<<<<<< HEAD
                'originalClassConstants' => array(array('name' => 'TEST_CONSTANT', 'value' => '1')),
                'expectedProxyCode' => "namespace \Acme\Namespace;\n" .
=======
                'originalClassConstants' => [['name' => 'TEST_CONSTANT', 'value' => '1']],
                'expectedProxyCode' => "namespace \Acme\Namespace;\n".
>>>>>>> 813dc269
            "\n" .
            "use Doctrine\\ORM\\Mapping as ORM;\n" .
            "use TYPO3\\Flow\\Annotations as Flow;\n" .
            "\n" .
<<<<<<< HEAD
            'class ClassName extends ClassName' . \TYPO3\Flow\Object\Proxy\Compiler::ORIGINAL_CLASSNAME_SUFFIX . " implements \TYPO3\Flow\Object\Proxy\ProxyInterface {\n\n" .
            "    const TEST_CONSTANT = 1;\n\n" .
            '}',
            ),
            array(
=======
            "class ClassName extends ClassName". Object\Proxy\Compiler::ORIGINAL_CLASSNAME_SUFFIX." implements \TYPO3\Flow\Object\Proxy\ProxyInterface {\n\n" .
            "	const TEST_CONSTANT = 1;\n\n".
            "}",
            ],
            [
>>>>>>> 813dc269
                'originalClassName' => '\ClassWithoutNamespace',
                'originalClassAnnotations' => [],
                'originalClassDocumentation' => '',
                'originalClassConstants' => [['name' => 'TEST_CONSTANT', 'value' => '1']],
                'expectedProxyCode' =>
            "use Doctrine\\ORM\\Mapping as ORM;\n" .
            "use TYPO3\\Flow\\Annotations as Flow;\n" .
            "\n" .
<<<<<<< HEAD
            'class ClassWithoutNamespace extends ClassWithoutNamespace' . \TYPO3\Flow\Object\Proxy\Compiler::ORIGINAL_CLASSNAME_SUFFIX . " implements \TYPO3\Flow\Object\Proxy\ProxyInterface {\n\n" .
            "    const TEST_CONSTANT = 1;\n\n" .
            '}',
            ),
            array(
=======
            "class ClassWithoutNamespace extends ClassWithoutNamespace". Object\Proxy\Compiler::ORIGINAL_CLASSNAME_SUFFIX." implements \TYPO3\Flow\Object\Proxy\ProxyInterface {\n\n" .
            "	const TEST_CONSTANT = 1;\n\n".
            "}",
            ],
            [
>>>>>>> 813dc269
                'originalClassName' => 'ClassWithoutNamespace',
                'originalClassAnnotations' => [],
                'originalClassDocumentation' => '',
                'originalClassConstants' => [['name' => 'TEST_CONSTANT', 'value' => '1']],
                'expectedProxyCode' =>
            "use Doctrine\\ORM\\Mapping as ORM;\n" .
            "use TYPO3\\Flow\\Annotations as Flow;\n" .
            "\n" .
<<<<<<< HEAD
            'class ClassWithoutNamespace extends ClassWithoutNamespace' . \TYPO3\Flow\Object\Proxy\Compiler::ORIGINAL_CLASSNAME_SUFFIX . " implements \TYPO3\Flow\Object\Proxy\ProxyInterface {\n\n" .
            "    const TEST_CONSTANT = 1;\n\n" .
            '}',
            ),
        );
=======
            "class ClassWithoutNamespace extends ClassWithoutNamespace". Object\Proxy\Compiler::ORIGINAL_CLASSNAME_SUFFIX." implements \TYPO3\Flow\Object\Proxy\ProxyInterface {\n\n" .
            "	const TEST_CONSTANT = 1;\n\n".
            "}",
            ],
        ];
>>>>>>> 813dc269
    }

    /**
     * @test
     * @dataProvider proxyClassesDataProvider
     */
    public function renderWorksAsExpected($originalClassName, $originalClassAnnotations, $originalClassDocumentation, $originalClassConstants, $expectedProxyCode)
    {
<<<<<<< HEAD
        $mockReflectionService = $this->getMockBuilder(\TYPO3\Flow\Reflection\ReflectionService::class)->disableOriginalConstructor()->getMock();
        $mockReflectionService->expects($this->any())->method('isClassAbstract')->will($this->returnValue(strpos($expectedProxyCode, 'abstract ') !== false));
        $mockReflectionService->expects($this->any())->method('getClassAnnotations')->will($this->returnValue($originalClassAnnotations));

        $mockProxyClass = $this->getAccessibleMock(\TYPO3\Flow\Object\Proxy\ProxyClass::class, array('buildClassDocumentation'), array($originalClassName), '', true);
=======
        $mockReflectionService = $this->getMockBuilder(ReflectionService::class)->disableOriginalConstructor()->getMock();
        $mockReflectionService->expects($this->any())->method('isClassAbstract')->will($this->returnValue(strpos($expectedProxyCode, 'abstract ') !== false));
        $mockReflectionService->expects($this->any())->method('getClassAnnotations')->will($this->returnValue($originalClassAnnotations));

        $mockProxyClass = $this->getAccessibleMock(Object\Proxy\ProxyClass::class, ['buildClassDocumentation'], [$originalClassName], '', true);
>>>>>>> 813dc269
        $mockProxyClass->expects($this->any())->method('buildClassDocumentation')->will($this->returnValue($originalClassDocumentation));
        $mockProxyClass->injectReflectionService($mockReflectionService);
        foreach ($originalClassConstants as $originalClassConstant) {
            $mockProxyClass->addConstant($originalClassConstant['name'], $originalClassConstant['value']);
        }

        $proxyCode = $mockProxyClass->render();

        $this->assertEquals($expectedProxyCode, $proxyCode);
    }
}<|MERGE_RESOLUTION|>--- conflicted
+++ resolved
@@ -27,30 +27,17 @@
                 'originalClassName' => '\Acme\Namespace\ClassName',
                 'originalClassAnnotations' => [],
                 'originalClassDocumentation' => '',
-<<<<<<< HEAD
-                'originalClassConstants' => array(array('name' => 'TEST_CONSTANT', 'value' => '1')),
-                'expectedProxyCode' => "namespace \Acme\Namespace;\n" .
-=======
                 'originalClassConstants' => [['name' => 'TEST_CONSTANT', 'value' => '1']],
                 'expectedProxyCode' => "namespace \Acme\Namespace;\n".
->>>>>>> 813dc269
             "\n" .
             "use Doctrine\\ORM\\Mapping as ORM;\n" .
             "use TYPO3\\Flow\\Annotations as Flow;\n" .
             "\n" .
-<<<<<<< HEAD
-            'class ClassName extends ClassName' . \TYPO3\Flow\Object\Proxy\Compiler::ORIGINAL_CLASSNAME_SUFFIX . " implements \TYPO3\Flow\Object\Proxy\ProxyInterface {\n\n" .
-            "    const TEST_CONSTANT = 1;\n\n" .
-            '}',
-            ),
-            array(
-=======
             "class ClassName extends ClassName". Object\Proxy\Compiler::ORIGINAL_CLASSNAME_SUFFIX." implements \TYPO3\Flow\Object\Proxy\ProxyInterface {\n\n" .
             "	const TEST_CONSTANT = 1;\n\n".
             "}",
             ],
             [
->>>>>>> 813dc269
                 'originalClassName' => '\ClassWithoutNamespace',
                 'originalClassAnnotations' => [],
                 'originalClassDocumentation' => '',
@@ -59,19 +46,11 @@
             "use Doctrine\\ORM\\Mapping as ORM;\n" .
             "use TYPO3\\Flow\\Annotations as Flow;\n" .
             "\n" .
-<<<<<<< HEAD
-            'class ClassWithoutNamespace extends ClassWithoutNamespace' . \TYPO3\Flow\Object\Proxy\Compiler::ORIGINAL_CLASSNAME_SUFFIX . " implements \TYPO3\Flow\Object\Proxy\ProxyInterface {\n\n" .
-            "    const TEST_CONSTANT = 1;\n\n" .
-            '}',
-            ),
-            array(
-=======
             "class ClassWithoutNamespace extends ClassWithoutNamespace". Object\Proxy\Compiler::ORIGINAL_CLASSNAME_SUFFIX." implements \TYPO3\Flow\Object\Proxy\ProxyInterface {\n\n" .
             "	const TEST_CONSTANT = 1;\n\n".
             "}",
             ],
             [
->>>>>>> 813dc269
                 'originalClassName' => 'ClassWithoutNamespace',
                 'originalClassAnnotations' => [],
                 'originalClassDocumentation' => '',
@@ -80,19 +59,11 @@
             "use Doctrine\\ORM\\Mapping as ORM;\n" .
             "use TYPO3\\Flow\\Annotations as Flow;\n" .
             "\n" .
-<<<<<<< HEAD
-            'class ClassWithoutNamespace extends ClassWithoutNamespace' . \TYPO3\Flow\Object\Proxy\Compiler::ORIGINAL_CLASSNAME_SUFFIX . " implements \TYPO3\Flow\Object\Proxy\ProxyInterface {\n\n" .
-            "    const TEST_CONSTANT = 1;\n\n" .
-            '}',
-            ),
-        );
-=======
             "class ClassWithoutNamespace extends ClassWithoutNamespace". Object\Proxy\Compiler::ORIGINAL_CLASSNAME_SUFFIX." implements \TYPO3\Flow\Object\Proxy\ProxyInterface {\n\n" .
             "	const TEST_CONSTANT = 1;\n\n".
             "}",
             ],
         ];
->>>>>>> 813dc269
     }
 
     /**
@@ -101,19 +72,11 @@
      */
     public function renderWorksAsExpected($originalClassName, $originalClassAnnotations, $originalClassDocumentation, $originalClassConstants, $expectedProxyCode)
     {
-<<<<<<< HEAD
-        $mockReflectionService = $this->getMockBuilder(\TYPO3\Flow\Reflection\ReflectionService::class)->disableOriginalConstructor()->getMock();
-        $mockReflectionService->expects($this->any())->method('isClassAbstract')->will($this->returnValue(strpos($expectedProxyCode, 'abstract ') !== false));
-        $mockReflectionService->expects($this->any())->method('getClassAnnotations')->will($this->returnValue($originalClassAnnotations));
-
-        $mockProxyClass = $this->getAccessibleMock(\TYPO3\Flow\Object\Proxy\ProxyClass::class, array('buildClassDocumentation'), array($originalClassName), '', true);
-=======
         $mockReflectionService = $this->getMockBuilder(ReflectionService::class)->disableOriginalConstructor()->getMock();
         $mockReflectionService->expects($this->any())->method('isClassAbstract')->will($this->returnValue(strpos($expectedProxyCode, 'abstract ') !== false));
         $mockReflectionService->expects($this->any())->method('getClassAnnotations')->will($this->returnValue($originalClassAnnotations));
 
         $mockProxyClass = $this->getAccessibleMock(Object\Proxy\ProxyClass::class, ['buildClassDocumentation'], [$originalClassName], '', true);
->>>>>>> 813dc269
         $mockProxyClass->expects($this->any())->method('buildClassDocumentation')->will($this->returnValue($originalClassDocumentation));
         $mockProxyClass->injectReflectionService($mockReflectionService);
         foreach ($originalClassConstants as $originalClassConstant) {
