<?php
namespace TYPO3\Flow\Tests\Unit\Object\Configuration;

<<<<<<< HEAD
/*                                                                        *
 * This script belongs to the Flow framework.                             *
 *                                                                        *
 * It is free software; you can redistribute it and/or modify it under    *
 * the terms of the MIT license.                                          *
 *                                                                        */
use TYPO3\Flow\Configuration\ConfigurationManager;
use TYPO3\Flow\Object\Configuration\Configuration;
use TYPO3\Flow\Object\Configuration\ConfigurationArgument;
use TYPO3\Flow\Object\Configuration\ConfigurationBuilder;
use TYPO3\Flow\Object\Configuration\ConfigurationProperty;
=======
/*
 * This file is part of the TYPO3.Flow package.
 *
 * (c) Contributors of the Neos Project - www.neos.io
 *
 * This package is Open Source Software. For the full copyright and license
 * information, please view the LICENSE file which was distributed with this
 * source code.
 */
>>>>>>> a0324d97

/**
 * Testcase for the object configuration builder
 *
 */
class ConfigurationBuilderTest extends \TYPO3\Flow\Tests\UnitTestCase
{
    /**
     * @test
     */
    public function allBasicOptionsAreSetCorrectly()
    {
        $factoryObjectName = 'ConfigurationBuilderTest' . md5(uniqid(mt_rand(), true));
        eval('class ' . $factoryObjectName . ' { public function manufacture() {} } ');

        $configurationArray = array();
        $configurationArray['scope'] = 'prototype';
        $configurationArray['className'] = __CLASS__;
        $configurationArray['factoryObjectName'] = $factoryObjectName;
        $configurationArray['factoryMethodName'] = 'manufacture';
        $configurationArray['lifecycleInitializationMethodName'] = 'initializationMethod';
        $configurationArray['lifecycleShutdownMethodName'] = 'shutdownMethod';
        $configurationArray['autowiring'] = false;

        $objectConfiguration = new \TYPO3\Flow\Object\Configuration\Configuration('TestObject', __CLASS__);
        $objectConfiguration->setScope(\TYPO3\Flow\Object\Configuration\Configuration::SCOPE_PROTOTYPE);
        $objectConfiguration->setClassName(__CLASS__);
        $objectConfiguration->setFactoryObjectName($factoryObjectName);
        $objectConfiguration->setFactoryMethodName('manufacture');
        $objectConfiguration->setLifecycleInitializationMethodName('initializationMethod');
        $objectConfiguration->setLifecycleShutdownMethodName('shutdownMethod');
        $objectConfiguration->setAutowiring(\TYPO3\Flow\Object\Configuration\Configuration::AUTOWIRING_MODE_OFF);

        $configurationBuilder = $this->getAccessibleMock('TYPO3\Flow\Object\Configuration\ConfigurationBuilder', array('dummy'));
        $builtObjectConfiguration = $configurationBuilder->_call('parseConfigurationArray', 'TestObject', $configurationArray, __CLASS__);
        $this->assertEquals($objectConfiguration, $builtObjectConfiguration, 'The manually created and the built object configuration don\'t match.');
    }

    /**
     * @test
     */
    public function argumentsOfTypeObjectCanSpecifyAdditionalObjectConfigurationOptions()
    {
        $configurationArray = array();
        $configurationArray['arguments'][1]['object']['name'] = 'Foo';
        $configurationArray['arguments'][1]['object']['className'] = __CLASS__;

        $argumentObjectConfiguration = new \TYPO3\Flow\Object\Configuration\Configuration('Foo', __CLASS__);
        $argumentObjectConfiguration->setConfigurationSourceHint(__CLASS__ . ', argument "1"');

        $objectConfiguration = new \TYPO3\Flow\Object\Configuration\Configuration('TestObject', 'TestObject');
        $objectConfiguration->setArgument(new \TYPO3\Flow\Object\Configuration\ConfigurationArgument(1, $argumentObjectConfiguration, \TYPO3\Flow\Object\Configuration\ConfigurationArgument::ARGUMENT_TYPES_OBJECT));

        $configurationBuilder = $this->getAccessibleMock('TYPO3\Flow\Object\Configuration\ConfigurationBuilder', array('dummy'));
        $builtObjectConfiguration = $configurationBuilder->_call('parseConfigurationArray', 'TestObject', $configurationArray, __CLASS__);
        $this->assertEquals($objectConfiguration, $builtObjectConfiguration);
    }

    /**
     * @test
     */
    public function propertiesOfTypeObjectCanSpecifyAdditionalObjectConfigurationOptions()
    {
        $configurationArray = array();
        $configurationArray['properties']['theProperty']['object']['name'] = 'Foo';
        $configurationArray['properties']['theProperty']['object']['className'] = __CLASS__;

        $propertyObjectConfiguration = new \TYPO3\Flow\Object\Configuration\Configuration('Foo', __CLASS__);
        $propertyObjectConfiguration->setConfigurationSourceHint(__CLASS__ . ', property "theProperty"');

        $objectConfiguration = new \TYPO3\Flow\Object\Configuration\Configuration('TestObject', 'TestObject');
        $objectConfiguration->setProperty(new \TYPO3\Flow\Object\Configuration\ConfigurationProperty('theProperty', $propertyObjectConfiguration, \TYPO3\Flow\Object\Configuration\ConfigurationProperty::PROPERTY_TYPES_OBJECT));

        $configurationBuilder = $this->getAccessibleMock('TYPO3\Flow\Object\Configuration\ConfigurationBuilder', array('dummy'));
        $builtObjectConfiguration = $configurationBuilder->_call('parseConfigurationArray', 'TestObject', $configurationArray, __CLASS__);
        $this->assertEquals($objectConfiguration, $builtObjectConfiguration);
    }

    /**
     * @test
     */
    public function itIsPossibleToPassArraysAsStraightArgumentOrPropertyValues()
    {
        $configurationArray = array();
        $configurationArray['properties']['straightValueProperty']['value'] = array('foo' => 'bar', 'object' => 'nö');
        $configurationArray['arguments'][1]['value'] = array('foo' => 'bar', 'object' => 'nö');

        $objectConfiguration = new \TYPO3\Flow\Object\Configuration\Configuration('TestObject', 'TestObject');
        $objectConfiguration->setProperty(new \TYPO3\Flow\Object\Configuration\ConfigurationProperty('straightValueProperty', array('foo' => 'bar', 'object' => 'nö')));
        $objectConfiguration->setArgument(new \TYPO3\Flow\Object\Configuration\ConfigurationArgument(1, array('foo' => 'bar', 'object' => 'nö')));

        $configurationBuilder = $this->getAccessibleMock('TYPO3\Flow\Object\Configuration\ConfigurationBuilder', array('dummy'));
        $builtObjectConfiguration = $configurationBuilder->_call('parseConfigurationArray', 'TestObject', $configurationArray, __CLASS__);
        $this->assertEquals($objectConfiguration, $builtObjectConfiguration);
    }

    /**
     * @test
     * @expectedException \TYPO3\Flow\Object\Exception\InvalidObjectConfigurationException
     */
    public function invalidOptionResultsInException()
    {
        $configurationArray = array('scoopy' => 'prototype');
        $configurationBuilder = $this->getAccessibleMock('TYPO3\Flow\Object\Configuration\ConfigurationBuilder', array('dummy'));
        $configurationBuilder->_call('parseConfigurationArray', 'TestObject', $configurationArray, __CLASS__);
    }

    /**
     * @test
     * @expectedException \TYPO3\Flow\Object\Exception
     */
    public function privatePropertyAnnotatedForInjectionThrowsException()
    {
        $configurationArray = array();
        $configurationArray['arguments'][1]['setting'] = 'TYPO3.Foo.Bar';
        $configurationArray['properties']['someProperty']['setting'] = 'TYPO3.Bar.Baz';

        $configurationBuilder = $this->getAccessibleMock('TYPO3\Flow\Object\Configuration\ConfigurationBuilder', array('dummy'));
        $dummyObjectConfiguration = array($configurationBuilder->_call('parseConfigurationArray', __CLASS__, $configurationArray, __CLASS__));

        $reflectionServiceMock = $this->getMock('\TYPO3\Flow\Reflection\ReflectionService');
        $reflectionServiceMock
                ->expects($this->once())
                ->method('getPropertyNamesByAnnotation')
                ->with(__CLASS__, 'TYPO3\Flow\Annotations\Inject')
                ->will($this->returnValue(array('dummyProperty')));

        $reflectionServiceMock
                ->expects($this->once())
                ->method('isPropertyPrivate')
                ->with(__CLASS__, 'dummyProperty')
                ->will($this->returnValue(true));

        $configurationBuilder->injectReflectionService($reflectionServiceMock);
        $configurationBuilder->_callRef('autowireProperties', $dummyObjectConfiguration);
    }

    /**
     * @test
     * @expectedException \TYPO3\Flow\Object\Exception\UnknownClassException
     */
    public function errorOnGetClassMethodsThrowsException()
    {
        $configurationArray = array();
        $configurationArray['properties']['someProperty']['object']['name'] = 'Foo';
        $configurationArray['properties']['someProperty']['object']['className'] = 'foobar';

        $configurationBuilder = $this->getAccessibleMock('TYPO3\Flow\Object\Configuration\ConfigurationBuilder', array('dummy'));
        $dummyObjectConfiguration = array($configurationBuilder->_call('parseConfigurationArray', 'Foo', $configurationArray, __CLASS__));

        $configurationBuilder->_callRef('autowireProperties', $dummyObjectConfiguration);
    }

    /**
     * @test
     */
    public function parseConfigurationArrayBuildsConfigurationPropertyForInjectedSetting()
    {
        $configurationArray = array();
        $configurationArray['properties']['someProperty']['setting'] = 'TYPO3.Foo.Bar';


        /** @var ConfigurationBuilder $configurationBuilder */
        $configurationBuilder = $this->getAccessibleMock('TYPO3\Flow\Object\Configuration\ConfigurationBuilder', null);
        /** @var Configuration $builtObjectConfiguration */
        $builtObjectConfiguration = $configurationBuilder->_call('parseConfigurationArray', 'TestObject', $configurationArray, __CLASS__);

        $expectedConfigurationProperty = new ConfigurationProperty('someProperty', array('type' => ConfigurationManager::CONFIGURATION_TYPE_SETTINGS, 'path' => 'TYPO3.Foo.Bar'), ConfigurationProperty::PROPERTY_TYPES_CONFIGURATION);
        $this->assertEquals($expectedConfigurationProperty, $builtObjectConfiguration->getProperties()['someProperty']);
    }

    /**
     * @test
     */
    public function parseConfigurationArrayBuildsConfigurationArgumentForInjectedSetting()
    {
        $configurationArray = array();
        $configurationArray['arguments'][1]['setting'] = 'TYPO3.Foo.Bar';

        /** @var ConfigurationBuilder $configurationBuilder */
        $configurationBuilder = $this->getAccessibleMock('TYPO3\Flow\Object\Configuration\ConfigurationBuilder', null);
        /** @var Configuration $builtObjectConfiguration */
        $builtObjectConfiguration = $configurationBuilder->_call('parseConfigurationArray', 'TestObject', $configurationArray, __CLASS__);

        $expectedConfigurationArgument = new ConfigurationArgument(1, 'TYPO3.Foo.Bar', ConfigurationArgument::ARGUMENT_TYPES_SETTING);
        $this->assertEquals($expectedConfigurationArgument, $builtObjectConfiguration->getArguments()[1]);
    }
}<|MERGE_RESOLUTION|>--- conflicted
+++ resolved
@@ -1,19 +1,6 @@
 <?php
 namespace TYPO3\Flow\Tests\Unit\Object\Configuration;
 
-<<<<<<< HEAD
-/*                                                                        *
- * This script belongs to the Flow framework.                             *
- *                                                                        *
- * It is free software; you can redistribute it and/or modify it under    *
- * the terms of the MIT license.                                          *
- *                                                                        */
-use TYPO3\Flow\Configuration\ConfigurationManager;
-use TYPO3\Flow\Object\Configuration\Configuration;
-use TYPO3\Flow\Object\Configuration\ConfigurationArgument;
-use TYPO3\Flow\Object\Configuration\ConfigurationBuilder;
-use TYPO3\Flow\Object\Configuration\ConfigurationProperty;
-=======
 /*
  * This file is part of the TYPO3.Flow package.
  *
@@ -23,7 +10,12 @@
  * information, please view the LICENSE file which was distributed with this
  * source code.
  */
->>>>>>> a0324d97
+
+use TYPO3\Flow\Configuration\ConfigurationManager;
+use TYPO3\Flow\Object\Configuration\Configuration;
+use TYPO3\Flow\Object\Configuration\ConfigurationArgument;
+use TYPO3\Flow\Object\Configuration\ConfigurationBuilder;
+use TYPO3\Flow\Object\Configuration\ConfigurationProperty;
 
 /**
  * Testcase for the object configuration builder
