--- conflicted
+++ resolved
@@ -63,15 +63,6 @@
 
     public function setUp()
     {
-<<<<<<< HEAD
-        $this->mockRole = $this->getMockBuilder(\TYPO3\Flow\Security\Policy\Role::class)->disableOriginalConstructor()->getMock();
-        $this->mockRole->expects($this->any())->method('getIdentifier')->will($this->returnValue('TYPO3.Flow:TestRoleIdentifier'));
-
-        $this->mockPolicyService = $this->getMockBuilder(\TYPO3\Flow\Security\Policy\PolicyService::class)->disableOriginalConstructor()->getMock();
-        $this->mockPolicyService->expects($this->any())->method('getRole')->with('TYPO3.Flow:TestRoleIdentifier')->will($this->returnValue($this->mockRole));
-
-        $this->mockHashService = $this->getMockBuilder(\TYPO3\Flow\Security\Cryptography\HashService::class)->disableOriginalConstructor()->getMock();
-=======
         $this->mockRole = $this->getMockBuilder(Role::class)->disableOriginalConstructor()->getMock();
         $this->mockRole->expects($this->any())->method('getIdentifier')->will($this->returnValue('TYPO3.Flow:TestRoleIdentifier'));
 
@@ -79,7 +70,6 @@
         $this->mockPolicyService->expects($this->any())->method('getRole')->with('TYPO3.Flow:TestRoleIdentifier')->will($this->returnValue($this->mockRole));
 
         $this->mockHashService = $this->getMockBuilder(HashService::class)->disableOriginalConstructor()->getMock();
->>>>>>> 813dc269
 
         $expectedPassword = $this->testKeyClearText;
         $expectedHashedPasswordAndSalt = $this->testKeyHashed;
@@ -87,17 +77,10 @@
             return $hashedPasswordAndSalt === $expectedHashedPasswordAndSalt && $password === $expectedPassword;
         }));
 
-<<<<<<< HEAD
-        $this->mockFileBasedSimpleKeyService = $this->getMockBuilder(\TYPO3\Flow\Security\Cryptography\FileBasedSimpleKeyService::class)->disableOriginalConstructor()->getMock();
-        $this->mockFileBasedSimpleKeyService->expects($this->any())->method('getKey')->with('testKey')->will($this->returnValue($this->testKeyHashed));
-
-        $this->mockToken = $this->getMockBuilder(\TYPO3\Flow\Security\Authentication\Token\PasswordToken::class)->disableOriginalConstructor()->getMock();
-=======
         $this->mockFileBasedSimpleKeyService = $this->getMockBuilder(FileBasedSimpleKeyService::class)->disableOriginalConstructor()->getMock();
         $this->mockFileBasedSimpleKeyService->expects($this->any())->method('getKey')->with('testKey')->will($this->returnValue($this->testKeyHashed));
 
         $this->mockToken = $this->getMockBuilder(PasswordToken::class)->disableOriginalConstructor()->getMock();
->>>>>>> 813dc269
     }
 
     /**
@@ -121,13 +104,8 @@
      */
     public function authenticationAddsAnAccountHoldingTheConfiguredRoles()
     {
-<<<<<<< HEAD
-        $this->mockToken = $this->getMockBuilder(\TYPO3\Flow\Security\Authentication\Token\PasswordToken::class)->disableOriginalConstructor()->setMethods(array('getCredentials'))->getMock();
-        $this->mockToken->expects($this->once())->method('getCredentials')->will($this->returnValue(array('password' => $this->testKeyClearText)));
-=======
         $this->mockToken = $this->getMockBuilder(PasswordToken::class)->disableOriginalConstructor()->setMethods(['getCredentials'])->getMock();
         $this->mockToken->expects($this->once())->method('getCredentials')->will($this->returnValue(['password' => $this->testKeyClearText]));
->>>>>>> 813dc269
 
         $authenticationProvider = new FileBasedSimpleKeyProvider('myProvider', ['keyName' => 'testKey', 'authenticateRoles' => ['TYPO3.Flow:TestRoleIdentifier']]);
         $this->inject($authenticationProvider, 'policyService', $this->mockPolicyService);
@@ -178,11 +156,7 @@
     public function getTokenClassNameReturnsCorrectClassNames()
     {
         $authenticationProvider = new FileBasedSimpleKeyProvider('myProvider');
-<<<<<<< HEAD
-        $this->assertSame($authenticationProvider->getTokenClassNames(), array(\TYPO3\Flow\Security\Authentication\Token\PasswordToken::class));
-=======
         $this->assertSame($authenticationProvider->getTokenClassNames(), [PasswordToken::class]);
->>>>>>> 813dc269
     }
 
     /**
@@ -191,11 +165,7 @@
      */
     public function authenticatingAnUnsupportedTokenThrowsAnException()
     {
-<<<<<<< HEAD
-        $someInvalidToken = $this->createMock(\TYPO3\Flow\Security\Authentication\TokenInterface::class);
-=======
         $someInvalidToken = $this->createMock(TokenInterface::class);
->>>>>>> 813dc269
 
         $authenticationProvider = new FileBasedSimpleKeyProvider('myProvider');
 
@@ -207,15 +177,9 @@
      */
     public function canAuthenticateReturnsTrueOnlyForAnTokenThatHasTheCorrectProviderNameSet()
     {
-<<<<<<< HEAD
-        $mockToken1 = $this->createMock(\TYPO3\Flow\Security\Authentication\TokenInterface::class);
-        $mockToken1->expects($this->once())->method('getAuthenticationProviderName')->will($this->returnValue('myProvider'));
-        $mockToken2 = $this->createMock(\TYPO3\Flow\Security\Authentication\TokenInterface::class);
-=======
         $mockToken1 = $this->createMock(TokenInterface::class);
         $mockToken1->expects($this->once())->method('getAuthenticationProviderName')->will($this->returnValue('myProvider'));
         $mockToken2 = $this->createMock(TokenInterface::class);
->>>>>>> 813dc269
         $mockToken2->expects($this->once())->method('getAuthenticationProviderName')->will($this->returnValue('someOtherProvider'));
 
         $authenticationProvider = new FileBasedSimpleKeyProvider('myProvider');
