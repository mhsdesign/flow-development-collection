<?php
namespace TYPO3\Flow\Tests\Unit\Security\Authentication\EntryPoint;

/*
 * This file is part of the TYPO3.Flow package.
 *
 * (c) Contributors of the Neos Project - www.neos.io
 *
 * This package is Open Source Software. For the full copyright and license
 * information, please view the LICENSE file which was distributed with this
 * source code.
 */

use TYPO3\Flow\Http\Request;
use TYPO3\Flow\Http\Response;
use TYPO3\Flow\Http\Uri;
use TYPO3\Flow\Mvc\Routing\UriBuilder;
use TYPO3\Flow\Security\Authentication\EntryPoint\WebRedirect;
use TYPO3\Flow\Tests\UnitTestCase;

/**
 * Testcase for web redirect authentication entry point
 */
class WebRedirectTest extends UnitTestCase
{
    /**
     * @test
     * @expectedException \TYPO3\Flow\Security\Exception\MissingConfigurationException
     */
    public function startAuthenticationThrowsAnExceptionIfTheConfigurationOptionsAreMissing()
    {
        $request = Request::create(new Uri('http://robertlemke.com/admin'));
        $response = new Response();

        $entryPoint = new WebRedirect();
        $entryPoint->setOptions(['something' => 'irrelevant']);

        $entryPoint->startAuthentication($request, $response);
    }

    /**
     * @test
     */
    public function startAuthenticationSetsTheCorrectValuesInTheResponseObjectIfUriIsSpecified()
    {
        $request = Request::create(new Uri('http://robertlemke.com/admin'));
        $response = new Response();

        $entryPoint = new WebRedirect();
        $entryPoint->setOptions(['uri' => 'some/page']);

        $entryPoint->startAuthentication($request, $response);

        $this->assertEquals('303', substr($response->getStatus(), 0, 3));
        $this->assertEquals('http://robertlemke.com/some/page', $response->getHeader('Location'));
    }

    /**
     * @test
     */
    public function startAuthenticationDoesNotPrefixAConfiguredUriIfItsAbsolute()
    {
        $request = Request::create(new Uri('http://robertlemke.com/admin'));
        $response = new Response();

        $entryPoint = new WebRedirect();
        $entryPoint->setOptions(['uri' => 'http://some.abs/olute/url']);

        $entryPoint->startAuthentication($request, $response);

        $this->assertEquals('http://some.abs/olute/url', $response->getHeader('Location'));
    }

    /**
     * @test
     * @expectedException \TYPO3\Flow\Security\Exception\MissingConfigurationException
     */
    public function startAuthenticationThrowsAnExceptionIfTheConfiguredRoutePartsAreInvalid()
    {
        $request = Request::create(new Uri('http://robertlemke.com/admin'));
        $response = new Response();

        $entryPoint = new WebRedirect();
        $entryPoint->setOptions(['routeValues' => 'this/is/invalid']);
        $entryPoint->startAuthentication($request, $response);
    }

    /**
     * @test
     */
    public function startAuthenticationSetsTheCorrectValuesInTheResponseObjectIfRouteValuesAreSpecified()
    {
        $request = Request::create(new Uri('http://robertlemke.com/admin'));
        $response = new Response();

<<<<<<< HEAD
        $entryPoint = $this->getAccessibleMock(\TYPO3\Flow\Security\Authentication\EntryPoint\WebRedirect::class, array('dummy'));
        $routeValues = array(
=======
        $entryPoint = $this->getAccessibleMock(WebRedirect::class, ['dummy']);
        $routeValues = [
>>>>>>> 813dc269
            '@package' => 'SomePackage',
            '@subpackage' => 'SomeSubPackage',
            '@controller' => 'SomeController',
            '@action' => 'someAction',
            '@format' => 'someFormat',
            'otherArguments' => ['foo' => 'bar']
        ];
        $entryPoint->setOptions(['routeValues' => $routeValues]);

<<<<<<< HEAD
        $mockUriBuilder = $this->createMock(\TYPO3\Flow\Mvc\Routing\UriBuilder::class);
=======
        $mockUriBuilder = $this->createMock(UriBuilder::class);
>>>>>>> 813dc269
        $mockUriBuilder->expects($this->once())->method('setCreateAbsoluteUri')->with(true)->will($this->returnValue($mockUriBuilder));
        $mockUriBuilder->expects($this->once())->method('uriFor')->with('someAction', ['otherArguments' => ['foo' => 'bar'], '@format' => 'someFormat'], 'SomeController', 'SomePackage', 'SomeSubPackage')->will($this->returnValue('http://resolved/redirect/uri'));
        $entryPoint->_set('uriBuilder', $mockUriBuilder);

        $entryPoint->startAuthentication($request, $response);

        $this->assertEquals('303', substr($response->getStatus(), 0, 3));
        $this->assertEquals('http://resolved/redirect/uri', $response->getHeader('Location'));
    }
}<|MERGE_RESOLUTION|>--- conflicted
+++ resolved
@@ -93,13 +93,8 @@
         $request = Request::create(new Uri('http://robertlemke.com/admin'));
         $response = new Response();
 
-<<<<<<< HEAD
-        $entryPoint = $this->getAccessibleMock(\TYPO3\Flow\Security\Authentication\EntryPoint\WebRedirect::class, array('dummy'));
-        $routeValues = array(
-=======
         $entryPoint = $this->getAccessibleMock(WebRedirect::class, ['dummy']);
         $routeValues = [
->>>>>>> 813dc269
             '@package' => 'SomePackage',
             '@subpackage' => 'SomeSubPackage',
             '@controller' => 'SomeController',
@@ -109,11 +104,7 @@
         ];
         $entryPoint->setOptions(['routeValues' => $routeValues]);
 
-<<<<<<< HEAD
-        $mockUriBuilder = $this->createMock(\TYPO3\Flow\Mvc\Routing\UriBuilder::class);
-=======
         $mockUriBuilder = $this->createMock(UriBuilder::class);
->>>>>>> 813dc269
         $mockUriBuilder->expects($this->once())->method('setCreateAbsoluteUri')->with(true)->will($this->returnValue($mockUriBuilder));
         $mockUriBuilder->expects($this->once())->method('uriFor')->with('someAction', ['otherArguments' => ['foo' => 'bar'], '@format' => 'someFormat'], 'SomeController', 'SomePackage', 'SomeSubPackage')->will($this->returnValue('http://resolved/redirect/uri'));
         $entryPoint->_set('uriBuilder', $mockUriBuilder);
