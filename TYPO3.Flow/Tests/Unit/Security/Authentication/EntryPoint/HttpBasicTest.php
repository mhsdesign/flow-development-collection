--- conflicted
+++ resolved
@@ -11,11 +11,9 @@
  * source code.
  */
 
-<<<<<<< HEAD
-=======
 use TYPO3\Flow\Http\Request;
 use TYPO3\Flow\Http\Response;
->>>>>>> 813dc269
+use TYPO3\Flow\Http\Uri;
 use TYPO3\Flow\Security\Authentication\EntryPoint\HttpBasic;
 use TYPO3\Flow\Tests\UnitTestCase;
 
@@ -29,13 +27,8 @@
      */
     public function startAuthenticationSetsTheCorrectValuesInTheResponseObject()
     {
-<<<<<<< HEAD
-        $mockHttpRequest = $this->getMockBuilder(\TYPO3\Flow\Http\Request::class)->disableOriginalConstructor()->getMock();
-        $mockResponse = $this->getMockBuilder(\TYPO3\Flow\Http\Response::class)->getMock();
-=======
         $mockHttpRequest = $this->getMockBuilder(Request::class)->disableOriginalConstructor()->getMock();
         $mockResponse = $this->getMockBuilder(Response::class)->getMock();
->>>>>>> 813dc269
 
         $entryPoint = new HttpBasic();
         $entryPoint->setOptions(['realm' => 'realm string']);
