--- conflicted
+++ resolved
@@ -101,17 +101,10 @@
         $role1ClassName = 'role1' . md5(uniqid(mt_rand(), true));
         $role2ClassName = 'role2' . md5(uniqid(mt_rand(), true));
 
-<<<<<<< HEAD
-        $mockRoleAdministrator = $this->getMock(\TYPO3\Flow\Security\Policy\Role::class, array(), array(), $role1ClassName, false);
+        $mockRoleAdministrator = $this->createMock(\TYPO3\Flow\Security\Policy\Role::class);
         $mockRoleAdministrator->expects($this->any())->method('getPrivilegesByType')->will($this->returnValue(array()));
 
-        $mockRoleCustomer = $this->getMock(\TYPO3\Flow\Security\Policy\Role::class, array(), array(), $role2ClassName, false);
-=======
-        $mockRoleAdministrator = $this->createMock('TYPO3\Flow\Security\Policy\Role', array(), array(), $role1ClassName, false);
-        $mockRoleAdministrator->expects($this->any())->method('getPrivilegesByType')->will($this->returnValue(array()));
-
-        $mockRoleCustomer = $this->createMock('TYPO3\Flow\Security\Policy\Role', array(), array(), $role2ClassName, false);
->>>>>>> 95ff38e8
+        $mockRoleCustomer = $this->createMock(\TYPO3\Flow\Security\Policy\Role::class);
         $mockRoleCustomer->expects($this->any())->method('getPrivilegesByType')->will($this->returnValue(array()));
 
         $this->mockSecurityContext->expects($this->once())->method('getRoles')->will($this->returnValue(array($mockRoleAdministrator, $mockRoleCustomer)));
@@ -150,17 +143,10 @@
         $role1ClassName = 'role1' . md5(uniqid(mt_rand(), true));
         $role2ClassName = 'role2' . md5(uniqid(mt_rand(), true));
 
-<<<<<<< HEAD
-        $mockRoleAdministrator = $this->getMock(\TYPO3\Flow\Security\Policy\Role::class, array(), array(), $role1ClassName, false);
+        $mockRoleAdministrator = $this->createMock(\TYPO3\Flow\Security\Policy\Role::class);
         $mockRoleAdministrator->expects($this->any())->method('getPrivilegesByType')->will($this->returnValue(array($this->denyPrivilege)));
 
-        $mockRoleCustomer = $this->getMock(\TYPO3\Flow\Security\Policy\Role::class, array(), array(), $role2ClassName, false);
-=======
-        $mockRoleAdministrator = $this->createMock('TYPO3\Flow\Security\Policy\Role', array(), array(), $role1ClassName, false);
-        $mockRoleAdministrator->expects($this->any())->method('getPrivilegesByType')->will($this->returnValue(array($this->denyPrivilege)));
-
-        $mockRoleCustomer = $this->createMock('TYPO3\Flow\Security\Policy\Role', array(), array(), $role2ClassName, false);
->>>>>>> 95ff38e8
+        $mockRoleCustomer = $this->createMock(\TYPO3\Flow\Security\Policy\Role::class);
         $mockRoleCustomer->expects($this->any())->method('getPrivilegesByType')->will($this->returnValue(array()));
 
         $this->mockSecurityContext->expects($this->once())->method('getRoles')->will($this->returnValue(array($mockRoleAdministrator, $mockRoleCustomer)));
@@ -176,17 +162,10 @@
         $role1ClassName = 'role1' . md5(uniqid(mt_rand(), true));
         $role2ClassName = 'role2' . md5(uniqid(mt_rand(), true));
 
-<<<<<<< HEAD
-        $mockRoleAdministrator = $this->getMock(\TYPO3\Flow\Security\Policy\Role::class, array(), array(), $role1ClassName, false);
+        $mockRoleAdministrator = $this->createMock(\TYPO3\Flow\Security\Policy\Role::class);
         $mockRoleAdministrator->expects($this->any())->method('getPrivilegesByType')->will($this->returnValue(array($this->grantPrivilege)));
 
-        $mockRoleCustomer = $this->getMock(\TYPO3\Flow\Security\Policy\Role::class, array(), array(), $role2ClassName, false);
-=======
-        $mockRoleAdministrator = $this->createMock('TYPO3\Flow\Security\Policy\Role', array(), array(), $role1ClassName, false);
-        $mockRoleAdministrator->expects($this->any())->method('getPrivilegesByType')->will($this->returnValue(array($this->grantPrivilege)));
-
-        $mockRoleCustomer = $this->createMock('TYPO3\Flow\Security\Policy\Role', array(), array(), $role2ClassName, false);
->>>>>>> 95ff38e8
+        $mockRoleCustomer = $this->createMock(\TYPO3\Flow\Security\Policy\Role::class);
         $mockRoleCustomer->expects($this->any())->method('getPrivilegesByType')->will($this->returnValue(array()));
 
         $this->mockSecurityContext->expects($this->once())->method('getRoles')->will($this->returnValue(array($mockRoleAdministrator, $mockRoleCustomer)));
