<?php
namespace TYPO3\Flow\Tests\Unit\Security\Authorization;

/*
 * This file is part of the TYPO3.Flow package.
 *
 * (c) Contributors of the Neos Project - www.neos.io
 *
 * This package is Open Source Software. For the full copyright and license
 * information, please view the LICENSE file which was distributed with this
 * source code.
 */

/**
 * Testcase for the security interceptor resolver
 *
 */
class InterceptorResolverTest extends \TYPO3\Flow\Tests\UnitTestCase
{
    /**
     * @test
     * @expectedException \TYPO3\Flow\Security\Exception\NoInterceptorFoundException
     */
    public function resolveInterceptorClassThrowsAnExceptionIfNoInterceptorIsAvailable()
    {
<<<<<<< HEAD
        $mockObjectManager = $this->getMock(\TYPO3\Flow\Object\ObjectManager::class, array(), array(), '', false);
=======
        $mockObjectManager = $this->getMockBuilder('TYPO3\Flow\Object\ObjectManager')->disableOriginalConstructor()->getMock();
>>>>>>> 95ff38e8
        $mockObjectManager->expects($this->any())->method('getCaseSensitiveObjectName')->will($this->returnValue(false));

        $interceptorResolver = new \TYPO3\Flow\Security\Authorization\InterceptorResolver($mockObjectManager);

        $interceptorResolver->resolveInterceptorClass('notExistingClass');
    }

    /**
     * @test
     */
    public function resolveInterceptorReturnsTheCorrectInterceptorForAShortName()
    {
        $getCaseSensitiveObjectNameCallback = function () {
            $args = func_get_args();

            if ($args[0] === 'TYPO3\Flow\Security\Authorization\Interceptor\ValidShortName') {
                return 'TYPO3\Flow\Security\Authorization\Interceptor\ValidShortName';
            }

            return false;
        };

<<<<<<< HEAD
        $mockObjectManager = $this->getMock(\TYPO3\Flow\Object\ObjectManager::class, array(), array(), '', false);
=======
        $mockObjectManager = $this->getMockBuilder('TYPO3\Flow\Object\ObjectManager')->disableOriginalConstructor()->getMock();
>>>>>>> 95ff38e8
        $mockObjectManager->expects($this->any())->method('getCaseSensitiveObjectName')->will($this->returnCallback($getCaseSensitiveObjectNameCallback));

        $interceptorResolver = new \TYPO3\Flow\Security\Authorization\InterceptorResolver($mockObjectManager);
        $interceptorClass = $interceptorResolver->resolveInterceptorClass('ValidShortName');

        $this->assertEquals('TYPO3\Flow\Security\Authorization\Interceptor\ValidShortName', $interceptorClass, 'The wrong classname has been resolved');
    }

    /**
     * @test
     */
    public function resolveInterceptorReturnsTheCorrectInterceptorForACompleteClassName()
    {
<<<<<<< HEAD
        $mockObjectManager = $this->getMock(\TYPO3\Flow\Object\ObjectManager::class, array(), array(), '', false);
=======
        $mockObjectManager = $this->getMockBuilder('TYPO3\Flow\Object\ObjectManager')->disableOriginalConstructor()->getMock();
>>>>>>> 95ff38e8
        $mockObjectManager->expects($this->any())->method('getCaseSensitiveObjectName')->with('ExistingInterceptorClass')->will($this->returnValue('ExistingInterceptorClass'));

        $interceptorResolver = new \TYPO3\Flow\Security\Authorization\InterceptorResolver($mockObjectManager);
        $interceptorClass = $interceptorResolver->resolveInterceptorClass('ExistingInterceptorClass');

        $this->assertEquals('ExistingInterceptorClass', $interceptorClass, 'The wrong classname has been resolved');
    }
}<|MERGE_RESOLUTION|>--- conflicted
+++ resolved
@@ -23,11 +23,7 @@
      */
     public function resolveInterceptorClassThrowsAnExceptionIfNoInterceptorIsAvailable()
     {
-<<<<<<< HEAD
-        $mockObjectManager = $this->getMock(\TYPO3\Flow\Object\ObjectManager::class, array(), array(), '', false);
-=======
-        $mockObjectManager = $this->getMockBuilder('TYPO3\Flow\Object\ObjectManager')->disableOriginalConstructor()->getMock();
->>>>>>> 95ff38e8
+        $mockObjectManager = $this->getMockBuilder(\TYPO3\Flow\Object\ObjectManager::class)->disableOriginalConstructor()->getMock();
         $mockObjectManager->expects($this->any())->method('getCaseSensitiveObjectName')->will($this->returnValue(false));
 
         $interceptorResolver = new \TYPO3\Flow\Security\Authorization\InterceptorResolver($mockObjectManager);
@@ -50,11 +46,7 @@
             return false;
         };
 
-<<<<<<< HEAD
-        $mockObjectManager = $this->getMock(\TYPO3\Flow\Object\ObjectManager::class, array(), array(), '', false);
-=======
-        $mockObjectManager = $this->getMockBuilder('TYPO3\Flow\Object\ObjectManager')->disableOriginalConstructor()->getMock();
->>>>>>> 95ff38e8
+        $mockObjectManager = $this->getMockBuilder(\TYPO3\Flow\Object\ObjectManager::class)->disableOriginalConstructor()->getMock();
         $mockObjectManager->expects($this->any())->method('getCaseSensitiveObjectName')->will($this->returnCallback($getCaseSensitiveObjectNameCallback));
 
         $interceptorResolver = new \TYPO3\Flow\Security\Authorization\InterceptorResolver($mockObjectManager);
@@ -68,11 +60,7 @@
      */
     public function resolveInterceptorReturnsTheCorrectInterceptorForACompleteClassName()
     {
-<<<<<<< HEAD
-        $mockObjectManager = $this->getMock(\TYPO3\Flow\Object\ObjectManager::class, array(), array(), '', false);
-=======
-        $mockObjectManager = $this->getMockBuilder('TYPO3\Flow\Object\ObjectManager')->disableOriginalConstructor()->getMock();
->>>>>>> 95ff38e8
+        $mockObjectManager = $this->getMockBuilder(\TYPO3\Flow\Object\ObjectManager::class)->disableOriginalConstructor()->getMock();
         $mockObjectManager->expects($this->any())->method('getCaseSensitiveObjectName')->with('ExistingInterceptorClass')->will($this->returnValue('ExistingInterceptorClass'));
 
         $interceptorResolver = new \TYPO3\Flow\Security\Authorization\InterceptorResolver($mockObjectManager);
