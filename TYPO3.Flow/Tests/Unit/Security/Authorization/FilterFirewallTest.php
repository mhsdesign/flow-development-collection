--- conflicted
+++ resolved
@@ -11,27 +11,18 @@
  * source code.
  */
 
-<<<<<<< HEAD
-=======
-use TYPO3\Flow\Http\Request;
-use TYPO3\Flow\Http\Uri;
->>>>>>> 3796a011
 use TYPO3\Flow\Mvc\ActionRequest;
 use TYPO3\Flow\Object\ObjectManagerInterface;
 use TYPO3\Flow\Security\Authorization\FilterFirewall;
 use TYPO3\Flow\Security\Authorization\InterceptorResolver;
 use TYPO3\Flow\Security\Authorization\RequestFilter;
-<<<<<<< HEAD
 use TYPO3\Flow\Security\RequestPattern\Uri;
 use TYPO3\Flow\Security\RequestPatternResolver;
-=======
-use TYPO3\Flow\Security\RequestPatternInterface;
-use TYPO3\Flow\Security\RequestPatternResolver;
 use TYPO3\Flow\Tests\UnitTestCase;
->>>>>>> 3796a011
 
 /**
  * Testcase for the filter firewall
+ *
  */
 class FilterFirewallTest extends UnitTestCase
 {
@@ -61,15 +52,9 @@
             }
         };
 
-<<<<<<< HEAD
         $mockRequestPattern1 = $this->createMock(Uri::class);
         $mockRequestPattern1->expects($this->once())->method('setPattern')->with('/some/url/.*');
         $mockRequestPattern2 = $this->createMock(Uri::class);
-=======
-        $mockRequestPattern1 = $this->createMock(RequestPatternInterface::class, [], [], 'pattern1', false);
-        $mockRequestPattern1->expects($this->once())->method('setPattern')->with('/some/url/.*');
-        $mockRequestPattern2 = $this->createMock(RequestPatternInterface::class, [], [], 'pattern2', false);
->>>>>>> 3796a011
         $mockRequestPattern2->expects($this->once())->method('setPattern')->with('/some/url/blocked.*');
 
         $getObjectCallback = function () use (&$mockRequestPattern1, &$mockRequestPattern2) {
@@ -93,12 +78,7 @@
             }
         };
 
-<<<<<<< HEAD
         $mockObjectManager = $this->createMock(ObjectManagerInterface::class);
-=======
-        $mockObjectManager = $this->getMockBuilder(ObjectManagerInterface::class)->disableOriginalConstructor()->getMock();
-        $mockObjectManager = $this->createMock(ObjectManagerInterface::class, [], [], '', false);
->>>>>>> 3796a011
         $mockObjectManager->expects($this->any())->method('get')->will($this->returnCallback($getObjectCallback));
         $mockPatternResolver = $this->getMockBuilder(RequestPatternResolver::class)->disableOriginalConstructor()->getMock();
         $mockPatternResolver->expects($this->any())->method('resolveRequestPatternClass')->will($this->returnCallback($resolveRequestPatternClassCallback));
@@ -118,8 +98,7 @@
             ]
         ];
 
-<<<<<<< HEAD
-        $firewall = $this->getAccessibleMock(FilterFirewall::class, array('blockIllegalRequests'), array(), '', false);
+        $firewall = $this->getAccessibleMock(FilterFirewall::class, ['blockIllegalRequests'], [], '', false);
         $firewall->_set('objectManager', $mockObjectManager);
         $firewall->_set('requestPatternResolver', $mockPatternResolver);
         $firewall->_set('interceptorResolver', $mockInterceptorResolver);
@@ -127,10 +106,10 @@
         $firewall->_call('buildFiltersFromSettings', $settings);
         $result = $firewall->_get('filters');
 
-        $this->assertEquals(array('filter1', 'filter2'), $result, 'The filters were not built correctly (legacy format).');
-    }
-
-     /**
+        $this->assertEquals(['filter1', 'filter2'], $result, 'The filters were not built correctly (legacy format).');
+    }
+
+    /**
      * @test
      * @return void
      */
@@ -189,27 +168,24 @@
         $mockInterceptorResolver = $this->getMockBuilder(InterceptorResolver::class)->disableOriginalConstructor()->getMock();
         $mockInterceptorResolver->expects($this->any())->method('resolveInterceptorClass')->will($this->returnCallback($resolveInterceptorClassCallback));
 
-        $settings = array(
-            'Some.Package:AllowedUris' => array(
+        $settings = [
+            'Some.Package:AllowedUris' => [
                 'pattern' => 'Uri',
-                'patternOptions' => array(
+                'patternOptions' => [
                     'uriPattern' => '/some/url/.*',
-                ),
+                ],
                 'interceptor' => 'AccessGrant'
-            ),
-            'Some.Package:TestPattern' => array(
+            ],
+            'Some.Package:TestPattern' => [
                 'pattern' => 'TYPO3\TestRequestPattern',
-                'patternOptions' => array(
+                'patternOptions' => [
                     'uriPattern' => '/some/url/blocked.*',
-                ),
+                ],
                 'interceptor' => 'TYPO3\TestSecurityInterceptor'
-            )
-        );
-
-        $firewall = $this->getAccessibleMock(FilterFirewall::class, array('blockIllegalRequests'), array(), '', false);
-=======
+            ]
+        ];
+
         $firewall = $this->getAccessibleMock(FilterFirewall::class, ['blockIllegalRequests'], [], '', false);
->>>>>>> 3796a011
         $firewall->_set('objectManager', $mockObjectManager);
         $firewall->_set('requestPatternResolver', $mockPatternResolver);
         $firewall->_set('interceptorResolver', $mockInterceptorResolver);
@@ -235,13 +211,8 @@
         $mockFilter3 = $this->getMockBuilder(RequestFilter::class)->disableOriginalConstructor()->getMock();
         $mockFilter3->expects($this->once())->method('filterRequest')->with($mockActionRequest);
 
-<<<<<<< HEAD
-        $firewall = $this->getAccessibleMock(FilterFirewall::class, array('dummy'), array(), '', false);
-        $firewall->_set('filters', array($mockFilter1, $mockFilter2, $mockFilter3));
-=======
         $firewall = $this->getAccessibleMock(FilterFirewall::class, ['dummy'], [], '', false);
         $firewall->_set('filters', [$mockFilter1, $mockFilter2, $mockFilter3]);
->>>>>>> 3796a011
 
         $firewall->blockIllegalRequests($mockActionRequest);
     }
@@ -261,13 +232,8 @@
         $mockFilter3 = $this->getMockBuilder(RequestFilter::class)->disableOriginalConstructor()->getMock();
         $mockFilter3->expects($this->once())->method('filterRequest')->with($mockActionRequest)->will($this->returnValue(false));
 
-<<<<<<< HEAD
-        $firewall = $this->getAccessibleMock(FilterFirewall::class, array('dummy'), array(), '', false);
-        $firewall->_set('filters', array($mockFilter1, $mockFilter2, $mockFilter3));
-=======
         $firewall = $this->getAccessibleMock(FilterFirewall::class, ['dummy'], [], '', false);
         $firewall->_set('filters', [$mockFilter1, $mockFilter2, $mockFilter3]);
->>>>>>> 3796a011
         $firewall->_set('rejectAll', true);
 
         $firewall->blockIllegalRequests($mockActionRequest);
