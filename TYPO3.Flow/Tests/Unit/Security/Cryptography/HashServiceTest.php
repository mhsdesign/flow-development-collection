--- conflicted
+++ resolved
@@ -15,16 +15,10 @@
 use TYPO3\Flow\Cache\Frontend\StringFrontend;
 use TYPO3\Flow\Core\ApplicationContext;
 use TYPO3\Flow\Object\ObjectManagerInterface;
-<<<<<<< HEAD
 use TYPO3\Flow\Security\Cryptography\HashService;
 use TYPO3\Flow\Security\Cryptography\PasswordHashingStrategyInterface;
 use TYPO3\Flow\Tests\Unit\Cryptography\Fixture\TestHashingStrategy;
-=======
-use TYPO3\Flow\Reflection\ObjectAccess;
-use TYPO3\Flow\Security\Cryptography\HashService;
-use TYPO3\Flow\Security\Cryptography\PasswordHashingStrategyInterface;
 use TYPO3\Flow\Tests\UnitTestCase;
->>>>>>> 669b7c35
 
 /**
  * Test case for the Hash Service
@@ -140,31 +134,9 @@
      */
     public function hashPasswordWithoutStrategyIdentifierUsesConfiguredDefaultStrategy()
     {
-<<<<<<< HEAD
         $mockStrategy = $this->createMock(PasswordHashingStrategyInterface::class);
 
         $this->mockObjectManager->expects($this->atLeastOnce())->method('get')->with(TestHashingStrategy::class)->will($this->returnValue($mockStrategy));
-=======
-        $settings = [
-            'security' => [
-                'cryptography' => [
-                    'hashingStrategies' => [
-                        'default' => 'TestStrategy',
-                        'fallback' => 'LegacyStrategy',
-                        'TestStrategy' => 'TYPO3\Flow\Test\TestStrategy',
-                        'LegacyStrategy' => 'TYPO3\Flow\Test\LegacyStrategy'
-                    ]
-                ]
-            ]
-        ];
-        $this->hashService->injectSettings($settings);
-
-        $mockStrategy = $this->createMock(PasswordHashingStrategyInterface::class);
-        $mockObjectManager = $this->createMock(ObjectManagerInterface::class);
-        ObjectAccess::setProperty($this->hashService, 'objectManager', $mockObjectManager, true);
-
-        $mockObjectManager->expects($this->atLeastOnce())->method('get')->with(\TYPO3\Flow\Test\TestStrategy::class)->will($this->returnValue($mockStrategy));
->>>>>>> 669b7c35
         $mockStrategy->expects($this->atLeastOnce())->method('hashPassword')->will($this->returnValue('---hashed-password---'));
 
         $this->hashService->hashPassword('myTestPassword');
@@ -175,31 +147,9 @@
      */
     public function validatePasswordWithoutStrategyIdentifierUsesDefaultStrategy()
     {
-<<<<<<< HEAD
         $mockStrategy = $this->createMock(PasswordHashingStrategyInterface::class);
 
         $this->mockObjectManager->expects($this->atLeastOnce())->method('get')->with(TestHashingStrategy::class)->will($this->returnValue($mockStrategy));
-=======
-        $settings = [
-            'security' => [
-                'cryptography' => [
-                    'hashingStrategies' => [
-                        'default' => 'TestStrategy',
-                        'fallback' => 'LegacyStrategy',
-                        'TestStrategy' => 'TYPO3\Flow\Test\TestStrategy',
-                        'LegacyStrategy' => 'TYPO3\Flow\Test\LegacyStrategy'
-                    ]
-                ]
-            ]
-        ];
-        $this->hashService->injectSettings($settings);
-
-        $mockStrategy = $this->createMock(PasswordHashingStrategyInterface::class);
-        $mockObjectManager = $this->createMock(ObjectManagerInterface::class);
-        ObjectAccess::setProperty($this->hashService, 'objectManager', $mockObjectManager, true);
-
-        $mockObjectManager->expects($this->atLeastOnce())->method('get')->with(\TYPO3\Flow\Test\LegacyStrategy::class)->will($this->returnValue($mockStrategy));
->>>>>>> 669b7c35
         $mockStrategy->expects($this->atLeastOnce())->method('validatePassword')->will($this->returnValue(true));
 
         $this->hashService->validatePassword('myTestPassword', '---hashed-password---');
@@ -210,28 +160,9 @@
      */
     public function hashPasswordWillIncludeStrategyIdentifierInHashedPassword()
     {
-<<<<<<< HEAD
         $mockStrategy = $this->createMock(PasswordHashingStrategyInterface::class);
         $mockStrategy->expects($this->any())->method('hashPassword')->will($this->returnValue('---hashed-password---'));
         $this->mockObjectManager->expects($this->any())->method('get')->will($this->returnValue($mockStrategy));
-=======
-        $settings = [
-            'security' => [
-                'cryptography' => [
-                    'hashingStrategies' => [
-                        'TestStrategy' => 'TYPO3\Flow\Test\TestStrategy'
-                    ]
-                ]
-            ]
-        ];
-        $this->hashService->injectSettings($settings);
-
-        $mockStrategy = $this->createMock(PasswordHashingStrategyInterface::class);
-        $mockStrategy->expects($this->any())->method('hashPassword')->will($this->returnValue('---hashed-password---'));
-        $mockObjectManager = $this->createMock(ObjectManagerInterface::class);
-        $mockObjectManager->expects($this->any())->method('get')->will($this->returnValue($mockStrategy));
-        ObjectAccess::setProperty($this->hashService, 'objectManager', $mockObjectManager, true);
->>>>>>> 669b7c35
 
         $result = $this->hashService->hashPassword('myTestPassword', 'TestStrategy');
         $this->assertEquals('TestStrategy=>---hashed-password---', $result);
@@ -271,26 +202,8 @@
      */
     public function validatePasswordWillUseStrategyIdentifierFromHashedPassword()
     {
-<<<<<<< HEAD
         $mockStrategy = $this->createMock(PasswordHashingStrategyInterface::class);
         $this->mockObjectManager->expects($this->any())->method('get')->will($this->returnValue($mockStrategy));
-=======
-        $settings = [
-            'security' => [
-                'cryptography' => [
-                    'hashingStrategies' => [
-                        'TestStrategy' => 'TYPO3\Flow\Test\TestStrategy'
-                    ]
-                ]
-            ]
-        ];
-        $this->hashService->injectSettings($settings);
-
-        $mockStrategy = $this->createMock(PasswordHashingStrategyInterface::class);
-        $mockObjectManager = $this->createMock(ObjectManagerInterface::class);
-        $mockObjectManager->expects($this->any())->method('get')->will($this->returnValue($mockStrategy));
-        ObjectAccess::setProperty($this->hashService, 'objectManager', $mockObjectManager, true);
->>>>>>> 669b7c35
 
         $mockStrategy->expects($this->atLeastOnce())->method('validatePassword')->with('myTestPassword', '---hashed-password---')->will($this->returnValue(true));
 
