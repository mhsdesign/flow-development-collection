<?php
namespace TYPO3\Flow\Tests\Unit\Security\RequestPattern;

/*
 * This file is part of the TYPO3.Flow package.
 *
 * (c) Contributors of the Neos Project - www.neos.io
 *
 * This package is Open Source Software. For the full copyright and license
 * information, please view the LICENSE file which was distributed with this
 * source code.
 */

<<<<<<< HEAD
use TYPO3\Flow\Http\Request;
use TYPO3\Flow\Mvc\ActionRequest;
use TYPO3\Flow\Security\RequestPattern\Ip;
use TYPO3\Flow\Tests\UnitTestCase;

=======
>>>>>>> 2143364a
/**
 * Testcase for the IP request pattern
 */
class IpTest extends UnitTestCase
{
    /**
     * Data provider with valid and invalid IP ranges
     */
    public function validAndInvalidIpPatterns()
    {
        return array(
            array('127.0.0.1', '127.0.0.1', true),
            array('127.0.0.0/24', '127.0.0.1', true),
            array('255.255.255.255/0', '127.0.0.1', true),
            array('127.0.255.255/16', '127.0.0.1', true),
            array('127.0.0.1/32', '127.0.0.1', true),
            array('1:2::3:4', '1:2:0:0:0:0:3:4', true),
            array('127.0.0.2/32', '127.0.0.1', false),
            array('127.0.1.0/24', '127.0.0.1', false),
            array('127.0.0.255/31', '127.0.0.1', false),
            array('::1', '127.0.0.1', false),
            array('::127.0.0.1', '127.0.0.1', true),
            array('127.0.0.1', '::127.0.0.1', true),
        );
    }

    /**
     * @dataProvider validAndInvalidIpPatterns
     * @test
     */
    public function requestMatchingBasicallyWorks($pattern, $ip, $expected)
    {
<<<<<<< HEAD
        $requestMock = $this->getMock(Request::class, array('getClientIpAddress'), array(), '', false);
        $requestMock->expects($this->once())->method('getClientIpAddress')->will($this->returnValue($ip));
        $actionRequestMock = $this->getMock(ActionRequest::class, array(), array(), '', false);
=======
        $requestMock = $this->getMockBuilder(\TYPO3\Flow\Http\Request::class)->disableOriginalConstructor()->setMethods(array('getClientIpAddress'))->getMock();
        $requestMock->expects($this->once())->method('getClientIpAddress')->will($this->returnValue($ip));
        $actionRequestMock = $this->getMockBuilder(\TYPO3\Flow\Mvc\ActionRequest::class)->disableOriginalConstructor()->getMock();
>>>>>>> 2143364a
        $actionRequestMock->expects($this->any())->method('getHttpRequest')->will($this->returnValue($requestMock));

        $requestPattern = new Ip(['cidrPattern' => $pattern]);

        $this->assertEquals($expected, $requestPattern->matchRequest($actionRequestMock));
    }
}<|MERGE_RESOLUTION|>--- conflicted
+++ resolved
@@ -11,14 +11,11 @@
  * source code.
  */
 
-<<<<<<< HEAD
 use TYPO3\Flow\Http\Request;
 use TYPO3\Flow\Mvc\ActionRequest;
 use TYPO3\Flow\Security\RequestPattern\Ip;
 use TYPO3\Flow\Tests\UnitTestCase;
 
-=======
->>>>>>> 2143364a
 /**
  * Testcase for the IP request pattern
  */
@@ -51,15 +48,9 @@
      */
     public function requestMatchingBasicallyWorks($pattern, $ip, $expected)
     {
-<<<<<<< HEAD
-        $requestMock = $this->getMock(Request::class, array('getClientIpAddress'), array(), '', false);
+        $requestMock = $this->getMockBuilder(Request::class)->disableOriginalConstructor()->setMethods(array('getClientIpAddress'))->getMock();
         $requestMock->expects($this->once())->method('getClientIpAddress')->will($this->returnValue($ip));
-        $actionRequestMock = $this->getMock(ActionRequest::class, array(), array(), '', false);
-=======
-        $requestMock = $this->getMockBuilder(\TYPO3\Flow\Http\Request::class)->disableOriginalConstructor()->setMethods(array('getClientIpAddress'))->getMock();
-        $requestMock->expects($this->once())->method('getClientIpAddress')->will($this->returnValue($ip));
-        $actionRequestMock = $this->getMockBuilder(\TYPO3\Flow\Mvc\ActionRequest::class)->disableOriginalConstructor()->getMock();
->>>>>>> 2143364a
+        $actionRequestMock = $this->getMockBuilder(ActionRequest::class)->disableOriginalConstructor()->getMock();
         $actionRequestMock->expects($this->any())->method('getHttpRequest')->will($this->returnValue($requestMock));
 
         $requestPattern = new Ip(['cidrPattern' => $pattern]);
