<?php
namespace TYPO3\Flow\Tests\Unit\Validation\Validator;

/*
 * This file is part of the TYPO3.Flow package.
 *
 * (c) Contributors of the Neos Project - www.neos.io
 *
 * This package is Open Source Software. For the full copyright and license
 * information, please view the LICENSE file which was distributed with this
 * source code.
 */

use TYPO3\Flow\Validation\Validator\RegularExpressionValidator;
use TYPO3\Flow\Validation;

require_once('AbstractValidatorTestcase.php');

/**
 * Testcase for the regular expression validator
 *
 */
class RegularExpressionValidatorTest extends AbstractValidatorTestcase
{
<<<<<<< HEAD
    protected $validatorClassName = \TYPO3\Flow\Validation\Validator\RegularExpressionValidator::class;
=======
    protected $validatorClassName = RegularExpressionValidator::class;
>>>>>>> 813dc269

    /**
     * Looks empty - and that's the purpose: do not run the parent's setUp().
     */
    public function setUp()
    {
    }

    /**
     * @test
     * @expectedException \TYPO3\Flow\Validation\Exception\InvalidValidationOptionsException
     */
    public function validateThrowsExceptionIfExpressionIsEmpty()
    {
        $this->validatorOptions([]);
        $this->validator->validate('foo');
    }

    /**
     * @test
     */
    public function validateReturnsNoErrorIfTheGivenValueIsNull()
    {
        $this->validatorOptions(['regularExpression' => '/^.*$/']);
        $this->assertFalse($this->validator->validate(null)->hasErrors());
    }

    /**
     * @test
     */
    public function validateReturnsNoErrorIfTheGivenValueIsAnEmptyString()
    {
        $this->validatorOptions(['regularExpression' => '/^.*$/']);
        $this->assertFalse($this->validator->validate('')->hasErrors());
    }

    /**
     * @test
     */
    public function regularExpressionValidatorMatchesABasicExpressionCorrectly()
    {
        $this->validatorOptions(['regularExpression' => '/^simple[0-9]expression$/']);

        $this->assertFalse($this->validator->validate('simple1expression')->hasErrors());
        $this->assertTrue($this->validator->validate('simple1expressions')->hasErrors());
    }

    /**
     * @test
     */
    public function regularExpressionValidatorCreatesTheCorrectErrorIfTheExpressionDidNotMatch()
    {
        $this->validatorOptions(['regularExpression' => '/^simple[0-9]expression$/']);
        $subject = 'some subject that will not match';
        $errors = $this->validator->validate($subject)->getErrors();
        $this->assertEquals([new Validation\Error('The given subject did not match the pattern. Got: %1$s', 1221565130, [$subject])], $errors);
    }
}<|MERGE_RESOLUTION|>--- conflicted
+++ resolved
@@ -22,11 +22,7 @@
  */
 class RegularExpressionValidatorTest extends AbstractValidatorTestcase
 {
-<<<<<<< HEAD
-    protected $validatorClassName = \TYPO3\Flow\Validation\Validator\RegularExpressionValidator::class;
-=======
     protected $validatorClassName = RegularExpressionValidator::class;
->>>>>>> 813dc269
 
     /**
      * Looks empty - and that's the purpose: do not run the parent's setUp().
