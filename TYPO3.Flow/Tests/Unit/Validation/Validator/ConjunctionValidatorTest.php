<?php
namespace TYPO3\Flow\Tests\Unit\Validation\Validator;

/*
 * This file is part of the TYPO3.Flow package.
 *
 * (c) Contributors of the Neos Project - www.neos.io
 *
 * This package is Open Source Software. For the full copyright and license
 * information, please view the LICENSE file which was distributed with this
 * source code.
 */

/**
 * Testcase for the Conjunction Validator
 *
 */
class ConjunctionValidatorTest extends \TYPO3\Flow\Tests\UnitTestCase
{
    /**
     * @test
     */
    public function addingValidatorsToAJunctionValidatorWorks()
    {
        $proxyClassName = $this->buildAccessibleProxy(\TYPO3\Flow\Validation\Validator\ConjunctionValidator::class);
        $conjunctionValidator = new $proxyClassName(array());

<<<<<<< HEAD
        $mockValidator = $this->getMock(\TYPO3\Flow\Validation\Validator\ValidatorInterface::class);
=======
        $mockValidator = $this->createMock('TYPO3\Flow\Validation\Validator\ValidatorInterface');
>>>>>>> 95ff38e8
        $conjunctionValidator->addValidator($mockValidator);
        $this->assertTrue($conjunctionValidator->_get('validators')->contains($mockValidator));
    }

    /**
     * @test
     */
    public function allValidatorsInTheConjunctionAreCalledEvenIfOneReturnsError()
    {
        $validatorConjunction = new \TYPO3\Flow\Validation\Validator\ConjunctionValidator(array());
<<<<<<< HEAD
        $validatorObject = $this->getMock(\TYPO3\Flow\Validation\Validator\ValidatorInterface::class);
=======
        $validatorObject = $this->createMock('TYPO3\Flow\Validation\Validator\ValidatorInterface');
>>>>>>> 95ff38e8
        $validatorObject->expects($this->once())->method('validate')->will($this->returnValue(new \TYPO3\Flow\Error\Result()));

        $errors = new \TYPO3\Flow\Error\Result();
        $errors->addError(new \TYPO3\Flow\Error\Error('Error', 123));
<<<<<<< HEAD
        $secondValidatorObject = $this->getMock(\TYPO3\Flow\Validation\Validator\ValidatorInterface::class);
        $secondValidatorObject->expects($this->once())->method('validate')->will($this->returnValue($errors));

        $thirdValidatorObject = $this->getMock(\TYPO3\Flow\Validation\Validator\ValidatorInterface::class);
=======
        $secondValidatorObject = $this->createMock('TYPO3\Flow\Validation\Validator\ValidatorInterface');
        $secondValidatorObject->expects($this->once())->method('validate')->will($this->returnValue($errors));

        $thirdValidatorObject = $this->createMock('TYPO3\Flow\Validation\Validator\ValidatorInterface');
>>>>>>> 95ff38e8
        $thirdValidatorObject->expects($this->once())->method('validate')->will($this->returnValue(new \TYPO3\Flow\Error\Result()));

        $validatorConjunction->addValidator($validatorObject);
        $validatorConjunction->addValidator($secondValidatorObject);
        $validatorConjunction->addValidator($thirdValidatorObject);

        $validatorConjunction->validate('some subject');
    }

    /**
     * @test
     */
    public function validatorConjunctionReturnsNoErrorsIfAllJunctionedValidatorsReturnNoErrors()
    {
        $validatorConjunction = new \TYPO3\Flow\Validation\Validator\ConjunctionValidator(array());
<<<<<<< HEAD
        $validatorObject = $this->getMock(\TYPO3\Flow\Validation\Validator\ValidatorInterface::class);
        $validatorObject->expects($this->any())->method('validate')->will($this->returnValue(new \TYPO3\Flow\Error\Result()));

        $secondValidatorObject = $this->getMock(\TYPO3\Flow\Validation\Validator\ValidatorInterface::class);
=======
        $validatorObject = $this->createMock('TYPO3\Flow\Validation\Validator\ValidatorInterface');
        $validatorObject->expects($this->any())->method('validate')->will($this->returnValue(new \TYPO3\Flow\Error\Result()));

        $secondValidatorObject = $this->createMock('TYPO3\Flow\Validation\Validator\ValidatorInterface');
>>>>>>> 95ff38e8
        $secondValidatorObject->expects($this->any())->method('validate')->will($this->returnValue(new \TYPO3\Flow\Error\Result()));

        $validatorConjunction->addValidator($validatorObject);
        $validatorConjunction->addValidator($secondValidatorObject);

        $this->assertFalse($validatorConjunction->validate('some subject')->hasErrors());
    }

    /**
     * @test
     */
    public function validatorConjunctionReturnsErrorsIfOneValidatorReturnsErrors()
    {
        $validatorConjunction = new \TYPO3\Flow\Validation\Validator\ConjunctionValidator(array());
<<<<<<< HEAD
        $validatorObject = $this->getMock(\TYPO3\Flow\Validation\Validator\ValidatorInterface::class);
=======
        $validatorObject = $this->createMock('TYPO3\Flow\Validation\Validator\ValidatorInterface');
>>>>>>> 95ff38e8

        $errors = new \TYPO3\Flow\Error\Result();
        $errors->addError(new \TYPO3\Flow\Error\Error('Error', 123));

        $validatorObject->expects($this->any())->method('validate')->will($this->returnValue($errors));

        $validatorConjunction->addValidator($validatorObject);

        $this->assertTrue($validatorConjunction->validate('some subject')->hasErrors());
    }

    /**
     * @test
     */
    public function removingAValidatorOfTheValidatorConjunctionWorks()
    {
        $validatorConjunction = $this->getAccessibleMock(\TYPO3\Flow\Validation\Validator\ConjunctionValidator::class, array('dummy'), array(array()), '', true);

<<<<<<< HEAD
        $validator1 = $this->getMock(\TYPO3\Flow\Validation\Validator\ValidatorInterface::class);
        $validator2 = $this->getMock(\TYPO3\Flow\Validation\Validator\ValidatorInterface::class);
=======
        $validator1 = $this->createMock('TYPO3\Flow\Validation\Validator\ValidatorInterface');
        $validator2 = $this->createMock('TYPO3\Flow\Validation\Validator\ValidatorInterface');
>>>>>>> 95ff38e8

        $validatorConjunction->addValidator($validator1);
        $validatorConjunction->addValidator($validator2);

        $validatorConjunction->removeValidator($validator1);

        $this->assertFalse($validatorConjunction->_get('validators')->contains($validator1));
        $this->assertTrue($validatorConjunction->_get('validators')->contains($validator2));
    }

    /**
     * @test
     * @expectedException \TYPO3\Flow\Validation\Exception\NoSuchValidatorException
     */
    public function removingANotExistingValidatorIndexThrowsException()
    {
        $validatorConjunction = new \TYPO3\Flow\Validation\Validator\ConjunctionValidator(array());
<<<<<<< HEAD
        $validator = $this->getMock(\TYPO3\Flow\Validation\Validator\ValidatorInterface::class);
=======
        $validator = $this->createMock('TYPO3\Flow\Validation\Validator\ValidatorInterface');
>>>>>>> 95ff38e8
        $validatorConjunction->removeValidator($validator);
    }

    /**
     * @test
     */
    public function countReturnesTheNumberOfValidatorsContainedInTheConjunction()
    {
        $validatorConjunction = new \TYPO3\Flow\Validation\Validator\ConjunctionValidator(array());

<<<<<<< HEAD
        $validator1 = $this->getMock(\TYPO3\Flow\Validation\Validator\ValidatorInterface::class);
        $validator2 = $this->getMock(\TYPO3\Flow\Validation\Validator\ValidatorInterface::class);
=======
        $validator1 = $this->createMock('TYPO3\Flow\Validation\Validator\ValidatorInterface');
        $validator2 = $this->createMock('TYPO3\Flow\Validation\Validator\ValidatorInterface');
>>>>>>> 95ff38e8

        $this->assertSame(0, count($validatorConjunction));

        $validatorConjunction->addValidator($validator1);
        $validatorConjunction->addValidator($validator2);

        $this->assertSame(2, count($validatorConjunction));
    }
}<|MERGE_RESOLUTION|>--- conflicted
+++ resolved
@@ -25,11 +25,7 @@
         $proxyClassName = $this->buildAccessibleProxy(\TYPO3\Flow\Validation\Validator\ConjunctionValidator::class);
         $conjunctionValidator = new $proxyClassName(array());
 
-<<<<<<< HEAD
-        $mockValidator = $this->getMock(\TYPO3\Flow\Validation\Validator\ValidatorInterface::class);
-=======
-        $mockValidator = $this->createMock('TYPO3\Flow\Validation\Validator\ValidatorInterface');
->>>>>>> 95ff38e8
+        $mockValidator = $this->createMock(\TYPO3\Flow\Validation\Validator\ValidatorInterface::class);
         $conjunctionValidator->addValidator($mockValidator);
         $this->assertTrue($conjunctionValidator->_get('validators')->contains($mockValidator));
     }
@@ -40,26 +36,15 @@
     public function allValidatorsInTheConjunctionAreCalledEvenIfOneReturnsError()
     {
         $validatorConjunction = new \TYPO3\Flow\Validation\Validator\ConjunctionValidator(array());
-<<<<<<< HEAD
-        $validatorObject = $this->getMock(\TYPO3\Flow\Validation\Validator\ValidatorInterface::class);
-=======
-        $validatorObject = $this->createMock('TYPO3\Flow\Validation\Validator\ValidatorInterface');
->>>>>>> 95ff38e8
+        $validatorObject = $this->createMock(\TYPO3\Flow\Validation\Validator\ValidatorInterface::class);
         $validatorObject->expects($this->once())->method('validate')->will($this->returnValue(new \TYPO3\Flow\Error\Result()));
 
         $errors = new \TYPO3\Flow\Error\Result();
         $errors->addError(new \TYPO3\Flow\Error\Error('Error', 123));
-<<<<<<< HEAD
-        $secondValidatorObject = $this->getMock(\TYPO3\Flow\Validation\Validator\ValidatorInterface::class);
+        $secondValidatorObject = $this->createMock(\TYPO3\Flow\Validation\Validator\ValidatorInterface::class);
         $secondValidatorObject->expects($this->once())->method('validate')->will($this->returnValue($errors));
 
-        $thirdValidatorObject = $this->getMock(\TYPO3\Flow\Validation\Validator\ValidatorInterface::class);
-=======
-        $secondValidatorObject = $this->createMock('TYPO3\Flow\Validation\Validator\ValidatorInterface');
-        $secondValidatorObject->expects($this->once())->method('validate')->will($this->returnValue($errors));
-
-        $thirdValidatorObject = $this->createMock('TYPO3\Flow\Validation\Validator\ValidatorInterface');
->>>>>>> 95ff38e8
+        $thirdValidatorObject = $this->createMock(\TYPO3\Flow\Validation\Validator\ValidatorInterface::class);
         $thirdValidatorObject->expects($this->once())->method('validate')->will($this->returnValue(new \TYPO3\Flow\Error\Result()));
 
         $validatorConjunction->addValidator($validatorObject);
@@ -75,17 +60,10 @@
     public function validatorConjunctionReturnsNoErrorsIfAllJunctionedValidatorsReturnNoErrors()
     {
         $validatorConjunction = new \TYPO3\Flow\Validation\Validator\ConjunctionValidator(array());
-<<<<<<< HEAD
-        $validatorObject = $this->getMock(\TYPO3\Flow\Validation\Validator\ValidatorInterface::class);
+        $validatorObject = $this->createMock(\TYPO3\Flow\Validation\Validator\ValidatorInterface::class);
         $validatorObject->expects($this->any())->method('validate')->will($this->returnValue(new \TYPO3\Flow\Error\Result()));
 
-        $secondValidatorObject = $this->getMock(\TYPO3\Flow\Validation\Validator\ValidatorInterface::class);
-=======
-        $validatorObject = $this->createMock('TYPO3\Flow\Validation\Validator\ValidatorInterface');
-        $validatorObject->expects($this->any())->method('validate')->will($this->returnValue(new \TYPO3\Flow\Error\Result()));
-
-        $secondValidatorObject = $this->createMock('TYPO3\Flow\Validation\Validator\ValidatorInterface');
->>>>>>> 95ff38e8
+        $secondValidatorObject = $this->createMock(\TYPO3\Flow\Validation\Validator\ValidatorInterface::class);
         $secondValidatorObject->expects($this->any())->method('validate')->will($this->returnValue(new \TYPO3\Flow\Error\Result()));
 
         $validatorConjunction->addValidator($validatorObject);
@@ -100,11 +78,7 @@
     public function validatorConjunctionReturnsErrorsIfOneValidatorReturnsErrors()
     {
         $validatorConjunction = new \TYPO3\Flow\Validation\Validator\ConjunctionValidator(array());
-<<<<<<< HEAD
-        $validatorObject = $this->getMock(\TYPO3\Flow\Validation\Validator\ValidatorInterface::class);
-=======
-        $validatorObject = $this->createMock('TYPO3\Flow\Validation\Validator\ValidatorInterface');
->>>>>>> 95ff38e8
+        $validatorObject = $this->createMock(\TYPO3\Flow\Validation\Validator\ValidatorInterface::class);
 
         $errors = new \TYPO3\Flow\Error\Result();
         $errors->addError(new \TYPO3\Flow\Error\Error('Error', 123));
@@ -123,13 +97,8 @@
     {
         $validatorConjunction = $this->getAccessibleMock(\TYPO3\Flow\Validation\Validator\ConjunctionValidator::class, array('dummy'), array(array()), '', true);
 
-<<<<<<< HEAD
-        $validator1 = $this->getMock(\TYPO3\Flow\Validation\Validator\ValidatorInterface::class);
-        $validator2 = $this->getMock(\TYPO3\Flow\Validation\Validator\ValidatorInterface::class);
-=======
-        $validator1 = $this->createMock('TYPO3\Flow\Validation\Validator\ValidatorInterface');
-        $validator2 = $this->createMock('TYPO3\Flow\Validation\Validator\ValidatorInterface');
->>>>>>> 95ff38e8
+        $validator1 = $this->createMock(\TYPO3\Flow\Validation\Validator\ValidatorInterface::class);
+        $validator2 = $this->createMock(\TYPO3\Flow\Validation\Validator\ValidatorInterface::class);
 
         $validatorConjunction->addValidator($validator1);
         $validatorConjunction->addValidator($validator2);
@@ -147,11 +116,7 @@
     public function removingANotExistingValidatorIndexThrowsException()
     {
         $validatorConjunction = new \TYPO3\Flow\Validation\Validator\ConjunctionValidator(array());
-<<<<<<< HEAD
-        $validator = $this->getMock(\TYPO3\Flow\Validation\Validator\ValidatorInterface::class);
-=======
-        $validator = $this->createMock('TYPO3\Flow\Validation\Validator\ValidatorInterface');
->>>>>>> 95ff38e8
+        $validator = $this->createMock(\TYPO3\Flow\Validation\Validator\ValidatorInterface::class);
         $validatorConjunction->removeValidator($validator);
     }
 
@@ -162,13 +127,8 @@
     {
         $validatorConjunction = new \TYPO3\Flow\Validation\Validator\ConjunctionValidator(array());
 
-<<<<<<< HEAD
-        $validator1 = $this->getMock(\TYPO3\Flow\Validation\Validator\ValidatorInterface::class);
-        $validator2 = $this->getMock(\TYPO3\Flow\Validation\Validator\ValidatorInterface::class);
-=======
-        $validator1 = $this->createMock('TYPO3\Flow\Validation\Validator\ValidatorInterface');
-        $validator2 = $this->createMock('TYPO3\Flow\Validation\Validator\ValidatorInterface');
->>>>>>> 95ff38e8
+        $validator1 = $this->createMock(\TYPO3\Flow\Validation\Validator\ValidatorInterface::class);
+        $validator2 = $this->createMock(\TYPO3\Flow\Validation\Validator\ValidatorInterface::class);
 
         $this->assertSame(0, count($validatorConjunction));
 
