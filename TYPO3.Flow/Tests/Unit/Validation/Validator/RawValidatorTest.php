--- conflicted
+++ resolved
@@ -20,11 +20,7 @@
  */
 class RawValidatorTest extends AbstractValidatorTestcase
 {
-<<<<<<< HEAD
-    protected $validatorClassName = \TYPO3\Flow\Validation\Validator\RawValidator::class;
-=======
     protected $validatorClassName = RawValidator::class;
->>>>>>> 813dc269
 
     /**
      * @test
