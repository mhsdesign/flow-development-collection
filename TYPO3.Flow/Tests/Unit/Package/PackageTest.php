--- conflicted
+++ resolved
@@ -385,11 +385,7 @@
         mkdir($packagePath, 0777, true);
         file_put_contents($packagePath . 'composer.json', '{"name": "acme/mypackage", "type": "flow-test"}');
 
-<<<<<<< HEAD
-        $package = new Package($this->getMock(\TYPO3\Flow\Package\PackageManager::class), 'Acme.MyPackage', $packagePath, 'Classes');
-=======
-        $package = new Package($this->createMock('TYPO3\\Flow\\Package\\PackageManager'), 'Acme.MyPackage', $packagePath, 'Classes');
->>>>>>> 95ff38e8
+        $package = new Package($this->createMock(\TYPO3\Flow\Package\PackageManager::class), 'Acme.MyPackage', $packagePath, 'Classes');
 
         $metaData = $package->getPackageMetaData();
         $this->assertEquals('flow-test', $metaData->getPackageType());
