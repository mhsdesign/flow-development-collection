--- conflicted
+++ resolved
@@ -44,11 +44,7 @@
     protected $mockCommandManager;
 
     /**
-<<<<<<< HEAD
-     * @var \TYPO3\Flow\Reflection\ReflectionService
-=======
      * @var ReflectionService
->>>>>>> 813dc269
      */
     protected $mockReflectionService;
 
@@ -58,19 +54,6 @@
      */
     public function setUp()
     {
-<<<<<<< HEAD
-        $this->mockObjectManager = $this->createMock(\TYPO3\Flow\Object\ObjectManagerInterface::class);
-        $this->mockObjectManager->expects($this->any())->method('getObjectNameByClassName')->with('Acme\Test\Command\DefaultCommandController')->will($this->returnValue('Acme\Test\Command\DefaultCommandController'));
-
-        $this->mockCommand = $this->getMockBuilder(\TYPO3\Flow\Cli\Command::class)->disableOriginalConstructor()->getMock();
-        $this->mockCommand->expects($this->any())->method('getControllerClassName')->will($this->returnValue('Acme\Test\Command\DefaultCommandController'));
-        $this->mockCommand->expects($this->any())->method('getControllerCommandName')->will($this->returnValue('list'));
-
-        $this->mockCommandManager = $this->createMock(\TYPO3\Flow\Cli\CommandManager::class);
-        $this->mockCommandManager->expects($this->any())->method('getCommandByIdentifier')->with('acme.test:default:list')->will($this->returnValue($this->mockCommand));
-
-        $this->mockReflectionService = $this->createMock(\TYPO3\Flow\Reflection\ReflectionService::class);
-=======
         $this->mockObjectManager = $this->createMock(ObjectManagerInterface::class);
         $this->mockObjectManager->expects($this->any())->method('getObjectNameByClassName')->with('Acme\Test\Command\DefaultCommandController')->will($this->returnValue('Acme\Test\Command\DefaultCommandController'));
 
@@ -82,7 +65,6 @@
         $this->mockCommandManager->expects($this->any())->method('getCommandByIdentifier')->with('acme.test:default:list')->will($this->returnValue($this->mockCommand));
 
         $this->mockReflectionService = $this->createMock(ReflectionService::class);
->>>>>>> 813dc269
 
         $this->requestBuilder = new Cli\RequestBuilder();
         $this->requestBuilder->injectObjectManager($this->mockObjectManager);
@@ -114,21 +96,12 @@
         $this->mockObjectManager->getObjectNameByClassName('Acme\Test\Command\DefaultCommandController');
         $this->mockCommandManager->getCommandByIdentifier('acme.test:default:list');
 
-<<<<<<< HEAD
-        $mockCommandManager = $this->createMock(\TYPO3\Flow\Cli\CommandManager::class);
-        $mockCommandManager->expects($this->any())->method('getCommandByIdentifier')->with('test:default:list')->will($this->throwException(new \TYPO3\Flow\Mvc\Exception\NoSuchCommandException()));
-        $this->requestBuilder->injectCommandManager($mockCommandManager);
-
-        $request = $this->requestBuilder->build('test:default:list');
-        $this->assertSame(\TYPO3\Flow\Command\HelpCommandController::class, $request->getControllerObjectName());
-=======
         $mockCommandManager = $this->createMock(Cli\CommandManager::class);
         $mockCommandManager->expects($this->any())->method('getCommandByIdentifier')->with('test:default:list')->will($this->throwException(new NoSuchCommandException()));
         $this->requestBuilder->injectCommandManager($mockCommandManager);
 
         $request = $this->requestBuilder->build('test:default:list');
         $this->assertSame(HelpCommandController::class, $request->getControllerObjectName());
->>>>>>> 813dc269
     }
 
     /**
