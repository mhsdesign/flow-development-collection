<?php
namespace TYPO3\Flow\Tests\Unit\Cli;

/*
 * This file is part of the TYPO3.Flow package.
 *
 * (c) Contributors of the Neos Project - www.neos.io
 *
 * This package is Open Source Software. For the full copyright and license
 * information, please view the LICENSE file which was distributed with this
 * source code.
 */

use TYPO3\Flow\Cli;
use TYPO3\Flow\Command\CacheCommandController;
use TYPO3\Flow\Reflection\MethodReflection;
use TYPO3\Flow\Reflection\ParameterReflection;
use TYPO3\Flow\Reflection\ReflectionService;
use TYPO3\Flow\Tests\UnitTestCase;

/**
 * Testcase for the CLI Command class
 */
class CommandTest extends UnitTestCase
{
    /**
     * @var Cli\Command
     */
    protected $command;

    /**
     * @var MethodReflection
     */
    protected $methodReflection;

    /**
     * @return void
     */
    public function setUp()
    {
<<<<<<< HEAD
        $this->command = $this->getAccessibleMock(\TYPO3\Flow\Cli\Command::class, array('getCommandMethodReflection'), array(), '', false);
        $this->methodReflection = $this->createMock(\TYPO3\Flow\Reflection\MethodReflection::class);
=======
        $this->command = $this->getAccessibleMock(Cli\Command::class, ['getCommandMethodReflection'], [], '', false);
        $this->methodReflection = $this->createMock(MethodReflection::class, [], [__CLASS__, 'dummyMethod']);
>>>>>>> 813dc269
        $this->command->expects($this->any())->method('getCommandMethodReflection')->will($this->returnValue($this->methodReflection));
    }

    /**
     * Method used to construct some test objects locally
     * @param string $arg
     */
    public function dummyMethod($arg)
    {
    }

    /**
     * @return array
     */
    public function commandIdentifiers()
    {
<<<<<<< HEAD
        return array(
            array(\TYPO3\Flow\Command\CacheCommandController::class, 'flush', 'typo3.flow:cache:flush'),
            array('RobertLemke\Foo\Faa\Fuuum\Command\CoffeeCommandController', 'brew', 'robertlemke.foo.faa.fuuum:coffee:brew'),
            array('SomePackage\Command\CookieCommandController', 'bake', 'somepackage:cookie:bake')
        );
=======
        return [
            [CacheCommandController::class, 'flush', 'typo3.flow:cache:flush'],
            ['RobertLemke\Foo\Faa\Fuuum\Command\CoffeeCommandController', 'brew', 'robertlemke.foo.faa.fuuum:coffee:brew'],
            ['SomePackage\Command\CookieCommandController', 'bake', 'somepackage:cookie:bake']
        ];
>>>>>>> 813dc269
    }

    /**
     * @test
     * @dataProvider commandIdentifiers
     */
    public function constructRendersACommandIdentifierByTheGivenControllerAndCommandName($controllerClassName, $commandName, $expectedCommandIdentifier)
    {
        $command = new Cli\Command($controllerClassName, $commandName);
        $this->assertEquals($expectedCommandIdentifier, $command->getCommandIdentifier());
    }

    /**
     * @test
     */
    public function hasArgumentsReturnsFalseIfCommandExpectsNoArguments()
    {
        $this->methodReflection->expects($this->atLeastOnce())->method('getParameters')->will($this->returnValue([]));
        $this->assertFalse($this->command->hasArguments());
    }

    /**
     * @test
     */
    public function hasArgumentsReturnsTrueIfCommandExpectsArguments()
    {
<<<<<<< HEAD
        $parameterReflection = $this->createMock(\TYPO3\Flow\Reflection\ParameterReflection::class, array(), array(array(__CLASS__, 'dummyMethod'), 'arg'));
        $this->methodReflection->expects($this->atLeastOnce())->method('getParameters')->will($this->returnValue(array($parameterReflection)));
=======
        $parameterReflection = $this->createMock(ParameterReflection::class, [], [[__CLASS__, 'dummyMethod'], 'arg']);
        $this->methodReflection->expects($this->atLeastOnce())->method('getParameters')->will($this->returnValue([$parameterReflection]));
>>>>>>> 813dc269
        $this->assertTrue($this->command->hasArguments());
    }

    /**
     * @test
     */
    public function getArgumentDefinitionsReturnsEmptyArrayIfCommandExpectsNoArguments()
    {
        $this->methodReflection->expects($this->atLeastOnce())->method('getParameters')->will($this->returnValue([]));
        $this->assertSame([], $this->command->getArgumentDefinitions());
    }

    /**
     * @test
     */
    public function getArgumentDefinitionsReturnsArrayOfArgumentDefinitionIfCommandExpectsArguments()
    {
<<<<<<< HEAD
        $parameterReflection = $this->createMock(\TYPO3\Flow\Reflection\ParameterReflection::class, array(), array(array(__CLASS__, 'dummyMethod'), 'arg'));
        $mockReflectionService = $this->createMock(\TYPO3\Flow\Reflection\ReflectionService::class);
        $mockMethodParameters = array('argument1' => array('optional' => false), 'argument2' => array('optional' => true));
=======
        $parameterReflection = $this->createMock(ParameterReflection::class, [], [[__CLASS__, 'dummyMethod'], 'arg']);
        $mockReflectionService = $this->createMock(ReflectionService::class);
        $mockMethodParameters = ['argument1' => ['optional' => false], 'argument2' => ['optional' => true]];
>>>>>>> 813dc269
        $mockReflectionService->expects($this->atLeastOnce())->method('getMethodParameters')->will($this->returnValue($mockMethodParameters));
        $this->command->injectReflectionService($mockReflectionService);
        $this->methodReflection->expects($this->atLeastOnce())->method('getParameters')->will($this->returnValue([$parameterReflection]));
        $this->methodReflection->expects($this->atLeastOnce())->method('getTagsValues')->will($this->returnValue(['param' => ['@param $argument1 argument1 description', '@param $argument2 argument2 description']]));

        $expectedResult = [
            new Cli\CommandArgumentDefinition('argument1', true, 'argument1 description'),
            new Cli\CommandArgumentDefinition('argument2', false, 'argument2 description')
        ];
        $actualResult = $this->command->getArgumentDefinitions();
        $this->assertEquals($expectedResult, $actualResult);
    }
}<|MERGE_RESOLUTION|>--- conflicted
+++ resolved
@@ -38,13 +38,8 @@
      */
     public function setUp()
     {
-<<<<<<< HEAD
-        $this->command = $this->getAccessibleMock(\TYPO3\Flow\Cli\Command::class, array('getCommandMethodReflection'), array(), '', false);
-        $this->methodReflection = $this->createMock(\TYPO3\Flow\Reflection\MethodReflection::class);
-=======
         $this->command = $this->getAccessibleMock(Cli\Command::class, ['getCommandMethodReflection'], [], '', false);
         $this->methodReflection = $this->createMock(MethodReflection::class, [], [__CLASS__, 'dummyMethod']);
->>>>>>> 813dc269
         $this->command->expects($this->any())->method('getCommandMethodReflection')->will($this->returnValue($this->methodReflection));
     }
 
@@ -61,19 +56,11 @@
      */
     public function commandIdentifiers()
     {
-<<<<<<< HEAD
-        return array(
-            array(\TYPO3\Flow\Command\CacheCommandController::class, 'flush', 'typo3.flow:cache:flush'),
-            array('RobertLemke\Foo\Faa\Fuuum\Command\CoffeeCommandController', 'brew', 'robertlemke.foo.faa.fuuum:coffee:brew'),
-            array('SomePackage\Command\CookieCommandController', 'bake', 'somepackage:cookie:bake')
-        );
-=======
         return [
             [CacheCommandController::class, 'flush', 'typo3.flow:cache:flush'],
             ['RobertLemke\Foo\Faa\Fuuum\Command\CoffeeCommandController', 'brew', 'robertlemke.foo.faa.fuuum:coffee:brew'],
             ['SomePackage\Command\CookieCommandController', 'bake', 'somepackage:cookie:bake']
         ];
->>>>>>> 813dc269
     }
 
     /**
@@ -100,13 +87,8 @@
      */
     public function hasArgumentsReturnsTrueIfCommandExpectsArguments()
     {
-<<<<<<< HEAD
-        $parameterReflection = $this->createMock(\TYPO3\Flow\Reflection\ParameterReflection::class, array(), array(array(__CLASS__, 'dummyMethod'), 'arg'));
-        $this->methodReflection->expects($this->atLeastOnce())->method('getParameters')->will($this->returnValue(array($parameterReflection)));
-=======
         $parameterReflection = $this->createMock(ParameterReflection::class, [], [[__CLASS__, 'dummyMethod'], 'arg']);
         $this->methodReflection->expects($this->atLeastOnce())->method('getParameters')->will($this->returnValue([$parameterReflection]));
->>>>>>> 813dc269
         $this->assertTrue($this->command->hasArguments());
     }
 
@@ -124,15 +106,9 @@
      */
     public function getArgumentDefinitionsReturnsArrayOfArgumentDefinitionIfCommandExpectsArguments()
     {
-<<<<<<< HEAD
-        $parameterReflection = $this->createMock(\TYPO3\Flow\Reflection\ParameterReflection::class, array(), array(array(__CLASS__, 'dummyMethod'), 'arg'));
-        $mockReflectionService = $this->createMock(\TYPO3\Flow\Reflection\ReflectionService::class);
-        $mockMethodParameters = array('argument1' => array('optional' => false), 'argument2' => array('optional' => true));
-=======
         $parameterReflection = $this->createMock(ParameterReflection::class, [], [[__CLASS__, 'dummyMethod'], 'arg']);
         $mockReflectionService = $this->createMock(ReflectionService::class);
         $mockMethodParameters = ['argument1' => ['optional' => false], 'argument2' => ['optional' => true]];
->>>>>>> 813dc269
         $mockReflectionService->expects($this->atLeastOnce())->method('getMethodParameters')->will($this->returnValue($mockMethodParameters));
         $this->command->injectReflectionService($mockReflectionService);
         $this->methodReflection->expects($this->atLeastOnce())->method('getParameters')->will($this->returnValue([$parameterReflection]));
