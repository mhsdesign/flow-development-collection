--- conflicted
+++ resolved
@@ -24,13 +24,8 @@
      */
     public function theTransientSessionImplementsTheSessionInterface()
     {
-<<<<<<< HEAD
-        $session = new \TYPO3\Flow\Session\TransientSession();
-        $this->assertInstanceOf(\TYPO3\Flow\Session\SessionInterface::class, $session);
-=======
         $session = new Session\TransientSession();
         $this->assertInstanceOf(Session\SessionInterface::class, $session);
->>>>>>> 813dc269
     }
 
     /**
