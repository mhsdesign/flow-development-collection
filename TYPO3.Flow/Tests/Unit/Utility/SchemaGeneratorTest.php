<?php
namespace TYPO3\Flow\Tests\Unit\Utility;

/*
 * This file is part of the TYPO3.Flow package.
 *
 * (c) Contributors of the Neos Project - www.neos.io
 *
 * This package is Open Source Software. For the full copyright and license
 * information, please view the LICENSE file which was distributed with this
 * source code.
 */
use TYPO3\Flow\Tests\UnitTestCase;
use TYPO3\Flow\Utility\SchemaGenerator;

/**
 * Testcase for the Schema Generator
 *
 */
class SchemaGeneratorTest extends UnitTestCase
{
    /**
     * @var SchemaGenerator
     */
    private $configurationGenerator;

    public function setUp()
    {
<<<<<<< HEAD
        $this->configurationGenerator = $this->getAccessibleMock(\TYPO3\Flow\Utility\SchemaGenerator::class, array('getError'));
=======
        $this->configurationGenerator = $this->getAccessibleMock(SchemaGenerator::class, ['getError']);
>>>>>>> 813dc269
    }

    /**
     * @return array
     */
    public function schemaGenerationForSimpleTypesDataProvider()
    {
        return [
            ['string', ['type' => 'string']],
            [false, ['type' => 'boolean']],
            [true, ['type' => 'boolean']],
            [10.75, ['type' => 'number']],
            [1234, ['type' => 'integer']],
            [null, ['type' => 'null']]
        ];
    }

    /**
     * @dataProvider schemaGenerationForSimpleTypesDataProvider
     * @test
     */
    public function testSchemaGenerationForSimpleTypes($value, $expectedSchema)
    {
        $schema = $this->configurationGenerator->generate($value);
        $this->assertEquals($schema, $expectedSchema);
    }

    /**
     * @return array
     */
    public function schemaGenerationForArrayOfTypesDataProvider()
    {
        return [
            [['string'], ['type' => 'array', 'items' => ['type' => 'string']]],
            [['string', 'foo', 'bar'], ['type' => 'array', 'items' => ['type' => 'string']]],
            [['string', 'foo', 123],  ['type' => 'array', 'items' => [['type' => 'string'], ['type' => 'integer']]]]
        ];
    }

    /**
     * @dataProvider schemaGenerationForArrayOfTypesDataProvider
     * @test
     */
    public function testSchemaGenerationForArrayOfTypes($value, $expectedSchema)
    {
        $schema = $this->configurationGenerator->generate($value);
        $this->assertEquals($schema, $expectedSchema);
    }
}<|MERGE_RESOLUTION|>--- conflicted
+++ resolved
@@ -26,11 +26,7 @@
 
     public function setUp()
     {
-<<<<<<< HEAD
-        $this->configurationGenerator = $this->getAccessibleMock(\TYPO3\Flow\Utility\SchemaGenerator::class, array('getError'));
-=======
         $this->configurationGenerator = $this->getAccessibleMock(SchemaGenerator::class, ['getError']);
->>>>>>> 813dc269
     }
 
     /**
