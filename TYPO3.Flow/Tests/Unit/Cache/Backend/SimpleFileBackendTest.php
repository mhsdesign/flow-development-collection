--- conflicted
+++ resolved
@@ -103,31 +103,24 @@
      */
     public function setThrowsExceptionIfCachePathLengthExceedsMaximumPathLength()
     {
-<<<<<<< HEAD
-        $this->mockEnvironment = $this->getMockBuilder(\TYPO3\Flow\Utility\Environment::class)->disableOriginalConstructor()->getMock();
-        $this->mockEnvironment->expects($this->any())->method('getMaximumPathLength')->will($this->returnValue(5));
-        $this->mockEnvironment->expects($this->any())->method('getPathToTemporaryDirectory')->will($this->returnValue('vfs://Temporary/Directory/'));
-        $this->getSimpleFileBackend();
-=======
         $cachePath = 'vfs://Foo';
 
-        $mockEnvironment = $this->getMock('TYPO3\Flow\Utility\Environment', array(), array(), '', false);
+        $mockEnvironment = $this->getMock(\TYPO3\Flow\Utility\Environment::class, array(), array(), '', false);
         $mockEnvironment->expects($this->any())->method('getMaximumPathLength')->will($this->returnValue(5));
         $mockEnvironment->expects($this->any())->method('getPathToTemporaryDirectory')->will($this->returnValue($cachePath));
 
-        $mockCacheManager = $this->getMock('TYPO3\Flow\Cache\CacheManager', array(), array(), '', false);
+        $mockCacheManager = $this->getMock(\TYPO3\Flow\Cache\CacheManager::class, array(), array(), '', false);
         $mockCacheManager->expects($this->any())->method('isCachePersistent')->will($this->returnValue(false));
 
         $entryIdentifier = 'BackendFileTest';
 
-        $backend = $this->getMock('TYPO3\Flow\Cache\Backend\SimpleFileBackend', array('setTag', 'writeCacheFile'), array(), '', false);
+        $backend = $this->getMock(\TYPO3\Flow\Cache\Backend\SimpleFileBackend::class, array('setTag', 'writeCacheFile'), array(), '', false);
         $backend->expects($this->once())->method('writeCacheFile')->willReturn(false);
         $backend->injectCacheManager($mockCacheManager);
         $backend->injectEnvironment($mockEnvironment);
         $backend->setCacheDirectory($cachePath);
 
         $backend->set($entryIdentifier, 'cache data');
->>>>>>> a27256d3
     }
 
     /**
