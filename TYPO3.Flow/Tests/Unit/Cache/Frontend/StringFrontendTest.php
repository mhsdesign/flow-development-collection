--- conflicted
+++ resolved
@@ -111,13 +111,8 @@
      */
     public function getByTagRejectsInvalidTags()
     {
-<<<<<<< HEAD
-        $backend = $this->getMock(\TYPO3\Flow\Cache\Backend\BackendInterface::class, array(), array(), '', false);
-        $backend->expects($this->never())->method('getByTag');
-=======
-        $backend = $this->getMock('TYPO3\Flow\Cache\Backend\TaggableBackendInterface', array(), array(), '', false);
+        $backend = $this->getMock(\TYPO3\Flow\Cache\Backend\TaggableBackendInterface::class, array(), array(), '', false);
         $backend->expects($this->never())->method('findIdentifiersByTag');
->>>>>>> 28b756f0
 
         $cache = new \TYPO3\Flow\Cache\Frontend\StringFrontend('StringFrontend', $backend);
         $cache->getByTag('SomeInvalid\Tag');
