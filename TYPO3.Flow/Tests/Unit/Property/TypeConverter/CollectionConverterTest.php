<?php
namespace TYPO3\Flow\Tests\Unit\Property\TypeConverter;

/*
 * This file is part of the TYPO3.Flow package.
 *
 * (c) Contributors of the Neos Project - www.neos.io
 *
 * This package is Open Source Software. For the full copyright and license
 * information, please view the LICENSE file which was distributed with this
 * source code.
 */

use TYPO3\Flow\Property\PropertyMappingConfigurationInterface;
use TYPO3\Flow\Property\TypeConverter\CollectionConverter;
use TYPO3\Flow\Tests\UnitTestCase;

/**
 * Testcase for the Collection converter
 */
class CollectionConverterTest extends UnitTestCase
{
    /**
     * @var CollectionConverter
     */
    protected $converter;

    public function setUp()
    {
        $this->converter = new CollectionConverter();
    }

    /**
     * @test
     */
    public function checkMetadata()
    {
        $this->assertEquals(['string', 'array'], $this->converter->getSupportedSourceTypes(), 'Source types do not match');
        $this->assertEquals('Doctrine\Common\Collections\Collection', $this->converter->getSupportedTargetType(), 'Target type does not match');
        $this->assertEquals(1, $this->converter->getPriority(), 'Priority does not match');
    }

    /**
     * @test
     */
    public function getTypeOfChildPropertyReturnsElementTypeFromTargetTypeIfGiven()
    {
<<<<<<< HEAD
        $this->assertEquals('FooBar', $this->converter->getTypeOfChildProperty('array<FooBar>', '', $this->createMock(\TYPO3\Flow\Property\PropertyMappingConfigurationInterface::class)));
=======
        $this->assertEquals('FooBar', $this->converter->getTypeOfChildProperty('array<FooBar>', '', $this->createMock(PropertyMappingConfigurationInterface::class)));
>>>>>>> 813dc269
    }

    /**
     * @test
     */
    public function getTypeOfChildPropertyReturnsEmptyStringForElementTypeIfNotGivenInTargetType()
    {
<<<<<<< HEAD
        $this->assertEquals('', $this->converter->getTypeOfChildProperty('array', '', $this->createMock(\TYPO3\Flow\Property\PropertyMappingConfigurationInterface::class)));
=======
        $this->assertEquals('', $this->converter->getTypeOfChildProperty('array', '', $this->createMock(PropertyMappingConfigurationInterface::class)));
>>>>>>> 813dc269
    }
}<|MERGE_RESOLUTION|>--- conflicted
+++ resolved
@@ -45,11 +45,7 @@
      */
     public function getTypeOfChildPropertyReturnsElementTypeFromTargetTypeIfGiven()
     {
-<<<<<<< HEAD
-        $this->assertEquals('FooBar', $this->converter->getTypeOfChildProperty('array<FooBar>', '', $this->createMock(\TYPO3\Flow\Property\PropertyMappingConfigurationInterface::class)));
-=======
         $this->assertEquals('FooBar', $this->converter->getTypeOfChildProperty('array<FooBar>', '', $this->createMock(PropertyMappingConfigurationInterface::class)));
->>>>>>> 813dc269
     }
 
     /**
@@ -57,10 +53,6 @@
      */
     public function getTypeOfChildPropertyReturnsEmptyStringForElementTypeIfNotGivenInTargetType()
     {
-<<<<<<< HEAD
-        $this->assertEquals('', $this->converter->getTypeOfChildProperty('array', '', $this->createMock(\TYPO3\Flow\Property\PropertyMappingConfigurationInterface::class)));
-=======
         $this->assertEquals('', $this->converter->getTypeOfChildProperty('array', '', $this->createMock(PropertyMappingConfigurationInterface::class)));
->>>>>>> 813dc269
     }
 }