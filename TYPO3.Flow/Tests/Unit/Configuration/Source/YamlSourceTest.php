--- conflicted
+++ resolved
@@ -12,11 +12,6 @@
  */
 
 use org\bovigo\vfs\vfsStream;
-use TYPO3\Flow\Configuration\Source\YamlSource;
-<<<<<<< HEAD
-=======
-use TYPO3\Flow\Tests\UnitTestCase;
->>>>>>> 813dc269
 
 /**
  * Testcase for the YAML configuration source
@@ -61,11 +56,7 @@
     {
         $pathAndFilename = vfsStream::url('testDirectory') . '/YAMLConfiguration';
         $configurationSource = new YamlSource();
-<<<<<<< HEAD
-        $mockConfiguration = array(
-=======
         $mockConfiguration = [
->>>>>>> 813dc269
             'configurationFileHasBeenLoaded' => true,
             'foo' => [
                 'bar' => 'Baz'
@@ -106,11 +97,7 @@
         file_put_contents($pathAndFilename . '.yaml', $comment);
 
         $configurationSource = new YamlSource();
-<<<<<<< HEAD
-        $configurationSource->save($pathAndFilename, array('configurationFileHasBeenLoaded' => true));
-=======
         $configurationSource->save($pathAndFilename, ['configurationFileHasBeenLoaded' => true]);
->>>>>>> 813dc269
 
         $yaml = file_get_contents($pathAndFilename . '.yaml');
         $this->assertContains('# This comment should stay' . chr(10) . chr(10), $yaml, 'Header comment was removed from file.');
@@ -128,18 +115,10 @@
                 'Flow' => [
                     'something' => 'foo',
                     '@bar' => 1,
-<<<<<<< HEAD
-                    'aboolean' => true,
-                    'Foo.Bar:Baz' => 'a quoted key'
-                )
-            )
-        );
-=======
                     'aboolean' => true
                 ]
             ]
         ];
->>>>>>> 813dc269
         $pathAndFilename = __DIR__ . '/../Fixture/YAMLConfigurationFile';
         $configurationSource = new YamlSource();
         $configuration = $configurationSource->load($pathAndFilename);
