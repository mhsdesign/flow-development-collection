--- conflicted
+++ resolved
@@ -90,15 +90,9 @@
      */
     public function detectChangesDetectsChangesInMonitoredFiles()
     {
-<<<<<<< HEAD
-        $mockSystemLogger = $this->getMock(\TYPO3\Flow\Log\SystemLoggerInterface::class);
-
-        $mockMonitor = $this->getMock(\TYPO3\Flow\Monitor\FileMonitor::class, array('loadDetectedDirectoriesAndFiles', 'detectChangedFiles'), array('Flow_Test'), '', true, true);
-=======
-        $mockSystemLogger = $this->createMock('TYPO3\Flow\Log\SystemLoggerInterface');
-
-        $mockMonitor = $this->getMockBuilder('TYPO3\Flow\Monitor\FileMonitor')->setMethods(array('loadDetectedDirectoriesAndFiles', 'detectChangedFiles'))->setConstructorArgs(array('Flow_Test'))->getMock();
->>>>>>> 95ff38e8
+        $mockSystemLogger = $this->createMock(\TYPO3\Flow\Log\SystemLoggerInterface::class);
+
+        $mockMonitor = $this->getMockBuilder(\TYPO3\Flow\Monitor\FileMonitor::class)->setMethods(array('loadDetectedDirectoriesAndFiles', 'detectChangedFiles'))->setConstructorArgs(array('Flow_Test'))->getMock();
         $mockMonitor->expects($this->once())->method('detectChangedFiles')->with(array($this->unixStylePathAndFilename))->will($this->returnValue(array()));
 
         $mockMonitor->injectSystemLogger($mockSystemLogger);
@@ -112,11 +106,7 @@
      */
     public function detectChangesEmitsFilesHaveChangedSignalIfFilesHaveChanged()
     {
-<<<<<<< HEAD
-        $mockSystemLogger = $this->getMock(\TYPO3\Flow\Log\SystemLoggerInterface::class);
-=======
-        $mockSystemLogger = $this->createMock('TYPO3\Flow\Log\SystemLoggerInterface');
->>>>>>> 95ff38e8
+        $mockSystemLogger = $this->createMock(\TYPO3\Flow\Log\SystemLoggerInterface::class);
 
         $monitoredFiles = array(__FILE__ . '1', __FILE__ . '2', __FILE__ . '3');
 
@@ -139,11 +129,7 @@
      */
     public function detectChangedFilesFetchesTheStatusOfGivenFilesAndReturnsAListOfChangeFilesAndTheirStatus()
     {
-<<<<<<< HEAD
-        $mockStrategy = $this->getMock(\TYPO3\Flow\Monitor\ChangeDetectionStrategy\ChangeDetectionStrategyInterface::class);
-=======
-        $mockStrategy = $this->createMock('TYPO3\Flow\Monitor\ChangeDetectionStrategy\ChangeDetectionStrategyInterface');
->>>>>>> 95ff38e8
+        $mockStrategy = $this->createMock(\TYPO3\Flow\Monitor\ChangeDetectionStrategy\ChangeDetectionStrategyInterface::class);
         $mockStrategy->expects($this->exactly(2))->method('getFileStatus')->will($this->onConsecutiveCalls(ChangeDetectionStrategyInterface::STATUS_CREATED, ChangeDetectionStrategyInterface::STATUS_UNCHANGED));
 
         $mockMonitor = $this->getAccessibleMock(\TYPO3\Flow\Monitor\FileMonitor::class, array('dummy'), array('Flow_Test'), '', true, true);
@@ -290,11 +276,7 @@
      */
     protected function setUpFileMonitorForDetection(array $changeDetectionResult, array $expectedEmittedChanges, array $knownDirectoriesAndFiles)
     {
-<<<<<<< HEAD
-        $mockChangeDetectionStrategy = $this->getMock(\TYPO3\Flow\Monitor\ChangeDetectionStrategy\ChangeDetectionStrategyInterface::class);
-=======
-        $mockChangeDetectionStrategy = $this->createMock('TYPO3\Flow\Monitor\ChangeDetectionStrategy\ChangeDetectionStrategyInterface');
->>>>>>> 95ff38e8
+        $mockChangeDetectionStrategy = $this->createMock(\TYPO3\Flow\Monitor\ChangeDetectionStrategy\ChangeDetectionStrategyInterface::class);
         $mockChangeDetectionStrategy->expects($this->any())->method('getFileStatus')->will($this->returnCallback(function ($pathAndFilename) use ($changeDetectionResult) {
             if (isset($changeDetectionResult[$pathAndFilename])) {
                 return $changeDetectionResult[$pathAndFilename];
@@ -307,17 +289,10 @@
         $this->inject($fileMonitor, 'changeDetectionStrategy', $mockChangeDetectionStrategy);
         $fileMonitor->expects($this->once())->method('emitFilesHaveChanged')->with('Flow_Test', $expectedEmittedChanges);
 
-<<<<<<< HEAD
-        $mockSystemLogger = $this->getMock(\TYPO3\Flow\Log\SystemLoggerInterface::class);
+        $mockSystemLogger = $this->createMock(\TYPO3\Flow\Log\SystemLoggerInterface::class);
         $fileMonitor->injectSystemLogger($mockSystemLogger);
 
-        $mockCache = $this->getMock(\TYPO3\Flow\Cache\Frontend\StringFrontend::class, array(), array(), '', false);
-=======
-        $mockSystemLogger = $this->createMock('TYPO3\Flow\Log\SystemLoggerInterface');
-        $fileMonitor->injectSystemLogger($mockSystemLogger);
-
-        $mockCache = $this->getMockBuilder('TYPO3\Flow\Cache\Frontend\StringFrontend')->disableOriginalConstructor()->getMock();
->>>>>>> 95ff38e8
+        $mockCache = $this->getMockBuilder(\TYPO3\Flow\Cache\Frontend\StringFrontend::class)->disableOriginalConstructor()->getMock();
         $mockCache->expects($this->once())->method('get')->will($this->returnValue(json_encode($knownDirectoriesAndFiles)));
         $fileMonitor->injectCache($mockCache);
 
