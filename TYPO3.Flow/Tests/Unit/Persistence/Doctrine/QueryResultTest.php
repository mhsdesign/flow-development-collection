--- conflicted
+++ resolved
@@ -47,11 +47,7 @@
      */
     public function getQueryReturnsQueryObject()
     {
-<<<<<<< HEAD
-        $this->assertInstanceOf(\TYPO3\Flow\Persistence\QueryInterface::class, $this->queryResult->getQuery());
-=======
         $this->assertInstanceOf(QueryInterface::class, $this->queryResult->getQuery());
->>>>>>> 813dc269
     }
 
     /**
