--- conflicted
+++ resolved
@@ -27,11 +27,7 @@
      */
     public function initializeInitializesBackendWithBackendOptions()
     {
-<<<<<<< HEAD
-        $mockBackend = $this->getMock(\TYPO3\Flow\Persistence\Generic\Backend\BackendInterface::class);
-=======
-        $mockBackend = $this->createMock('TYPO3\Flow\Persistence\Generic\Backend\BackendInterface');
->>>>>>> 95ff38e8
+        $mockBackend = $this->createMock(\TYPO3\Flow\Persistence\Generic\Backend\BackendInterface::class);
         $mockBackend->expects($this->once())->method('initialize')->with(array('Foo' => 'Bar'));
 
         $manager = new \TYPO3\Flow\Persistence\Generic\PersistenceManager();
@@ -49,11 +45,7 @@
         $entity2 = new \TYPO3\Flow\Tests\Persistence\Fixture\Model\Entity2();
         $objectStorage = new \SplObjectStorage();
         $objectStorage->attach($entity2);
-<<<<<<< HEAD
-        $mockBackend = $this->getMock(\TYPO3\Flow\Persistence\Generic\Backend\BackendInterface::class);
-=======
-        $mockBackend = $this->createMock('TYPO3\Flow\Persistence\Generic\Backend\BackendInterface');
->>>>>>> 95ff38e8
+        $mockBackend = $this->createMock(\TYPO3\Flow\Persistence\Generic\Backend\BackendInterface::class);
         $mockBackend->expects($this->once())->method('setAggregateRootObjects')->with($objectStorage);
 
         $manager = new \TYPO3\Flow\Persistence\Generic\PersistenceManager();
@@ -71,11 +63,7 @@
         $entity2 = new \TYPO3\Flow\Tests\Persistence\Fixture\Model\Entity2();
         $objectStorage = new \SplObjectStorage();
         $objectStorage->attach($entity2);
-<<<<<<< HEAD
-        $mockBackend = $this->getMock(\TYPO3\Flow\Persistence\Generic\Backend\BackendInterface::class);
-=======
-        $mockBackend = $this->createMock('TYPO3\Flow\Persistence\Generic\Backend\BackendInterface');
->>>>>>> 95ff38e8
+        $mockBackend = $this->createMock(\TYPO3\Flow\Persistence\Generic\Backend\BackendInterface::class);
         $mockBackend->expects($this->once())->method('setDeletedEntities')->with($objectStorage);
 
         $manager = new \TYPO3\Flow\Persistence\Generic\PersistenceManager();
@@ -93,11 +81,7 @@
         $fakeUuid = 'fakeUuid';
         $object = new \stdClass();
 
-<<<<<<< HEAD
-        $mockSession = $this->getMock(\TYPO3\Flow\Persistence\Generic\Session::class);
-=======
-        $mockSession = $this->createMock('TYPO3\Flow\Persistence\Generic\Session');
->>>>>>> 95ff38e8
+        $mockSession = $this->createMock(\TYPO3\Flow\Persistence\Generic\Session::class);
         $mockSession->expects($this->once())->method('getIdentifierByObject')->with($object)->will($this->returnValue($fakeUuid));
 
         $manager = new \TYPO3\Flow\Persistence\Generic\PersistenceManager();
@@ -114,11 +98,7 @@
         $fakeUuid = 'fakeUuid';
         $object = new \stdClass();
 
-<<<<<<< HEAD
-        $mockSession = $this->getMock(\TYPO3\Flow\Persistence\Generic\Session::class);
-=======
-        $mockSession = $this->createMock('TYPO3\Flow\Persistence\Generic\Session');
->>>>>>> 95ff38e8
+        $mockSession = $this->createMock(\TYPO3\Flow\Persistence\Generic\Session::class);
         $mockSession->expects($this->once())->method('hasIdentifier')->with($fakeUuid)->will($this->returnValue(true));
         $mockSession->expects($this->once())->method('getObjectByIdentifier')->with($fakeUuid)->will($this->returnValue($object));
 
@@ -136,51 +116,34 @@
         $fakeUuid = 'fakeUuid';
         $object = new \stdClass();
 
-<<<<<<< HEAD
-        $mockSession = $this->getMock(\TYPO3\Flow\Persistence\Generic\Session::class);
+        $mockSession = $this->createMock(\TYPO3\Flow\Persistence\Generic\Session::class);
         $mockSession->expects($this->once())->method('hasIdentifier')->with($fakeUuid)->will($this->returnValue(false));
 
-        $mockBackend = $this->getMock(\TYPO3\Flow\Persistence\Generic\Backend\BackendInterface::class);
+        $mockBackend = $this->createMock(\TYPO3\Flow\Persistence\Generic\Backend\BackendInterface::class);
         $mockBackend->expects($this->once())->method('getObjectDataByIdentifier')->with($fakeUuid)->will($this->returnValue(array()));
 
-        $mockDataMapper = $this->getMock(\TYPO3\Flow\Persistence\Generic\DataMapper::class);
-=======
-        $mockSession = $this->createMock('TYPO3\Flow\Persistence\Generic\Session');
+        $mockDataMapper = $this->createMock(\TYPO3\Flow\Persistence\Generic\DataMapper::class);
+        $mockDataMapper->expects($this->once())->method('mapToObject')->will($this->returnValue($object));
+
+        $manager = new \TYPO3\Flow\Persistence\Generic\PersistenceManager();
+        $manager->injectPersistenceSession($mockSession);
+        $manager->injectBackend($mockBackend);
+        $manager->injectDataMapper($mockDataMapper);
+
+        $this->assertEquals($manager->getObjectByIdentifier($fakeUuid), $object);
+    }
+
+    /**
+     * @test
+     */
+    public function getObjectByIdentifierReturnsNullForUnknownObject()
+    {
+        $fakeUuid = 'fakeUuid';
+
+        $mockSession = $this->createMock(\TYPO3\Flow\Persistence\Generic\Session::class);
         $mockSession->expects($this->once())->method('hasIdentifier')->with($fakeUuid)->will($this->returnValue(false));
 
-        $mockBackend = $this->createMock('TYPO3\Flow\Persistence\Generic\Backend\BackendInterface');
-        $mockBackend->expects($this->once())->method('getObjectDataByIdentifier')->with($fakeUuid)->will($this->returnValue(array()));
-
-        $mockDataMapper = $this->createMock('TYPO3\Flow\Persistence\Generic\DataMapper');
->>>>>>> 95ff38e8
-        $mockDataMapper->expects($this->once())->method('mapToObject')->will($this->returnValue($object));
-
-        $manager = new \TYPO3\Flow\Persistence\Generic\PersistenceManager();
-        $manager->injectPersistenceSession($mockSession);
-        $manager->injectBackend($mockBackend);
-        $manager->injectDataMapper($mockDataMapper);
-
-        $this->assertEquals($manager->getObjectByIdentifier($fakeUuid), $object);
-    }
-
-    /**
-     * @test
-     */
-    public function getObjectByIdentifierReturnsNullForUnknownObject()
-    {
-        $fakeUuid = 'fakeUuid';
-
-<<<<<<< HEAD
-        $mockSession = $this->getMock(\TYPO3\Flow\Persistence\Generic\Session::class);
-        $mockSession->expects($this->once())->method('hasIdentifier')->with($fakeUuid)->will($this->returnValue(false));
-
-        $mockBackend = $this->getMock(\TYPO3\Flow\Persistence\Generic\Backend\BackendInterface::class);
-=======
-        $mockSession = $this->createMock('TYPO3\Flow\Persistence\Generic\Session');
-        $mockSession->expects($this->once())->method('hasIdentifier')->with($fakeUuid)->will($this->returnValue(false));
-
-        $mockBackend = $this->createMock('TYPO3\Flow\Persistence\Generic\Backend\BackendInterface');
->>>>>>> 95ff38e8
+        $mockBackend = $this->createMock(\TYPO3\Flow\Persistence\Generic\Backend\BackendInterface::class);
         $mockBackend->expects($this->once())->method('getObjectDataByIdentifier')->with($fakeUuid)->will($this->returnValue(false));
 
         $manager = new \TYPO3\Flow\Persistence\Generic\PersistenceManager();
@@ -268,7 +231,7 @@
     public function updateSchedulesAnObjectForPersistence()
     {
         $object = new \ArrayObject(array('val' => '1'));
-        $persistenceManager = $this->getMock(\TYPO3\Flow\Persistence\Generic\PersistenceManager::class, array('isNewObject'));
+        $persistenceManager = $this->getMockBuilder(\TYPO3\Flow\Persistence\Generic\PersistenceManager::class)->setMethods(array('isNewObject'))->getMock();
         $persistenceManager->expects($this->any())->method('isNewObject')->willReturn(false);
 
         $this->assertAttributeNotContains($object, 'changedObjects', $persistenceManager);
@@ -281,21 +244,12 @@
      */
     public function clearStateForgetsAboutNewObjects()
     {
-<<<<<<< HEAD
-        $mockObject = $this->getMock(\TYPO3\Flow\Persistence\Aspect\PersistenceMagicInterface::class);
+        $mockObject = $this->createMock(\TYPO3\Flow\Persistence\Aspect\PersistenceMagicInterface::class);
         $mockObject->Persistence_Object_Identifier = 'abcdefg';
 
-        $mockSession = $this->getMock(\TYPO3\Flow\Persistence\Generic\Session::class);
+        $mockSession = $this->createMock(\TYPO3\Flow\Persistence\Generic\Session::class);
         $mockSession->expects($this->any())->method('hasIdentifier')->will($this->returnValue(false));
-        $mockBackend = $this->getMock(\TYPO3\Flow\Persistence\Generic\Backend\BackendInterface::class);
-=======
-        $mockObject = $this->createMock('TYPO3\Flow\Persistence\Aspect\PersistenceMagicInterface');
-        $mockObject->Persistence_Object_Identifier = 'abcdefg';
-
-        $mockSession = $this->createMock('TYPO3\Flow\Persistence\Generic\Session');
-        $mockSession->expects($this->any())->method('hasIdentifier')->will($this->returnValue(false));
-        $mockBackend = $this->createMock('TYPO3\Flow\Persistence\Generic\Backend\BackendInterface');
->>>>>>> 95ff38e8
+        $mockBackend = $this->createMock(\TYPO3\Flow\Persistence\Generic\Backend\BackendInterface::class);
         $mockBackend->expects($this->any())->method('getObjectDataByIdentifier')->will($this->returnValue(false));
 
         $persistenceManager = new \TYPO3\Flow\Persistence\Generic\PersistenceManager();
@@ -314,13 +268,8 @@
      */
     public function tearDownWithBackendSupportingTearDownDelegatesCallToBackend()
     {
-<<<<<<< HEAD
         $methods = array_merge(get_class_methods(\TYPO3\Flow\Persistence\Generic\Backend\BackendInterface::class), array('tearDown'));
-        $mockBackend = $this->getMock(\TYPO3\Flow\Persistence\Generic\Backend\BackendInterface::class, $methods);
-=======
-        $methods = array_merge(get_class_methods('TYPO3\Flow\Persistence\Generic\Backend\BackendInterface'), array('tearDown'));
-        $mockBackend = $this->getMockBuilder('TYPO3\Flow\Persistence\Generic\Backend\BackendInterface')->setMethods($methods)->getMock();
->>>>>>> 95ff38e8
+        $mockBackend = $this->getMockBuilder(\TYPO3\Flow\Persistence\Generic\Backend\BackendInterface::class)->setMethods($methods)->getMock();
         $mockBackend->expects($this->once())->method('tearDown');
 
         $persistenceManager = new \TYPO3\Flow\Persistence\Generic\PersistenceManager();
