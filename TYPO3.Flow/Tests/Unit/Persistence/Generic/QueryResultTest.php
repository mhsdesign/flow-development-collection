<?php
namespace TYPO3\Flow\Tests\Unit\Persistence\Generic;

/*
 * This file is part of the TYPO3.Flow package.
 *
 * (c) Contributors of the Neos Project - www.neos.io
 *
 * This package is Open Source Software. For the full copyright and license
 * information, please view the LICENSE file which was distributed with this
 * source code.
 */

use TYPO3\Flow\Persistence\Generic\PersistenceManager;
use TYPO3\Flow\Persistence\Generic\DataMapper;
use TYPO3\Flow\Persistence\Generic\QueryResult;
use TYPO3\Flow\Persistence\QueryInterface;
use TYPO3\Flow\Persistence;
use TYPO3\Flow\Tests\UnitTestCase;

/**
 * Testcase for \TYPO3\Flow\Persistence\QueryResult
 *
 */
class QueryResultTest extends UnitTestCase
{
    /**
     * @var PersistenceManager|\PHPUnit_Framework_MockObject_MockObject
     */
    protected $persistenceManager;

    /**
     * @var DataMapper|\PHPUnit_Framework_MockObject_MockObject
     */
    protected $dataMapper;

    /**
     * @var QueryResult
     */
    protected $queryResult;

    /**
     * @var QueryInterface
     */
    protected $query;

    /**
     * @var QueryResult|\PHPUnit_Framework_MockObject_MockObject
     */
    protected $sampleResult;

    /**
     * Sets up this test case
     *
     */
    public function setUp()
    {
<<<<<<< HEAD
        $this->persistenceManager = $this->getMockBuilder(\TYPO3\Flow\Persistence\Generic\PersistenceManager::class)->disableOriginalConstructor()->getMock();
        $this->persistenceManager->expects($this->any())->method('getObjectDataByQuery')->will($this->returnValue(array('one', 'two')));
        $this->dataMapper = $this->createMock(\TYPO3\Flow\Persistence\Generic\DataMapper::class);
        $this->query = $this->createMock(\TYPO3\Flow\Persistence\QueryInterface::class);
=======
        $this->persistenceManager = $this->getMockBuilder(PersistenceManager::class)->disableOriginalConstructor()->getMock();
        $this->persistenceManager->expects($this->any())->method('getObjectDataByQuery')->will($this->returnValue(['one', 'two']));
        $this->dataMapper = $this->createMock(DataMapper::class);
        $this->query = $this->createMock(QueryInterface::class);
>>>>>>> 813dc269
        $this->queryResult = new QueryResult($this->query);
        $this->queryResult->injectPersistenceManager($this->persistenceManager);
        $this->queryResult->injectDataMapper($this->dataMapper);
        $this->sampleResult = [['foo' => 'Foo1', 'bar' => 'Bar1'], ['foo' => 'Foo2', 'bar' => 'Bar2']];
        $this->dataMapper->expects($this->any())->method('mapToObjects')->will($this->returnValue($this->sampleResult));
    }

    /**
     * @test
     */
    public function getQueryReturnsQueryObject()
    {
<<<<<<< HEAD
        $this->assertInstanceOf(\TYPO3\Flow\Persistence\QueryInterface::class, $this->queryResult->getQuery());
=======
        $this->assertInstanceOf(QueryInterface::class, $this->queryResult->getQuery());
>>>>>>> 813dc269
    }

    /**
     * @test
     */
    public function getQueryReturnsAClone()
    {
        $this->assertNotSame($this->query, $this->queryResult->getQuery());
    }

    /**
     * @test
     */
    public function offsetExistsWorksAsExpected()
    {
        $this->assertTrue($this->queryResult->offsetExists(0));
        $this->assertFalse($this->queryResult->offsetExists(2));
        $this->assertFalse($this->queryResult->offsetExists('foo'));
    }

    /**
     * @test
     */
    public function offsetGetWorksAsExpected()
    {
        $this->assertEquals(['foo' => 'Foo1', 'bar' => 'Bar1'], $this->queryResult->offsetGet(0));
        $this->assertNull($this->queryResult->offsetGet(2));
        $this->assertNull($this->queryResult->offsetGet('foo'));
    }

    /**
     * @test
     */
    public function offsetSetWorksAsExpected()
    {
        $this->queryResult->offsetSet(0, ['foo' => 'FooOverridden', 'bar' => 'BarOverridden']);
        $this->assertEquals(['foo' => 'FooOverridden', 'bar' => 'BarOverridden'], $this->queryResult->offsetGet(0));
    }

    /**
     * @test
     */
    public function offsetUnsetWorksAsExpected()
    {
        $this->queryResult->offsetUnset(0);
        $this->assertFalse($this->queryResult->offsetExists(0));
    }

    /**
     * @test
     */
    public function countDoesNotInitializeProxy()
    {
<<<<<<< HEAD
        $queryResult = $this->getMockBuilder(\TYPO3\Flow\Persistence\Generic\QueryResult::class)->setMethods(array('initialize'))->setConstructorArgs(array($this->query))->getMock();
=======
        $queryResult = $this->getMockBuilder(QueryResult::class)->setMethods(['initialize'])->setConstructorArgs([$this->query])->getMock();
>>>>>>> 813dc269
        $queryResult->injectPersistenceManager($this->persistenceManager);
        $queryResult->expects($this->never())->method('initialize');
        $queryResult->count();
    }

    /**
     * @test
     */
    public function countCallsGetObjectCountByQueryOnPersistenceManager()
    {
        $this->persistenceManager->expects($this->once())->method('getObjectCountByQuery')->will($this->returnValue(2));
        $this->assertEquals(2, $this->queryResult->count());
    }

    /**
     * @test
     */
    public function countCountsQueryResultDirectlyIfAlreadyInitialized()
    {
        $this->persistenceManager->expects($this->never())->method('getObjectCountByQuery');
        $this->queryResult->toArray();
        $this->assertEquals(2, $this->queryResult->count());
    }

    /**
     * @test
     */
    public function countOnlyCallsGetObjectCountByQueryOnPersistenceManagerOnce()
    {
        $this->persistenceManager->expects($this->once())->method('getObjectCountByQuery')->will($this->returnValue(2));
        $this->queryResult->count();
        $this->assertEquals(2, $this->queryResult->count());
    }

    /**
     * @test
     */
    public function iteratorMethodsAreCorrectlyImplemented()
    {
        $array1 = ['foo' => 'Foo1', 'bar' => 'Bar1'];
        $array2 = ['foo' => 'Foo2', 'bar' => 'Bar2'];
        $this->assertEquals($array1, $this->queryResult->current());
        $this->assertTrue($this->queryResult->valid());
        $this->queryResult->next();
        $this->assertEquals($array2, $this->queryResult->current());
        $this->assertTrue($this->queryResult->valid());
        $this->assertEquals(1, $this->queryResult->key());
        $this->queryResult->next();
        $this->assertFalse($this->queryResult->current());
        $this->assertFalse($this->queryResult->valid());
        $this->assertNull($this->queryResult->key());
        $this->queryResult->rewind();
        $this->assertEquals(0, $this->queryResult->key());
        $this->assertEquals($array1, $this->queryResult->current());
    }

    /**
     * @test
     */
    public function initializeExecutesQueryWithArrayFetchMode()
    {
<<<<<<< HEAD
        $queryResult = $this->getAccessibleMock(\TYPO3\Flow\Persistence\Generic\QueryResult::class, array('dummy'), array($this->query));
=======
        $queryResult = $this->getAccessibleMock(QueryResult::class, ['dummy'], [$this->query]);
>>>>>>> 813dc269
        $queryResult->injectPersistenceManager($this->persistenceManager);
        $queryResult->injectDataMapper($this->dataMapper);
        $this->persistenceManager->expects($this->once())->method('getObjectDataByQuery')->with($this->query)->will($this->returnValue(['FAKERESULT']));
        $queryResult->_call('initialize');
    }

    /**
     * @test
     */
    public function getFirstReturnsFirstResultIfQueryIsInitialized()
    {
        $initializedQueryResult = [
            new \stdClass(),
            new \stdClass()
<<<<<<< HEAD
        );
        $queryResult = $this->getAccessibleMock(\TYPO3\Flow\Persistence\Generic\QueryResult::class, array('dummy'), array($this->query));
=======
        ];
        $queryResult = $this->getAccessibleMock(QueryResult::class, ['dummy'], [$this->query]);
>>>>>>> 813dc269
        $queryResult->_set('queryResult', $initializedQueryResult);

        $expectedResult = $initializedQueryResult[0];
        $actualResult = $queryResult->getFirst();
        $this->assertSame($expectedResult, $actualResult);
    }

    /**
     * @test
     */
    public function getFirstReturnsNullIfResultSetIsEmptyAndQueryIsInitialized()
    {
<<<<<<< HEAD
        $initializedQueryResult = array();
        $queryResult = $this->getAccessibleMock(\TYPO3\Flow\Persistence\Generic\QueryResult::class, array('dummy'), array($this->query));
=======
        $initializedQueryResult = [];
        $queryResult = $this->getAccessibleMock(QueryResult::class, ['dummy'], [$this->query]);
>>>>>>> 813dc269
        $queryResult->_set('queryResult', $initializedQueryResult);

        $this->assertNull($queryResult->getFirst());
    }

    /**
     * @test
     */
    public function getFirstMapsAndReturnsFirstResultIfQueryIsNotInitialized()
    {
        $initializedQueryResult = [
            new \stdClass(),
            new \stdClass()
<<<<<<< HEAD
        );
        $queryResult = $this->getAccessibleMock(\TYPO3\Flow\Persistence\Generic\QueryResult::class, array('dummy'), array($this->query));
=======
        ];
        $queryResult = $this->getAccessibleMock(QueryResult::class, ['dummy'], [$this->query]);
>>>>>>> 813dc269
        $this->query->expects($this->once())->method('setLimit')->with(1);

        $queryResult->injectPersistenceManager($this->persistenceManager);

<<<<<<< HEAD
        $mockDataMapper = $this->createMock(\TYPO3\Flow\Persistence\Generic\DataMapper::class);
        $mockDataMapper->expects($this->once())->method('mapToObjects')->with(array('one', 'two'))->will($this->returnValue($initializedQueryResult));
=======
        $mockDataMapper = $this->createMock(DataMapper::class);
        $mockDataMapper->expects($this->once())->method('mapToObjects')->with(['one', 'two'])->will($this->returnValue($initializedQueryResult));
>>>>>>> 813dc269
        $queryResult->injectDataMapper($mockDataMapper);

        $expectedResult = $initializedQueryResult[0];
        $actualResult = $queryResult->getFirst();
        $this->assertSame($expectedResult, $actualResult);
    }

    /**
     * @test
     */
    public function getFirstReturnsNullIfResultSetIsEmptyAndQueryIsNotInitialized()
    {
<<<<<<< HEAD
        $initializedQueryResult = array();
        $queryResult = $this->getAccessibleMock(\TYPO3\Flow\Persistence\Generic\QueryResult::class, array('dummy'), array($this->query));
=======
        $initializedQueryResult = [];
        $queryResult = $this->getAccessibleMock(QueryResult::class, ['dummy'], [$this->query]);
>>>>>>> 813dc269
        $this->query->expects($this->once())->method('setLimit')->with(1);

        $queryResult->injectPersistenceManager($this->persistenceManager);

<<<<<<< HEAD
        $mockDataMapper = $this->createMock(\TYPO3\Flow\Persistence\Generic\DataMapper::class);
        $mockDataMapper->expects($this->once())->method('mapToObjects')->with(array('one', 'two'))->will($this->returnValue($initializedQueryResult));
=======
        $mockDataMapper = $this->createMock(DataMapper::class);
        $mockDataMapper->expects($this->once())->method('mapToObjects')->with(['one', 'two'])->will($this->returnValue($initializedQueryResult));
>>>>>>> 813dc269
        $queryResult->injectDataMapper($mockDataMapper);

        $this->assertNull($queryResult->getFirst());
    }
}<|MERGE_RESOLUTION|>--- conflicted
+++ resolved
@@ -55,17 +55,10 @@
      */
     public function setUp()
     {
-<<<<<<< HEAD
-        $this->persistenceManager = $this->getMockBuilder(\TYPO3\Flow\Persistence\Generic\PersistenceManager::class)->disableOriginalConstructor()->getMock();
-        $this->persistenceManager->expects($this->any())->method('getObjectDataByQuery')->will($this->returnValue(array('one', 'two')));
-        $this->dataMapper = $this->createMock(\TYPO3\Flow\Persistence\Generic\DataMapper::class);
-        $this->query = $this->createMock(\TYPO3\Flow\Persistence\QueryInterface::class);
-=======
         $this->persistenceManager = $this->getMockBuilder(PersistenceManager::class)->disableOriginalConstructor()->getMock();
         $this->persistenceManager->expects($this->any())->method('getObjectDataByQuery')->will($this->returnValue(['one', 'two']));
         $this->dataMapper = $this->createMock(DataMapper::class);
         $this->query = $this->createMock(QueryInterface::class);
->>>>>>> 813dc269
         $this->queryResult = new QueryResult($this->query);
         $this->queryResult->injectPersistenceManager($this->persistenceManager);
         $this->queryResult->injectDataMapper($this->dataMapper);
@@ -78,11 +71,7 @@
      */
     public function getQueryReturnsQueryObject()
     {
-<<<<<<< HEAD
-        $this->assertInstanceOf(\TYPO3\Flow\Persistence\QueryInterface::class, $this->queryResult->getQuery());
-=======
         $this->assertInstanceOf(QueryInterface::class, $this->queryResult->getQuery());
->>>>>>> 813dc269
     }
 
     /**
@@ -136,11 +125,7 @@
      */
     public function countDoesNotInitializeProxy()
     {
-<<<<<<< HEAD
-        $queryResult = $this->getMockBuilder(\TYPO3\Flow\Persistence\Generic\QueryResult::class)->setMethods(array('initialize'))->setConstructorArgs(array($this->query))->getMock();
-=======
         $queryResult = $this->getMockBuilder(QueryResult::class)->setMethods(['initialize'])->setConstructorArgs([$this->query])->getMock();
->>>>>>> 813dc269
         $queryResult->injectPersistenceManager($this->persistenceManager);
         $queryResult->expects($this->never())->method('initialize');
         $queryResult->count();
@@ -202,11 +187,7 @@
      */
     public function initializeExecutesQueryWithArrayFetchMode()
     {
-<<<<<<< HEAD
-        $queryResult = $this->getAccessibleMock(\TYPO3\Flow\Persistence\Generic\QueryResult::class, array('dummy'), array($this->query));
-=======
-        $queryResult = $this->getAccessibleMock(QueryResult::class, ['dummy'], [$this->query]);
->>>>>>> 813dc269
+        $queryResult = $this->getAccessibleMock(QueryResult::class, ['dummy'], [$this->query]);
         $queryResult->injectPersistenceManager($this->persistenceManager);
         $queryResult->injectDataMapper($this->dataMapper);
         $this->persistenceManager->expects($this->once())->method('getObjectDataByQuery')->with($this->query)->will($this->returnValue(['FAKERESULT']));
@@ -221,13 +202,8 @@
         $initializedQueryResult = [
             new \stdClass(),
             new \stdClass()
-<<<<<<< HEAD
-        );
-        $queryResult = $this->getAccessibleMock(\TYPO3\Flow\Persistence\Generic\QueryResult::class, array('dummy'), array($this->query));
-=======
         ];
         $queryResult = $this->getAccessibleMock(QueryResult::class, ['dummy'], [$this->query]);
->>>>>>> 813dc269
         $queryResult->_set('queryResult', $initializedQueryResult);
 
         $expectedResult = $initializedQueryResult[0];
@@ -240,13 +216,8 @@
      */
     public function getFirstReturnsNullIfResultSetIsEmptyAndQueryIsInitialized()
     {
-<<<<<<< HEAD
-        $initializedQueryResult = array();
-        $queryResult = $this->getAccessibleMock(\TYPO3\Flow\Persistence\Generic\QueryResult::class, array('dummy'), array($this->query));
-=======
         $initializedQueryResult = [];
         $queryResult = $this->getAccessibleMock(QueryResult::class, ['dummy'], [$this->query]);
->>>>>>> 813dc269
         $queryResult->_set('queryResult', $initializedQueryResult);
 
         $this->assertNull($queryResult->getFirst());
@@ -260,24 +231,14 @@
         $initializedQueryResult = [
             new \stdClass(),
             new \stdClass()
-<<<<<<< HEAD
-        );
-        $queryResult = $this->getAccessibleMock(\TYPO3\Flow\Persistence\Generic\QueryResult::class, array('dummy'), array($this->query));
-=======
         ];
         $queryResult = $this->getAccessibleMock(QueryResult::class, ['dummy'], [$this->query]);
->>>>>>> 813dc269
         $this->query->expects($this->once())->method('setLimit')->with(1);
 
         $queryResult->injectPersistenceManager($this->persistenceManager);
 
-<<<<<<< HEAD
-        $mockDataMapper = $this->createMock(\TYPO3\Flow\Persistence\Generic\DataMapper::class);
-        $mockDataMapper->expects($this->once())->method('mapToObjects')->with(array('one', 'two'))->will($this->returnValue($initializedQueryResult));
-=======
         $mockDataMapper = $this->createMock(DataMapper::class);
         $mockDataMapper->expects($this->once())->method('mapToObjects')->with(['one', 'two'])->will($this->returnValue($initializedQueryResult));
->>>>>>> 813dc269
         $queryResult->injectDataMapper($mockDataMapper);
 
         $expectedResult = $initializedQueryResult[0];
@@ -290,24 +251,14 @@
      */
     public function getFirstReturnsNullIfResultSetIsEmptyAndQueryIsNotInitialized()
     {
-<<<<<<< HEAD
-        $initializedQueryResult = array();
-        $queryResult = $this->getAccessibleMock(\TYPO3\Flow\Persistence\Generic\QueryResult::class, array('dummy'), array($this->query));
-=======
         $initializedQueryResult = [];
         $queryResult = $this->getAccessibleMock(QueryResult::class, ['dummy'], [$this->query]);
->>>>>>> 813dc269
         $this->query->expects($this->once())->method('setLimit')->with(1);
 
         $queryResult->injectPersistenceManager($this->persistenceManager);
 
-<<<<<<< HEAD
-        $mockDataMapper = $this->createMock(\TYPO3\Flow\Persistence\Generic\DataMapper::class);
-        $mockDataMapper->expects($this->once())->method('mapToObjects')->with(array('one', 'two'))->will($this->returnValue($initializedQueryResult));
-=======
         $mockDataMapper = $this->createMock(DataMapper::class);
         $mockDataMapper->expects($this->once())->method('mapToObjects')->with(['one', 'two'])->will($this->returnValue($initializedQueryResult));
->>>>>>> 813dc269
         $queryResult->injectDataMapper($mockDataMapper);
 
         $this->assertNull($queryResult->getFirst());
