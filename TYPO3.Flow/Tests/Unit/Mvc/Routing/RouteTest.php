--- conflicted
+++ resolved
@@ -56,15 +56,10 @@
         $this->route = $this->getAccessibleMock(\TYPO3\Flow\Mvc\Routing\Route::class, array('dummy'));
         $this->route->_set('objectManager', $this->mockObjectManager);
 
-<<<<<<< HEAD
         $this->mockPersistenceManager = $this->getMock(\TYPO3\Flow\Persistence\PersistenceManagerInterface::class);
-        $this->mockPersistenceManager->expects($this->any())->method('convertObjectsToIdentityArrays')->will($this->returnCallback(function ($array) { return $array; }));
-=======
-        $this->mockPersistenceManager = $this->getMock('TYPO3\Flow\Persistence\PersistenceManagerInterface');
         $this->mockPersistenceManager->expects($this->any())->method('convertObjectsToIdentityArrays')->will($this->returnCallback(function ($array) {
             return $array;
         }));
->>>>>>> 803f06d3
         $this->inject($this->route, 'persistenceManager', $this->mockPersistenceManager);
     }
 
