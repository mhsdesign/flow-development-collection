--- conflicted
+++ resolved
@@ -79,19 +79,18 @@
      */
     public function setUp()
     {
-<<<<<<< HEAD
-        $this->routerCachingService = $this->getAccessibleMock(\TYPO3\Flow\Mvc\Routing\RouterCachingService::class, array('dummy'));
-
-        $this->mockRouteCache = $this->getMockBuilder(\TYPO3\Flow\Cache\Frontend\VariableFrontend::class)->disableOriginalConstructor()->getMock();
+        $this->routerCachingService = $this->getAccessibleMock(RouterCachingService::class, ['dummy']);
+
+        $this->mockRouteCache = $this->getMockBuilder(VariableFrontend::class)->disableOriginalConstructor()->getMock();
         $this->inject($this->routerCachingService, 'routeCache', $this->mockRouteCache);
 
-        $this->mockResolveCache = $this->getMockBuilder(\TYPO3\Flow\Cache\Frontend\StringFrontend::class)->disableOriginalConstructor()->getMock();
+        $this->mockResolveCache = $this->getMockBuilder(StringFrontend::class)->disableOriginalConstructor()->getMock();
         $this->inject($this->routerCachingService, 'resolveCache', $this->mockResolveCache);
 
-        $this->mockPersistenceManager  = $this->createMock(\TYPO3\Flow\Persistence\PersistenceManagerInterface::class);
+        $this->mockPersistenceManager  = $this->getMockBuilder(PersistenceManagerInterface::class)->getMock();
         $this->inject($this->routerCachingService, 'persistenceManager', $this->mockPersistenceManager);
 
-        $this->mockSystemLogger  = $this->createMock(\TYPO3\Flow\Log\SystemLoggerInterface::class);
+        $this->mockSystemLogger  = $this->getMockBuilder(SystemLoggerInterface::class)->getMock();
         $this->inject($this->routerCachingService, 'systemLogger', $this->mockSystemLogger);
 
         $this->mockObjectManager  = $this->createMock(ObjectManagerInterface::class);
@@ -102,23 +101,6 @@
         $this->inject($this->routerCachingService, 'objectManager', $this->mockObjectManager);
 
         $this->mockHttpRequest = $this->getMockBuilder(\TYPO3\Flow\Http\Request::class)->disableOriginalConstructor()->getMock();
-=======
-        $this->routerCachingService = $this->getAccessibleMock(RouterCachingService::class, ['dummy']);
-
-        $this->mockRouteCache = $this->getMockBuilder(VariableFrontend::class)->disableOriginalConstructor()->getMock();
-        $this->inject($this->routerCachingService, 'routeCache', $this->mockRouteCache);
-
-        $this->mockResolveCache = $this->getMockBuilder(StringFrontend::class)->disableOriginalConstructor()->getMock();
-        $this->inject($this->routerCachingService, 'resolveCache', $this->mockResolveCache);
-
-        $this->mockPersistenceManager  = $this->getMockBuilder(PersistenceManagerInterface::class)->getMock();
-        $this->inject($this->routerCachingService, 'persistenceManager', $this->mockPersistenceManager);
-
-        $this->mockSystemLogger  = $this->getMockBuilder(SystemLoggerInterface::class)->getMock();
-        $this->inject($this->routerCachingService, 'systemLogger', $this->mockSystemLogger);
-
-        $this->mockHttpRequest = $this->getMockBuilder(Request::class)->disableOriginalConstructor()->getMock();
->>>>>>> 813dc269
         $this->mockHttpRequest->expects($this->any())->method('getMethod')->will($this->returnValue('GET'));
         $this->mockHttpRequest->expects($this->any())->method('getRelativePath')->will($this->returnValue('some/route/path'));
         $this->mockUri = $this->getMockBuilder(\TYPO3\Flow\Http\Uri::class)->disableOriginalConstructor()->getMock();
@@ -269,11 +251,7 @@
         $matchResults = ['some' => ['matchResults' => ['uuid', $uuid1]], 'foo' => $uuid2];
 
         /** @var RouterCachingService|\PHPUnit_Framework_MockObject_MockObject $routerCachingService */
-<<<<<<< HEAD
-        $routerCachingService = $this->getAccessibleMock(\TYPO3\Flow\Mvc\Routing\RouterCachingService::class, array('buildRouteCacheIdentifier'));
-=======
         $routerCachingService = $this->getAccessibleMock(RouterCachingService::class, ['buildRouteCacheIdentifier']);
->>>>>>> 813dc269
         $routerCachingService->expects($this->atLeastOnce())->method('buildRouteCacheIdentifier')->with($this->mockHttpRequest)->will($this->returnValue('cacheIdentifier'));
         $this->inject($routerCachingService, 'routeCache', $this->mockRouteCache);
 
@@ -324,11 +302,7 @@
         $uuid2 = '302abe9c-7d07-4200-a868-478586019290';
         $routeValues = ['some' => ['routeValues' => ['uuid', $uuid1]], 'foo' => $uuid2];
 
-<<<<<<< HEAD
-        $routerCachingService = $this->getAccessibleMock(\TYPO3\Flow\Mvc\Routing\RouterCachingService::class, array('buildResolveCacheIdentifier'));
-=======
         $routerCachingService = $this->getAccessibleMock(RouterCachingService::class, ['buildResolveCacheIdentifier']);
->>>>>>> 813dc269
         $routerCachingService->expects($this->atLeastOnce())->method('buildResolveCacheIdentifier')->with($routeValues)->will($this->returnValue('cacheIdentifier'));
         $this->inject($routerCachingService, 'resolveCache', $this->mockResolveCache);
 
@@ -368,11 +342,7 @@
      */
     public function storeResolvedUriPathConvertsObjectsImplementingCacheAwareInterfaceToCacheEntryIdentifier()
     {
-<<<<<<< HEAD
-        $mockObject = $this->createMock(\TYPO3\Flow\Cache\CacheAwareInterface::class);
-=======
         $mockObject = $this->createMock(CacheAwareInterface::class);
->>>>>>> 813dc269
 
         $mockObject->expects($this->atLeastOnce())->method('getCacheEntryIdentifier')->will($this->returnValue('objectIdentifier'));
 
