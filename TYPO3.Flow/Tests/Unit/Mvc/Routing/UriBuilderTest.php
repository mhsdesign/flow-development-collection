--- conflicted
+++ resolved
@@ -57,51 +57,31 @@
      */
     public function setUp()
     {
-<<<<<<< HEAD
-        $this->mockHttpRequest = $this->getMockBuilder(\TYPO3\Flow\Http\Request::class)->disableOriginalConstructor()->getMock();
-
-        $this->mockRouter = $this->createMock(\TYPO3\Flow\Mvc\Routing\RouterInterface::class);
-
-        $this->mockMainRequest = $this->createMock(\TYPO3\Flow\Mvc\ActionRequest::class, array(), array($this->mockHttpRequest));
-=======
         $this->mockHttpRequest = $this->getMockBuilder(Http\Request::class)->disableOriginalConstructor()->getMock();
 
         $this->mockRouter = $this->createMock(Mvc\Routing\RouterInterface::class);
 
         $this->mockMainRequest = $this->createMock(Mvc\ActionRequest::class, [], [$this->mockHttpRequest]);
->>>>>>> 813dc269
         $this->mockMainRequest->expects($this->any())->method('getHttpRequest')->will($this->returnValue($this->mockHttpRequest));
         $this->mockMainRequest->expects($this->any())->method('getParentRequest')->will($this->returnValue($this->mockHttpRequest));
         $this->mockMainRequest->expects($this->any())->method('getMainRequest')->will($this->returnValue($this->mockMainRequest));
         $this->mockMainRequest->expects($this->any())->method('isMainRequest')->will($this->returnValue(true));
         $this->mockMainRequest->expects($this->any())->method('getArgumentNamespace')->will($this->returnValue(''));
 
-<<<<<<< HEAD
-        $this->mockSubRequest = $this->createMock(\TYPO3\Flow\Mvc\ActionRequest::class, array(), array($this->mockMainRequest));
-=======
         $this->mockSubRequest = $this->createMock(Mvc\ActionRequest::class, [], [$this->mockMainRequest]);
->>>>>>> 813dc269
         $this->mockSubRequest->expects($this->any())->method('getHttpRequest')->will($this->returnValue($this->mockHttpRequest));
         $this->mockSubRequest->expects($this->any())->method('getMainRequest')->will($this->returnValue($this->mockMainRequest));
         $this->mockSubRequest->expects($this->any())->method('isMainRequest')->will($this->returnValue(false));
         $this->mockSubRequest->expects($this->any())->method('getParentRequest')->will($this->returnValue($this->mockMainRequest));
         $this->mockSubRequest->expects($this->any())->method('getArgumentNamespace')->will($this->returnValue('SubNamespace'));
 
-<<<<<<< HEAD
-        $this->mockSubSubRequest = $this->createMock(\TYPO3\Flow\Mvc\ActionRequest::class, array(), array($this->mockSubRequest));
-=======
         $this->mockSubSubRequest = $this->createMock(Mvc\ActionRequest::class, [], [$this->mockSubRequest]);
->>>>>>> 813dc269
         $this->mockSubSubRequest->expects($this->any())->method('getHttpRequest')->will($this->returnValue($this->mockHttpRequest));
         $this->mockSubSubRequest->expects($this->any())->method('getMainRequest')->will($this->returnValue($this->mockMainRequest));
         $this->mockSubSubRequest->expects($this->any())->method('isMainRequest')->will($this->returnValue(false));
         $this->mockSubSubRequest->expects($this->any())->method('getParentRequest')->will($this->returnValue($this->mockSubRequest));
 
-<<<<<<< HEAD
-        $environment = $this->getMockBuilder(\TYPO3\Flow\Utility\Environment::class)->disableOriginalConstructor()->setMethods(array('isRewriteEnabled'))->getMock();
-=======
         $environment = $this->getMockBuilder(Utility\Environment::class)->disableOriginalConstructor()->setMethods(['isRewriteEnabled'])->getMock();
->>>>>>> 813dc269
         $environment->expects($this->any())->method('isRewriteEnabled')->will($this->returnValue(true));
 
         $this->uriBuilder = new Mvc\Routing\UriBuilder();
@@ -212,11 +192,7 @@
     public function uriForInSubRequestWithExplicitEmptySubpackageKeyDoesNotUseRequestSubpackageKey()
     {
         /** @var ActionRequest|\PHPUnit_Framework_MockObject_MockObject $mockSubRequest */
-<<<<<<< HEAD
-        $mockSubRequest = $this->getMockBuilder(\TYPO3\Flow\Mvc\ActionRequest::class)->setMethods(array())->setConstructorArgs(array($this->mockMainRequest))->getMock();
-=======
         $mockSubRequest = $this->getMockBuilder(Mvc\ActionRequest::class)->setMethods([])->setConstructorArgs([$this->mockMainRequest])->getMock();
->>>>>>> 813dc269
         $mockSubRequest->expects($this->any())->method('getHttpRequest')->will($this->returnValue($this->mockHttpRequest));
         $mockSubRequest->expects($this->any())->method('getMainRequest')->will($this->returnValue($this->mockMainRequest));
         $mockSubRequest->expects($this->any())->method('isMainRequest')->will($this->returnValue(false));
@@ -793,11 +769,7 @@
     public function buildPrependsIndexFileIfRewriteUrlsIsOff()
     {
         $this->mockRouter->expects($this->once())->method('resolve')->will($this->returnValue('resolvedUri'));
-<<<<<<< HEAD
-        $mockEnvironment = $this->getMockBuilder(\TYPO3\Flow\Utility\Environment::class)->disableOriginalConstructor()->setMethods(array('isRewriteEnabled'))->getMock();
-=======
         $mockEnvironment = $this->getMockBuilder(Utility\Environment::class)->disableOriginalConstructor()->setMethods(['isRewriteEnabled'])->getMock();
->>>>>>> 813dc269
         $this->inject($this->uriBuilder, 'environment', $mockEnvironment);
 
         $expectedResult = 'index.php/resolvedUri';
@@ -834,13 +806,8 @@
      */
     public function setRequestResetsUriBuilder()
     {
-<<<<<<< HEAD
-        /** @var UriBuilder|\PHPUnit_Framework_MockObject_MockObject $uriBuilder */
-        $uriBuilder = $this->getAccessibleMock(\TYPO3\Flow\Mvc\Routing\UriBuilder::class, array('reset'));
-=======
         /** @var Mvc\Routing\UriBuilder|\PHPUnit_Framework_MockObject_MockObject $uriBuilder */
         $uriBuilder = $this->getAccessibleMock(Mvc\Routing\UriBuilder::class, ['reset']);
->>>>>>> 813dc269
         $uriBuilder->expects($this->once())->method('reset');
         $uriBuilder->setRequest($this->mockMainRequest);
     }
