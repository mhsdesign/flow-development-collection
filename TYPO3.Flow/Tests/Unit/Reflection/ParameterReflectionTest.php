--- conflicted
+++ resolved
@@ -25,13 +25,8 @@
      */
     public function getDeclaringClassReturnsFlowsClassReflection($dummy = null)
     {
-<<<<<<< HEAD
-        $parameter = new \TYPO3\Flow\Reflection\ParameterReflection(array(__CLASS__, 'fixtureMethod'), 'arg2');
-        $this->assertInstanceOf(\TYPO3\Flow\Reflection\ClassReflection::class, $parameter->getDeclaringClass());
-=======
         $parameter = new ParameterReflection([__CLASS__, 'fixtureMethod'], 'arg2');
         $this->assertInstanceOf(ClassReflection::class, $parameter->getDeclaringClass());
->>>>>>> 813dc269
     }
 
     /**
@@ -39,13 +34,8 @@
      */
     public function getClassReturnsFlowsClassReflection($dummy = null)
     {
-<<<<<<< HEAD
-        $parameter = new \TYPO3\Flow\Reflection\ParameterReflection(array(__CLASS__, 'fixtureMethod'), 'arg1');
-        $this->assertInstanceOf(\TYPO3\Flow\Reflection\ClassReflection::class, $parameter->getClass());
-=======
         $parameter = new ParameterReflection([__CLASS__, 'fixtureMethod'], 'arg1');
         $this->assertInstanceOf(ClassReflection::class, $parameter->getClass());
->>>>>>> 813dc269
     }
 
     /**
