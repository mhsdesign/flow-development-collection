<?php
namespace TYPO3\Flow\Tests\Unit\Log;

/*
 * This file is part of the TYPO3.Flow package.
 *
 * (c) Contributors of the Neos Project - www.neos.io
 *
 * This package is Open Source Software. For the full copyright and license
 * information, please view the LICENSE file which was distributed with this
 * source code.
 */

use TYPO3\Flow\Log\Backend\BackendInterface;
use TYPO3\Flow\Log\Logger;
use TYPO3\Flow\Tests\UnitTestCase;

/**
 * Testcase for the generic Logger
 */
class LoggerTest extends UnitTestCase
{
    /**
     * @test
     */
    public function logPassesItsArgumentsToTheBackendsAppendMethod()
    {
<<<<<<< HEAD
        $mockBackend = $this->getMockBuilder(\TYPO3\Flow\Log\Backend\BackendInterface::class)->setMethods(array('open', 'append', 'close'))->getMock();
        $mockBackend->expects($this->once())->method('append')->with('theMessage', 2, array('foo'), 'Foo', 'Bar', 'Baz');
=======
        $mockBackend = $this->getMockBuilder(BackendInterface::class)->setMethods(['open', 'append', 'close'])->getMock();
        $mockBackend->expects($this->once())->method('append')->with('theMessage', 2, ['foo'], 'Foo', 'Bar', 'Baz');
>>>>>>> 813dc269

        $logger = new Logger();
        $logger->addBackend($mockBackend);
        $logger->log('theMessage', 2, ['foo'], 'Foo', 'Bar', 'Baz');
    }

    /**
     * @test
     */
    public function addBackendAllowsForAddingMultipleBackends()
    {
<<<<<<< HEAD
        $mockBackend1 = $this->getMockBuilder(\TYPO3\Flow\Log\Backend\BackendInterface::class)->setMethods(array('open', 'append', 'close'))->getMock();
        $mockBackend1->expects($this->once())->method('append')->with('theMessage', 2, array('foo'), 'Foo', 'Bar', 'Baz');

        $mockBackend2 = $this->getMockBuilder(\TYPO3\Flow\Log\Backend\BackendInterface::class)->setMethods(array('open', 'append', 'close'))->getMock();
        $mockBackend2->expects($this->once())->method('append')->with('theMessage', 2, array('foo'), 'Foo', 'Bar', 'Baz');
=======
        $mockBackend1 = $this->getMockBuilder(BackendInterface::class)->setMethods(['open', 'append', 'close'])->getMock();
        $mockBackend1->expects($this->once())->method('append')->with('theMessage', 2, ['foo'], 'Foo', 'Bar', 'Baz');

        $mockBackend2 = $this->getMockBuilder(BackendInterface::class)->setMethods(['open', 'append', 'close'])->getMock();
        $mockBackend2->expects($this->once())->method('append')->with('theMessage', 2, ['foo'], 'Foo', 'Bar', 'Baz');
>>>>>>> 813dc269

        $logger = new Logger();
        $logger->addBackend($mockBackend1);
        $logger->addBackend($mockBackend2);
        $logger->log('theMessage', 2, ['foo'], 'Foo', 'Bar', 'Baz');
    }

    /**
     * @test
     */
    public function addBackendRunsTheBackendsOpenMethod()
    {
<<<<<<< HEAD
        $mockBackend = $this->getMockBuilder(\TYPO3\Flow\Log\Backend\BackendInterface::class)->setMethods(array('open', 'append', 'close'))->getMock();
=======
        $mockBackend = $this->getMockBuilder(BackendInterface::class)->setMethods(['open', 'append', 'close'])->getMock();
>>>>>>> 813dc269
        $mockBackend->expects($this->once())->method('open');

        $logger = new Logger();
        $logger->addBackend($mockBackend);
    }

    /**
     * @test
     */
    public function removeBackendRunsTheBackendsCloseMethodAndRemovesItFromTheLogger()
    {
<<<<<<< HEAD
        $mockBackend = $this->getMockBuilder(\TYPO3\Flow\Log\Backend\BackendInterface::class)->setMethods(array('open', 'append', 'close'))->getMock();
=======
        $mockBackend = $this->getMockBuilder(BackendInterface::class)->setMethods(['open', 'append', 'close'])->getMock();
>>>>>>> 813dc269
        $mockBackend->expects($this->once())->method('close');
        $mockBackend->expects($this->once())->method('append');

        $logger = new Logger();
        $logger->addBackend($mockBackend);
        $logger->log('theMessage', 2, ['foo'], 'Foo', 'Bar', 'Baz');

        $logger->removeBackend($mockBackend);
        $logger->log('theMessage', 2, ['foo'], 'Foo', 'Bar', 'Baz');
    }

    /**
     * @test
     * @expectedException \TYPO3\Flow\Log\Exception\NoSuchBackendException
     */
    public function removeThrowsAnExceptionOnTryingToRemoveABackendNotPreviouslyAdded()
    {
<<<<<<< HEAD
        $mockBackend = $this->getMockBuilder(\TYPO3\Flow\Log\Backend\BackendInterface::class)->setMethods(array('open', 'append', 'close'))->getMock();
=======
        $mockBackend = $this->getMockBuilder(BackendInterface::class)->setMethods(['open', 'append', 'close'])->getMock();
>>>>>>> 813dc269

        $logger = new Logger();
        $logger->removeBackend($mockBackend);
    }

    /**
     * @test
     */
    public function theShutdownMethodRunsCloseOnAllRegisteredBackends()
    {
<<<<<<< HEAD
        $mockBackend1 = $this->getMockBuilder(\TYPO3\Flow\Log\Backend\BackendInterface::class)->setMethods(array('open', 'append', 'close'))->getMock();
        $mockBackend1->expects($this->once())->method('close');

        $mockBackend2 = $this->getMockBuilder(\TYPO3\Flow\Log\Backend\BackendInterface::class)->setMethods(array('open', 'append', 'close'))->getMock();
=======
        $mockBackend1 = $this->getMockBuilder(BackendInterface::class)->setMethods(['open', 'append', 'close'])->getMock();
        $mockBackend1->expects($this->once())->method('close');

        $mockBackend2 = $this->getMockBuilder(BackendInterface::class)->setMethods(['open', 'append', 'close'])->getMock();
>>>>>>> 813dc269
        $mockBackend2->expects($this->once())->method('close');

        $logger = new Logger();
        $logger->addBackend($mockBackend1);
        $logger->addBackend($mockBackend2);
        $logger->shutdownObject();
    }
}<|MERGE_RESOLUTION|>--- conflicted
+++ resolved
@@ -25,13 +25,8 @@
      */
     public function logPassesItsArgumentsToTheBackendsAppendMethod()
     {
-<<<<<<< HEAD
-        $mockBackend = $this->getMockBuilder(\TYPO3\Flow\Log\Backend\BackendInterface::class)->setMethods(array('open', 'append', 'close'))->getMock();
-        $mockBackend->expects($this->once())->method('append')->with('theMessage', 2, array('foo'), 'Foo', 'Bar', 'Baz');
-=======
         $mockBackend = $this->getMockBuilder(BackendInterface::class)->setMethods(['open', 'append', 'close'])->getMock();
         $mockBackend->expects($this->once())->method('append')->with('theMessage', 2, ['foo'], 'Foo', 'Bar', 'Baz');
->>>>>>> 813dc269
 
         $logger = new Logger();
         $logger->addBackend($mockBackend);
@@ -43,19 +38,11 @@
      */
     public function addBackendAllowsForAddingMultipleBackends()
     {
-<<<<<<< HEAD
-        $mockBackend1 = $this->getMockBuilder(\TYPO3\Flow\Log\Backend\BackendInterface::class)->setMethods(array('open', 'append', 'close'))->getMock();
-        $mockBackend1->expects($this->once())->method('append')->with('theMessage', 2, array('foo'), 'Foo', 'Bar', 'Baz');
-
-        $mockBackend2 = $this->getMockBuilder(\TYPO3\Flow\Log\Backend\BackendInterface::class)->setMethods(array('open', 'append', 'close'))->getMock();
-        $mockBackend2->expects($this->once())->method('append')->with('theMessage', 2, array('foo'), 'Foo', 'Bar', 'Baz');
-=======
         $mockBackend1 = $this->getMockBuilder(BackendInterface::class)->setMethods(['open', 'append', 'close'])->getMock();
         $mockBackend1->expects($this->once())->method('append')->with('theMessage', 2, ['foo'], 'Foo', 'Bar', 'Baz');
 
         $mockBackend2 = $this->getMockBuilder(BackendInterface::class)->setMethods(['open', 'append', 'close'])->getMock();
         $mockBackend2->expects($this->once())->method('append')->with('theMessage', 2, ['foo'], 'Foo', 'Bar', 'Baz');
->>>>>>> 813dc269
 
         $logger = new Logger();
         $logger->addBackend($mockBackend1);
@@ -68,11 +55,7 @@
      */
     public function addBackendRunsTheBackendsOpenMethod()
     {
-<<<<<<< HEAD
-        $mockBackend = $this->getMockBuilder(\TYPO3\Flow\Log\Backend\BackendInterface::class)->setMethods(array('open', 'append', 'close'))->getMock();
-=======
         $mockBackend = $this->getMockBuilder(BackendInterface::class)->setMethods(['open', 'append', 'close'])->getMock();
->>>>>>> 813dc269
         $mockBackend->expects($this->once())->method('open');
 
         $logger = new Logger();
@@ -84,11 +67,7 @@
      */
     public function removeBackendRunsTheBackendsCloseMethodAndRemovesItFromTheLogger()
     {
-<<<<<<< HEAD
-        $mockBackend = $this->getMockBuilder(\TYPO3\Flow\Log\Backend\BackendInterface::class)->setMethods(array('open', 'append', 'close'))->getMock();
-=======
         $mockBackend = $this->getMockBuilder(BackendInterface::class)->setMethods(['open', 'append', 'close'])->getMock();
->>>>>>> 813dc269
         $mockBackend->expects($this->once())->method('close');
         $mockBackend->expects($this->once())->method('append');
 
@@ -106,11 +85,7 @@
      */
     public function removeThrowsAnExceptionOnTryingToRemoveABackendNotPreviouslyAdded()
     {
-<<<<<<< HEAD
-        $mockBackend = $this->getMockBuilder(\TYPO3\Flow\Log\Backend\BackendInterface::class)->setMethods(array('open', 'append', 'close'))->getMock();
-=======
         $mockBackend = $this->getMockBuilder(BackendInterface::class)->setMethods(['open', 'append', 'close'])->getMock();
->>>>>>> 813dc269
 
         $logger = new Logger();
         $logger->removeBackend($mockBackend);
@@ -121,17 +96,10 @@
      */
     public function theShutdownMethodRunsCloseOnAllRegisteredBackends()
     {
-<<<<<<< HEAD
-        $mockBackend1 = $this->getMockBuilder(\TYPO3\Flow\Log\Backend\BackendInterface::class)->setMethods(array('open', 'append', 'close'))->getMock();
-        $mockBackend1->expects($this->once())->method('close');
-
-        $mockBackend2 = $this->getMockBuilder(\TYPO3\Flow\Log\Backend\BackendInterface::class)->setMethods(array('open', 'append', 'close'))->getMock();
-=======
         $mockBackend1 = $this->getMockBuilder(BackendInterface::class)->setMethods(['open', 'append', 'close'])->getMock();
         $mockBackend1->expects($this->once())->method('close');
 
         $mockBackend2 = $this->getMockBuilder(BackendInterface::class)->setMethods(['open', 'append', 'close'])->getMock();
->>>>>>> 813dc269
         $mockBackend2->expects($this->once())->method('close');
 
         $logger = new Logger();
