--- conflicted
+++ resolved
@@ -117,11 +117,7 @@
         $logFileUrl = vfsStream::url('testDirectory') . '/test.log';
         file_put_contents($logFileUrl, 'twentybytesofcontent');
 
-<<<<<<< HEAD
-        $backend = $this->getAccessibleMock(\TYPO3\Flow\Log\Backend\FileBackend::class, array('dummy'), array(array('logFileUrl' => $logFileUrl)));
-=======
         $backend = $this->getAccessibleMock(FileBackend::class, ['dummy'], [['logFileUrl' => $logFileUrl]]);
->>>>>>> 813dc269
         $backend->_set('maximumLogFileSize', 10);
         $backend->setLogFilesToKeep(1);
         $backend->open();
