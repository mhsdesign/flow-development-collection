{
  "name": "neos/utility-mediatypes",
  "description": "Flow Media Types Utilities",
  "type": "library",
  "homepage": "http://flow.neos.io",
  "license": "MIT",
  "require": {
    "php": "^7.2"
  },
  "require-dev": {
    "mikey179/vfsstream": "~1.6",
<<<<<<< HEAD
    "phpunit/phpunit": "~8.1",
    "neos/flow": "*"
=======
    "phpunit/phpunit": "~7.1"
>>>>>>> 49d44469
  },
  "autoload": {
    "psr-4": {
      "Neos\\Utility\\": "Classes"
    }
  },
  "autoload-dev": {
    "psr-4": {
      "Neos\\Utility\\MediaTypes\\Tests\\": "Tests"
    }
  },
  "extra": {
    "neos": {
      "package-key": "Neos.Utility.MediaTypes"
    }
  }
}<|MERGE_RESOLUTION|>--- conflicted
+++ resolved
@@ -9,12 +9,7 @@
   },
   "require-dev": {
     "mikey179/vfsstream": "~1.6",
-<<<<<<< HEAD
-    "phpunit/phpunit": "~8.1",
-    "neos/flow": "*"
-=======
-    "phpunit/phpunit": "~7.1"
->>>>>>> 49d44469
+    "phpunit/phpunit": "~8.1"
   },
   "autoload": {
     "psr-4": {
