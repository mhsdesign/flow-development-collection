--- conflicted
+++ resolved
@@ -8,13 +8,8 @@
     "php": "^7.3 || ^8.0"
   },
   "require-dev": {
-<<<<<<< HEAD
-    "mikey179/vfsstream": "~1.6",
+    "mikey179/vfsstream": "^1.6.1",
     "phpunit/phpunit": "~9.0"
-=======
-    "mikey179/vfsstream": "^1.6.1",
-    "phpunit/phpunit": "~8.1"
->>>>>>> 992cf844
   },
   "autoload": {
     "psr-4": {
