--- conflicted
+++ resolved
@@ -21,7 +21,6 @@
       <code>\APCUIterator</code>
     </UndefinedDocblockClass>
   </file>
-<<<<<<< HEAD
   <file src="Packages/Framework/Neos.Cache/Classes/Backend/MemcachedBackend.php">
     <PossiblyInvalidArgument occurrences="3">
       <code>$port</code>
@@ -29,21 +28,16 @@
       <code>$value</code>
     </PossiblyInvalidArgument>
   </file>
-=======
->>>>>>> 28ee4cc8
   <file src="Packages/Framework/Neos.Cache/Classes/Backend/PdoBackend.php">
     <PossiblyNullPropertyAssignmentValue occurrences="1">
       <code>null</code>
     </PossiblyNullPropertyAssignmentValue>
   </file>
-<<<<<<< HEAD
   <file src="Packages/Framework/Neos.Cache/Classes/Backend/RedisBackend.php">
     <PossiblyUndefinedVariable occurrences="1">
       <code>$connected</code>
     </PossiblyUndefinedVariable>
   </file>
-=======
->>>>>>> 28ee4cc8
   <file src="Packages/Framework/Neos.Cache/Classes/Frontend/PhpFrontend.php">
     <ImplementedReturnTypeMismatch occurrences="1">
       <code>string|bool</code>
@@ -1168,6 +1162,15 @@
       <code>$dotPosition</code>
       <code>$dotPosition</code>
     </PossiblyFalseArgument>
+  </file>
+  <file src="Packages/Framework/Neos.Flow/Classes/I18n/Translator.php">
+    <InvalidNullableReturnType occurrences="1">
+      <code>string</code>
+    </InvalidNullableReturnType>
+    <NullableReturnStatement occurrences="2">
+      <code>null</code>
+      <code>null</code>
+    </NullableReturnStatement>
   </file>
   <file src="Packages/Framework/Neos.Flow/Classes/I18n/Xliff/Model/FileAdapter.php">
     <InvalidScalarArgument occurrences="1">
@@ -1760,6 +1763,12 @@
       <code>$primaryTable['name']</code>
     </PossiblyUndefinedArrayOffset>
   </file>
+  <file src="Packages/Framework/Neos.Flow/Classes/Persistence/Doctrine/PersistenceManager.php">
+    <NullableReturnStatement occurrences="2">
+      <code>$this-&gt;entityManager-&gt;find($objectType, $identifier)</code>
+      <code>$this-&gt;entityManager-&gt;getReference($objectType, $identifier)</code>
+    </NullableReturnStatement>
+  </file>
   <file src="Packages/Framework/Neos.Flow/Classes/Persistence/Doctrine/Query.php">
     <ImplementedReturnTypeMismatch occurrences="1">
       <code>Comparison|string</code>
@@ -1784,6 +1793,11 @@
     <UndefinedDocblockClass occurrences="1">
       <code>Constraint</code>
     </UndefinedDocblockClass>
+  </file>
+  <file src="Packages/Framework/Neos.Flow/Classes/Persistence/Doctrine/QueryResult.php">
+    <NullableReturnStatement occurrences="1">
+      <code>(isset($rows[0])) ? $rows[0] : null</code>
+    </NullableReturnStatement>
   </file>
   <file src="Packages/Framework/Neos.Flow/Classes/Persistence/Doctrine/Repository.php">
     <ArgumentTypeCoercion occurrences="1">
