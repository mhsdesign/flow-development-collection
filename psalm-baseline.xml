<?xml version="1.0" encoding="UTF-8"?>
<files psalm-version="4.9.3@4c262932602b9bbab5020863d1eb22d49de0dbf4">
  <file src="Packages/Framework/Neos.Cache/Classes/Backend/AbstractBackend.php">
    <PossiblyInvalidArgument occurrences="1">
      <code>$options</code>
    </PossiblyInvalidArgument>
    <PossiblyNullPropertyAssignmentValue occurrences="1">
      <code>$environmentConfiguration</code>
    </PossiblyNullPropertyAssignmentValue>
  </file>
  <file src="Packages/Framework/Neos.Cache/Classes/Backend/ApcuBackend.php">
    <RedundantCast occurrences="1">
      <code>(string)$this-&gt;cacheEntriesIterator-&gt;key()</code>
    </RedundantCast>
  </file>
  <file src="Packages/Framework/Neos.Cache/Classes/Backend/FileBackend.php">
    <NonInvariantDocblockPropertyType occurrences="1">
      <code>$cacheEntryIdentifiers</code>
    </NonInvariantDocblockPropertyType>
  </file>
  <file src="Packages/Framework/Neos.Cache/Classes/Backend/PdoBackend.php">
    <PossiblyNullPropertyAssignmentValue occurrences="1">
      <code>null</code>
    </PossiblyNullPropertyAssignmentValue>
  </file>
<<<<<<< HEAD
=======
  <file src="Packages/Framework/Neos.Cache/Classes/Backend/RedisBackend.php">
    <RedundantCast occurrences="2">
      <code>(array)$this-&gt;redis-&gt;info('SERVER')</code>
      <code>(array)$this-&gt;redis-&gt;info('SERVER')</code>
    </RedundantCast>
  </file>
  <file src="Packages/Framework/Neos.Cache/Classes/Backend/SimpleFileBackend.php">
    <RedundantPropertyInitializationCheck occurrences="2">
      <code>$this-&gt;baseDirectory</code>
      <code>'-'</code>
    </RedundantPropertyInitializationCheck>
  </file>
  <file src="Packages/Framework/Neos.Cache/Classes/Backend/TaggableMultiBackend.php">
    <NonInvariantDocblockPropertyType occurrences="1">
      <code>$backends</code>
    </NonInvariantDocblockPropertyType>
  </file>
>>>>>>> 776ffbc9
  <file src="Packages/Framework/Neos.Cache/Classes/Frontend/PhpFrontend.php">
    <ImplementedReturnTypeMismatch occurrences="1">
      <code>string|bool</code>
    </ImplementedReturnTypeMismatch>
    <MoreSpecificImplementedParamType occurrences="1">
      <code>$sourceCode</code>
    </MoreSpecificImplementedParamType>
    <NonInvariantDocblockPropertyType occurrences="1">
      <code>$backend</code>
    </NonInvariantDocblockPropertyType>
  </file>
  <file src="Packages/Framework/Neos.Cache/Classes/Frontend/StringFrontend.php">
    <MoreSpecificImplementedParamType occurrences="1">
      <code>$string</code>
    </MoreSpecificImplementedParamType>
  </file>
  <file src="Packages/Framework/Neos.Cache/Classes/Psr/Cache/CacheFactory.php">
    <InvalidArgument occurrences="1">
      <code>$backend</code>
    </InvalidArgument>
    <UndefinedDocblockClass occurrences="1">
      <code>BackendInterface</code>
    </UndefinedDocblockClass>
  </file>
  <file src="Packages/Framework/Neos.Cache/Classes/Psr/Cache/CacheItem.php">
    <PropertyTypeCoercion occurrences="1">
      <code>$expiration</code>
    </PropertyTypeCoercion>
  </file>
  <file src="Packages/Framework/Neos.Cache/Classes/Psr/SimpleCache/SimpleCache.php">
    <MoreSpecificImplementedParamType occurrences="2">
      <code>$lifetime</code>
      <code>$ttl</code>
    </MoreSpecificImplementedParamType>
  </file>
  <file src="Packages/Framework/Neos.Eel/Classes/CompilingEvaluator.php">
    <UndefinedPropertyFetch occurrences="1">
      <code>$parser-&gt;pos</code>
    </UndefinedPropertyFetch>
  </file>
  <file src="Packages/Framework/Neos.Eel/Classes/Context.php">
    <PossiblyNullArgument occurrences="1">
      <code>$path</code>
    </PossiblyNullArgument>
    <UnsafeInstantiation occurrences="1">
      <code>new static($value)</code>
    </UnsafeInstantiation>
  </file>
  <file src="Packages/Framework/Neos.Eel/Classes/FlowQuery/FlowQuery.php">
    <InvalidPropertyAssignmentValue occurrences="1">
      <code>$context</code>
    </InvalidPropertyAssignmentValue>
    <InvalidReturnStatement occurrences="1">
      <code>$this-&gt;__call('count', [])</code>
    </InvalidReturnStatement>
    <InvalidReturnType occurrences="1">
      <code>integer</code>
    </InvalidReturnType>
    <NullableReturnStatement occurrences="1">
      <code>null</code>
    </NullableReturnStatement>
    <PossiblyInvalidArgument occurrences="2">
      <code>$this-&gt;context</code>
      <code>is_array($element) || $element instanceof \Traversable ? $element : [$element]</code>
    </PossiblyInvalidArgument>
    <PossiblyUndefinedVariable occurrences="1">
      <code>$lastOperationResult</code>
    </PossiblyUndefinedVariable>
    <UnsafeInstantiation occurrences="1">
      <code>new static(is_array($element) || $element instanceof \Traversable ? $element : [$element])</code>
    </UnsafeInstantiation>
  </file>
  <file src="Packages/Framework/Neos.Eel/Classes/FlowQuery/OperationResolver.php">
    <MissingDocblockType occurrences="1">
      <code>$operationClassName</code>
    </MissingDocblockType>
  </file>
  <file src="Packages/Framework/Neos.Eel/Classes/FlowQuery/Operations/CountOperation.php">
    <ArgumentTypeCoercion occurrences="1">
      <code>$flowQuery-&gt;getContext()</code>
    </ArgumentTypeCoercion>
  </file>
  <file src="Packages/Framework/Neos.Eel/Classes/FlowQuery/Operations/FirstOperation.php">
    <UndefinedInterfaceMethod occurrences="1">
      <code>$context</code>
    </UndefinedInterfaceMethod>
  </file>
  <file src="Packages/Framework/Neos.Eel/Classes/FlowQuery/Operations/GetOperation.php">
    <UndefinedInterfaceMethod occurrences="1">
      <code>$context</code>
    </UndefinedInterfaceMethod>
  </file>
  <file src="Packages/Framework/Neos.Eel/Classes/FlowQuery/Operations/IsOperation.php">
    <ArgumentTypeCoercion occurrences="1">
      <code>$flowQuery-&gt;getContext()</code>
    </ArgumentTypeCoercion>
  </file>
  <file src="Packages/Framework/Neos.Eel/Classes/FlowQuery/Operations/LastOperation.php">
    <ArgumentTypeCoercion occurrences="1">
      <code>$context</code>
    </ArgumentTypeCoercion>
  </file>
  <file src="Packages/Framework/Neos.Eel/Classes/FlowQuery/Operations/Object/ChildrenOperation.php">
    <ArgumentTypeCoercion occurrences="1">
      <code>$flowQuery-&gt;getContext()</code>
    </ArgumentTypeCoercion>
  </file>
  <file src="Packages/Framework/Neos.Eel/Classes/FlowQuery/Operations/Object/FilterOperation.php">
    <InvalidArrayOffset occurrences="3">
      <code>$filter['AttributeFilters']</code>
      <code>$filter['IdentifierFilter']</code>
      <code>$filter['PropertyNameFilter']</code>
    </InvalidArrayOffset>
  </file>
  <file src="Packages/Framework/Neos.Eel/Classes/FlowQuery/Operations/Object/PropertyOperation.php">
    <UndefinedInterfaceMethod occurrences="1">
      <code>$context</code>
    </UndefinedInterfaceMethod>
  </file>
  <file src="Packages/Framework/Neos.Eel/Classes/FlowQuery/Operations/RemoveOperation.php">
    <PossiblyInvalidArgument occurrences="1">
      <code>$flowQuery-&gt;getContext()</code>
    </PossiblyInvalidArgument>
  </file>
  <file src="Packages/Framework/Neos.Eel/Classes/FlowQuery/Operations/SliceOperation.php">
    <InvalidArgument occurrences="3">
      <code>$context</code>
      <code>$context</code>
      <code>$context</code>
    </InvalidArgument>
  </file>
  <file src="Packages/Framework/Neos.Eel/Classes/Helper/ArrayHelper.php">
    <PossiblyFalseOperand occurrences="1">
      <code>array_search($result, array_keys($array), true)</code>
    </PossiblyFalseOperand>
  </file>
  <file src="Packages/Framework/Neos.Eel/Classes/Helper/FileHelper.php">
    <InvalidReturnStatement occurrences="1">
      <code>Functions::pathinfo($filepath)</code>
    </InvalidReturnStatement>
    <InvalidReturnType occurrences="1">
      <code>array</code>
    </InvalidReturnType>
  </file>
  <file src="Packages/Framework/Neos.Eel/Classes/Helper/JsonHelper.php">
    <InvalidScalarArgument occurrences="1">
      <code>$optionSum</code>
    </InvalidScalarArgument>
  </file>
  <file src="Packages/Framework/Neos.Eel/Classes/Helper/MathHelper.php">
    <InvalidParamDefault occurrences="1">
      <code>float</code>
    </InvalidParamDefault>
    <InvalidReturnStatement occurrences="1">
      <code>NAN</code>
    </InvalidReturnStatement>
    <InvalidReturnType occurrences="1">
      <code>integer</code>
    </InvalidReturnType>
    <InvalidScalarArgument occurrences="3">
      <code>$x</code>
      <code>$x</code>
      <code>$x</code>
    </InvalidScalarArgument>
    <PossiblyNullArgument occurrences="1">
      <code>$x</code>
    </PossiblyNullArgument>
    <RedundantCastGivenDocblockType occurrences="3">
      <code>(float)$subject</code>
      <code>(float)$x</code>
      <code>(float)$x</code>
    </RedundantCastGivenDocblockType>
  </file>
  <file src="Packages/Framework/Neos.Eel/Classes/Helper/StringHelper.php">
    <InvalidNullableReturnType occurrences="3">
      <code>array</code>
      <code>array</code>
      <code>integer</code>
    </InvalidNullableReturnType>
    <InvalidScalarArgument occurrences="2">
      <code>$iterator-&gt;preceding($maximumCharacters)</code>
      <code>$iterator-&gt;preceding($maximumCharacters)</code>
    </InvalidScalarArgument>
    <NullArgument occurrences="2">
      <code>null</code>
      <code>null</code>
    </NullArgument>
    <NullableReturnStatement occurrences="3">
      <code>min(mb_strlen($string, 'UTF-8'), $fromIndex)</code>
      <code>null</code>
      <code>null</code>
    </NullableReturnStatement>
    <PossiblyNullArgument occurrences="2">
      <code>$fromIndex</code>
      <code>$limit</code>
    </PossiblyNullArgument>
    <RedundantCast occurrences="2">
      <code>(integer)$index</code>
      <code>(integer)$index</code>
    </RedundantCast>
    <RedundantCastGivenDocblockType occurrences="36">
      <code>(int)$value</code>
      <code>(string)$string</code>
      <code>(string)$string</code>
      <code>(string)$string</code>
      <code>(string)$string</code>
      <code>(string)$string</code>
      <code>(string)$string</code>
      <code>(string)$string</code>
      <code>(string)$string</code>
      <code>(string)$string</code>
      <code>(string)$string</code>
      <code>(string)$string</code>
      <code>(string)$string</code>
      <code>(string)$string</code>
      <code>(string)$string</code>
      <code>(string)$string</code>
      <code>(string)$string</code>
      <code>(string)$string</code>
      <code>(string)$string</code>
      <code>(string)$string</code>
      <code>(string)$string</code>
      <code>(string)$string</code>
      <code>(string)$string</code>
      <code>(string)$string</code>
      <code>(string)$string</code>
      <code>(string)$string</code>
      <code>(string)$string</code>
      <code>(string)$string</code>
      <code>(string)$string</code>
      <code>(string)$string</code>
      <code>(string)$string</code>
      <code>(string)$string</code>
      <code>(string)$string</code>
      <code>(string)$string</code>
      <code>(string)$string</code>
      <code>(string)$unicodeString</code>
    </RedundantCastGivenDocblockType>
  </file>
  <file src="Packages/Framework/Neos.Eel/Classes/InterpretedEvaluator.php">
    <UndefinedPropertyFetch occurrences="1">
      <code>$parser-&gt;pos</code>
    </UndefinedPropertyFetch>
  </file>
  <file src="Packages/Framework/Neos.Eel/Classes/ProtectedContext.php">
    <InvalidReturnStatement occurrences="1">
      <code>$this-&gt;allow($pathOrMethods)</code>
    </InvalidReturnStatement>
  </file>
  <file src="Packages/Framework/Neos.Eel/Classes/Validation/ExpressionSyntaxValidator.php">
    <UndefinedPropertyFetch occurrences="1">
      <code>$parser-&gt;pos</code>
    </UndefinedPropertyFetch>
  </file>
  <file src="Packages/Framework/Neos.Error.Messages/Classes/Result.php">
    <MissingDocblockType occurrences="2">
      <code>$subPropertyName</code>
      <code>$subResult</code>
    </MissingDocblockType>
    <PossiblyNullPropertyAssignmentValue occurrences="1">
      <code>null</code>
    </PossiblyNullPropertyAssignmentValue>
  </file>
  <file src="Packages/Framework/Neos.Flow.Log/Classes/Backend/AnsiConsoleBackend.php">
    <MoreSpecificImplementedParamType occurrences="1">
      <code>$additionalData</code>
    </MoreSpecificImplementedParamType>
  </file>
  <file src="Packages/Framework/Neos.Flow.Log/Classes/Backend/FileBackend.php">
    <InvalidPropertyAssignmentValue occurrences="1">
      <code>$this-&gt;fileHandle</code>
    </InvalidPropertyAssignmentValue>
  </file>
  <file src="Packages/Framework/Neos.Flow.Log/Classes/PlainTextFormatter.php">
    <InvalidNullableReturnType occurrences="1">
      <code>string</code>
    </InvalidNullableReturnType>
    <NullableReturnStatement occurrences="1">
      <code>null</code>
    </NullableReturnStatement>
  </file>
  <file src="Packages/Framework/Neos.Flow/Classes/Aop/Advice/AbstractAdvice.php">
    <PossiblyNullPropertyAssignmentValue occurrences="2">
      <code>$objectManager</code>
      <code>$runtimeEvaluator</code>
    </PossiblyNullPropertyAssignmentValue>
    <PropertyTypeCoercion occurrences="1">
      <code>$this-&gt;objectManager-&gt;get(Dispatcher::class)</code>
    </PropertyTypeCoercion>
  </file>
  <file src="Packages/Framework/Neos.Flow/Classes/Aop/Advice/AdviceChain.php">
    <UndefinedInterfaceMethod occurrences="1">
      <code>Flow_Aop_Proxy_invokeJoinpoint</code>
    </UndefinedInterfaceMethod>
  </file>
  <file src="Packages/Framework/Neos.Flow/Classes/Aop/Builder/AdvicedConstructorInterceptorBuilder.php">
    <PossiblyInvalidMethodCall occurrences="1">
      <code>getConstructor</code>
    </PossiblyInvalidMethodCall>
    <UndefinedMethod occurrences="1">
      <code>buildMethodParametersCode</code>
    </UndefinedMethod>
  </file>
  <file src="Packages/Framework/Neos.Flow/Classes/Aop/Builder/AdvicedMethodInterceptorBuilder.php">
    <PossiblyInvalidMethodCall occurrences="1">
      <code>getMethod</code>
    </PossiblyInvalidMethodCall>
    <TypeDoesNotContainNull occurrences="1">
      <code>$methodName !== null</code>
    </TypeDoesNotContainNull>
    <TypeDoesNotContainType occurrences="2">
      <code>$methodName === '__wakeup'</code>
      <code>$methodName === '__wakeup'</code>
    </TypeDoesNotContainType>
  </file>
  <file src="Packages/Framework/Neos.Flow/Classes/Aop/Builder/ProxyClassBuilder.php">
    <ArgumentTypeCoercion occurrences="1">
      <code>$targetClassName</code>
    </ArgumentTypeCoercion>
    <MissingDocblockType occurrences="1">
      <code>$propertyIntroduction</code>
    </MissingDocblockType>
    <NullArgument occurrences="2">
      <code>null</code>
      <code>null</code>
    </NullArgument>
    <PossiblyInvalidMethodCall occurrences="16">
      <code>addInterfaces</code>
      <code>addProperty</code>
      <code>addProperty</code>
      <code>addProperty</code>
      <code>addProperty</code>
      <code>addTraits</code>
      <code>addTraits</code>
      <code>getConstructor</code>
      <code>getConstructor</code>
      <code>getMethod</code>
      <code>getMethod</code>
      <code>getMethod</code>
      <code>getMethod</code>
      <code>getMethod</code>
      <code>getMethod</code>
      <code>getMethod</code>
    </PossiblyInvalidMethodCall>
    <TypeDoesNotContainNull occurrences="1">
      <code>$methodNames === null</code>
    </TypeDoesNotContainNull>
  </file>
  <file src="Packages/Framework/Neos.Flow/Classes/Aop/JoinPoint.php">
    <ImplementedReturnTypeMismatch occurrences="1">
      <code>\Exception|null</code>
    </ImplementedReturnTypeMismatch>
    <LessSpecificImplementedReturnType occurrences="1">
      <code>object</code>
    </LessSpecificImplementedReturnType>
    <PossiblyNullPropertyAssignmentValue occurrences="3">
      <code>$adviceChain</code>
      <code>$exception</code>
      <code>null</code>
    </PossiblyNullPropertyAssignmentValue>
  </file>
  <file src="Packages/Framework/Neos.Flow/Classes/Aop/Pointcut/Pointcut.php">
    <PossiblyNullPropertyAssignmentValue occurrences="1">
      <code>$pointcutMethodName</code>
    </PossiblyNullPropertyAssignmentValue>
  </file>
  <file src="Packages/Framework/Neos.Flow/Classes/Aop/Pointcut/PointcutExpressionParser.php">
    <InvalidArgument occurrences="1">
      <code>$logger</code>
    </InvalidArgument>
    <InvalidReturnStatement occurrences="1">
      <code>$argumentConstraints</code>
    </InvalidReturnStatement>
    <InvalidReturnType occurrences="1">
      <code>array</code>
    </InvalidReturnType>
    <PossiblyInvalidArgument occurrences="2">
      <code>$matches[3][$i]</code>
      <code>$matches[3][$i]</code>
    </PossiblyInvalidArgument>
    <TypeDoesNotContainType occurrences="1">
      <code>!is_string($pointcutExpression)</code>
    </TypeDoesNotContainType>
    <UndefinedDocblockClass occurrences="1">
      <code>$logger</code>
    </UndefinedDocblockClass>
  </file>
  <file src="Packages/Framework/Neos.Flow/Classes/Aop/Pointcut/PointcutMethodAnnotatedWithFilter.php">
    <ArgumentTypeCoercion occurrences="1">
      <code>$methodDeclaringClassName</code>
    </ArgumentTypeCoercion>
  </file>
  <file src="Packages/Framework/Neos.Flow/Classes/Aop/Pointcut/RuntimeExpressionEvaluator.php">
    <InvalidPropertyAssignmentValue occurrences="1">
      <code>$cacheManager-&gt;getCache('Flow_Aop_RuntimeExpressions')</code>
    </InvalidPropertyAssignmentValue>
    <UndefinedDocblockClass occurrences="4">
      <code>$this-&gt;runtimeExpressionsCache</code>
      <code>$this-&gt;runtimeExpressionsCache</code>
      <code>$this-&gt;runtimeExpressionsCache</code>
      <code>StringFrontend</code>
    </UndefinedDocblockClass>
  </file>
  <file src="Packages/Framework/Neos.Flow/Classes/Aop/PropertyIntroduction.php">
    <ArgumentTypeCoercion occurrences="1">
      <code>$declaringAspectClassName</code>
    </ArgumentTypeCoercion>
  </file>
  <file src="Packages/Framework/Neos.Flow/Classes/Cache/CacheFactory.php">
    <UndefinedConstant occurrences="1">
      <code>FLOW_PATH_DATA</code>
    </UndefinedConstant>
  </file>
  <file src="Packages/Framework/Neos.Flow/Classes/Cache/CacheManager.php">
    <NullableReturnStatement occurrences="1">
      <code>$this-&gt;caches[$identifier]</code>
    </NullableReturnStatement>
    <PossiblyUndefinedArrayOffset occurrences="1">
      <code>$this-&gt;caches[$identifier]</code>
    </PossiblyUndefinedArrayOffset>
    <UndefinedClass occurrences="1">
      <code>FileBackend</code>
    </UndefinedClass>
  </file>
  <file src="Packages/Framework/Neos.Flow/Classes/Cli/Command.php">
    <ArgumentTypeCoercion occurrences="1">
      <code>$this-&gt;controllerClassName</code>
    </ArgumentTypeCoercion>
  </file>
  <file src="Packages/Framework/Neos.Flow/Classes/Cli/CommandManager.php">
    <PossiblyNullPropertyAssignmentValue occurrences="2">
      <code>null</code>
      <code>null</code>
    </PossiblyNullPropertyAssignmentValue>
  </file>
  <file src="Packages/Framework/Neos.Flow/Classes/Cli/CommandRequestHandler.php">
    <PropertyTypeCoercion occurrences="1">
      <code>$this-&gt;objectManager-&gt;get(Dispatcher::class)</code>
    </PropertyTypeCoercion>
  </file>
  <file src="Packages/Framework/Neos.Flow/Classes/Cli/ConsoleOutput.php">
    <MismatchingDocblockParamType occurrences="1">
      <code>Boolean</code>
    </MismatchingDocblockParamType>
    <PropertyTypeCoercion occurrences="2">
      <code>$input</code>
      <code>$output</code>
    </PropertyTypeCoercion>
    <UndefinedDocblockClass occurrences="1">
      <code>Boolean</code>
    </UndefinedDocblockClass>
  </file>
  <file src="Packages/Framework/Neos.Flow/Classes/Cli/Request.php">
    <PossiblyNullPropertyAssignmentValue occurrences="2">
      <code>null</code>
      <code>null</code>
    </PossiblyNullPropertyAssignmentValue>
  </file>
  <file src="Packages/Framework/Neos.Flow/Classes/Cli/SlaveRequestHandler.php">
    <PossiblyUndefinedVariable occurrences="1">
      <code>$response</code>
    </PossiblyUndefinedVariable>
  </file>
  <file src="Packages/Framework/Neos.Flow/Classes/Command/CacheCommandController.php">
    <NonInvariantDocblockPropertyType occurrences="1">
      <code>$objectManager</code>
    </NonInvariantDocblockPropertyType>
    <PropertyTypeCoercion occurrences="1">
      <code>$objectManager</code>
    </PropertyTypeCoercion>
  </file>
  <file src="Packages/Framework/Neos.Flow/Classes/Command/ConfigurationCommandController.php">
    <UndefinedConstant occurrences="1">
      <code>FLOW_PATH_ROOT</code>
    </UndefinedConstant>
  </file>
  <file src="Packages/Framework/Neos.Flow/Classes/Command/CoreCommandController.php">
    <FalsableReturnStatement occurrences="1">
      <code>($subProcessStatus['running'] === true) ? [$subProcess, $pipes] : false</code>
    </FalsableReturnStatement>
    <InvalidFalsableReturnType occurrences="1">
      <code>array</code>
    </InvalidFalsableReturnType>
    <MissingDocblockType occurrences="1">
      <code>$command</code>
    </MissingDocblockType>
    <PossiblyFalseOperand occurrences="1">
      <code>getenv('HOME')</code>
    </PossiblyFalseOperand>
    <TypeDoesNotContainType occurrences="2">
      <code>$command-&gt;getCommandIdentifier() === false</code>
      <code>$request === false</code>
    </TypeDoesNotContainType>
    <UndefinedConstant occurrences="4">
      <code>FLOW_PATH_FLOW</code>
      <code>FLOW_PATH_ROOT</code>
      <code>FLOW_PATH_ROOT</code>
      <code>FLOW_PATH_TEMPORARY_BASE</code>
    </UndefinedConstant>
  </file>
  <file src="Packages/Framework/Neos.Flow/Classes/Command/DoctrineCommandController.php">
    <PossiblyInvalidArrayOffset occurrences="1">
      <code>$packages[$selectedPackage]</code>
    </PossiblyInvalidArrayOffset>
    <UndefinedConstant occurrences="1">
      <code>FLOW_PATH_ROOT</code>
    </UndefinedConstant>
  </file>
  <file src="Packages/Framework/Neos.Flow/Classes/Command/PackageCommandController.php">
    <PossiblyUndefinedMethod occurrences="3">
      <code>getInstalledVersion</code>
      <code>getPackageKey</code>
      <code>getPackageKey</code>
    </PossiblyUndefinedMethod>
    <TypeDoesNotContainNull occurrences="2">
      <code>$packageKey === null</code>
      <code>$packageKey === null</code>
    </TypeDoesNotContainNull>
  </file>
  <file src="Packages/Framework/Neos.Flow/Classes/Command/ResourceCommandController.php">
    <InvalidArgument occurrences="2">
      <code>$resource</code>
      <code>$resource</code>
    </InvalidArgument>
    <InvalidIterator occurrences="3">
      <code>$relatedAssets[$resource]</code>
      <code>$relatedAssets[$resource]</code>
      <code>$relatedThumbnails[$resource]</code>
    </InvalidIterator>
    <PossiblyUndefinedVariable occurrences="4">
      <code>$assetRepository</code>
      <code>$assetRepository</code>
      <code>$thumbnailRepository</code>
      <code>$thumbnailRepository</code>
    </PossiblyUndefinedVariable>
    <TooManyArguments occurrences="1">
      <code>publishCollection</code>
    </TooManyArguments>
    <UndefinedClass occurrences="2">
      <code>AssetRepository</code>
      <code>ThumbnailRepository</code>
    </UndefinedClass>
  </file>
  <file src="Packages/Framework/Neos.Flow/Classes/Command/RoutingCommandController.php">
    <InvalidArgument occurrences="1">
      <code>[str_replace('.', '\\', $package), $subpackage, $controller, '\\']</code>
    </InvalidArgument>
    <InvalidOperand occurrences="1">
      <code>$index</code>
    </InvalidOperand>
  </file>
  <file src="Packages/Framework/Neos.Flow/Classes/Command/SchemaCommandController.php">
    <UndefinedConstant occurrences="1">
      <code>FLOW_PATH_ROOT</code>
    </UndefinedConstant>
    <UndefinedInterfaceMethod occurrences="2">
      <code>getPackageKey</code>
      <code>getResourcesPath</code>
    </UndefinedInterfaceMethod>
  </file>
  <file src="Packages/Framework/Neos.Flow/Classes/Command/SecurityCommandController.php">
    <PossiblyNullIterator occurrences="1">
      <code>$methodNames</code>
    </PossiblyNullIterator>
    <PossiblyNullReference occurrences="1">
      <code>createPrivilege</code>
    </PossiblyNullReference>
    <PropertyTypeCoercion occurrences="1">
      <code>$cacheManager-&gt;getCache('Flow_Security_Authorization_Privilege_Method')</code>
    </PropertyTypeCoercion>
    <UndefinedInterfaceMethod occurrences="1">
      <code>matchesMethod</code>
    </UndefinedInterfaceMethod>
  </file>
  <file src="Packages/Framework/Neos.Flow/Classes/Command/ServerCommandController.php">
    <UndefinedConstant occurrences="2">
      <code>FLOW_PATH_FLOW</code>
      <code>FLOW_PATH_WEB</code>
    </UndefinedConstant>
  </file>
  <file src="Packages/Framework/Neos.Flow/Classes/Composer/ComposerUtility.php">
    <TypeDoesNotContainNull occurrences="1">
      <code>$composerManifest === null</code>
    </TypeDoesNotContainNull>
    <UndefinedConstant occurrences="2">
      <code>FLOW_PATH_ROOT</code>
      <code>FLOW_PATH_ROOT</code>
    </UndefinedConstant>
  </file>
  <file src="Packages/Framework/Neos.Flow/Classes/Composer/InstallerScripts.php">
    <PossiblyFalseArgument occurrences="1">
      <code>strpos($staticMethodReference, '::')</code>
    </PossiblyFalseArgument>
    <PossiblyFalseOperand occurrences="1">
      <code>strpos($staticMethodReference, '::')</code>
    </PossiblyFalseOperand>
  </file>
  <file src="Packages/Framework/Neos.Flow/Classes/Configuration/ConfigurationSchemaValidator.php">
    <PossiblyNullArgument occurrences="1">
      <code>$schemaPath</code>
    </PossiblyNullArgument>
    <UndefinedConstant occurrences="1">
      <code>FLOW_PATH_ROOT</code>
    </UndefinedConstant>
  </file>
  <file src="Packages/Framework/Neos.Flow/Classes/Configuration/Loader/AppendLoader.php">
    <UndefinedConstant occurrences="2">
      <code>FLOW_PATH_CONFIGURATION</code>
      <code>FLOW_PATH_CONFIGURATION</code>
    </UndefinedConstant>
  </file>
  <file src="Packages/Framework/Neos.Flow/Classes/Configuration/Loader/MergeLoader.php">
    <UndefinedConstant occurrences="2">
      <code>FLOW_PATH_CONFIGURATION</code>
      <code>FLOW_PATH_CONFIGURATION</code>
    </UndefinedConstant>
  </file>
  <file src="Packages/Framework/Neos.Flow/Classes/Configuration/Loader/ObjectsLoader.php">
    <UndefinedConstant occurrences="2">
      <code>FLOW_PATH_CONFIGURATION</code>
      <code>FLOW_PATH_CONFIGURATION</code>
    </UndefinedConstant>
  </file>
  <file src="Packages/Framework/Neos.Flow/Classes/Configuration/Loader/PolicyLoader.php">
    <UndefinedConstant occurrences="2">
      <code>FLOW_PATH_CONFIGURATION</code>
      <code>FLOW_PATH_CONFIGURATION</code>
    </UndefinedConstant>
  </file>
  <file src="Packages/Framework/Neos.Flow/Classes/Configuration/Loader/RoutesLoader.php">
    <PossiblyInvalidArgument occurrences="1">
      <code>$this-&gt;replacePlaceholders($routeConfiguration['uriPattern'], [$subRouteKey =&gt; ''])</code>
    </PossiblyInvalidArgument>
    <PossiblyInvalidOperand occurrences="1">
      <code>$mergedSubRouteConfiguration['name']</code>
    </PossiblyInvalidOperand>
    <UndefinedConstant occurrences="2">
      <code>FLOW_PATH_CONFIGURATION</code>
      <code>FLOW_PATH_CONFIGURATION</code>
    </UndefinedConstant>
  </file>
  <file src="Packages/Framework/Neos.Flow/Classes/Configuration/Loader/SettingsLoader.php">
    <PossiblyInvalidArgument occurrences="1">
      <code>$settings</code>
    </PossiblyInvalidArgument>
    <ReferenceConstraintViolation occurrences="1">
      <code>$settings</code>
    </ReferenceConstraintViolation>
    <UndefinedConstant occurrences="2">
      <code>FLOW_PATH_CONFIGURATION</code>
      <code>FLOW_PATH_CONFIGURATION</code>
    </UndefinedConstant>
  </file>
  <file src="Packages/Framework/Neos.Flow/Classes/Core/Booting/Scripts.php">
    <ArgumentTypeCoercion occurrences="3">
      <code>$configurationManager</code>
      <code>$environment</code>
      <code>$reflectionService</code>
    </ArgumentTypeCoercion>
    <InvalidArgument occurrences="1">
      <code>$psrLoggerFactoryName</code>
    </InvalidArgument>
    <InvalidScalarArgument occurrences="1">
      <code>rand()</code>
    </InvalidScalarArgument>
    <PossiblyFalseOperand occurrences="1">
      <code>date('YmdHis', $_SERVER['REQUEST_TIME'])</code>
    </PossiblyFalseOperand>
    <UndefinedConstant occurrences="19">
      <code>FLOW_ONLY_COMPOSER_LOADER</code>
      <code>FLOW_PATH_CONFIGURATION</code>
      <code>FLOW_PATH_CONFIGURATION</code>
      <code>FLOW_PATH_DATA</code>
      <code>FLOW_PATH_DATA</code>
      <code>FLOW_PATH_DATA</code>
      <code>FLOW_PATH_DATA</code>
      <code>FLOW_PATH_DATA</code>
      <code>FLOW_PATH_DATA</code>
      <code>FLOW_PATH_DATA</code>
      <code>FLOW_PATH_DATA</code>
      <code>FLOW_PATH_DATA</code>
      <code>FLOW_PATH_FLOW</code>
      <code>FLOW_PATH_FLOW</code>
      <code>FLOW_PATH_FLOW</code>
      <code>FLOW_PATH_PACKAGES</code>
      <code>FLOW_PATH_ROOT</code>
      <code>FLOW_PATH_TEMPORARY_BASE</code>
      <code>FLOW_PATH_TEMPORARY_BASE</code>
    </UndefinedConstant>
    <UndefinedInterfaceMethod occurrences="1">
      <code>getAutoloadPaths</code>
    </UndefinedInterfaceMethod>
  </file>
  <file src="Packages/Framework/Neos.Flow/Classes/Core/Bootstrap.php">
    <NullableReturnStatement occurrences="1">
      <code>null</code>
    </NullableReturnStatement>
    <PossiblyUndefinedVariable occurrences="1">
      <code>$suitableRequestHandlers</code>
    </PossiblyUndefinedVariable>
  </file>
  <file src="Packages/Framework/Neos.Flow/Classes/Core/ClassLoader.php">
    <TooManyArguments occurrences="1">
      <code>buildClassPathWithPsr0</code>
    </TooManyArguments>
  </file>
  <file src="Packages/Framework/Neos.Flow/Classes/Core/LockManager.php">
    <InvalidPropertyAssignmentValue occurrences="2">
      <code>$this-&gt;lockResource</code>
      <code>$this-&gt;lockResource</code>
    </InvalidPropertyAssignmentValue>
    <UndefinedConstant occurrences="4">
      <code>FLOW_PATH_ROOT</code>
      <code>FLOW_PATH_ROOT</code>
      <code>FLOW_PATH_TEMPORARY</code>
      <code>FLOW_SAPITYPE</code>
    </UndefinedConstant>
    <UndefinedThisPropertyAssignment occurrences="1">
      <code>$this-&gt;lockHoldingPage</code>
    </UndefinedThisPropertyAssignment>
    <UndefinedThisPropertyFetch occurrences="1">
      <code>$this-&gt;lockHoldingPage</code>
    </UndefinedThisPropertyFetch>
  </file>
  <file src="Packages/Framework/Neos.Flow/Classes/Core/ProxyClassLoader.php">
    <UndefinedConstant occurrences="1">
      <code>FLOW_PATH_TEMPORARY_BASE</code>
    </UndefinedConstant>
  </file>
  <file src="Packages/Framework/Neos.Flow/Classes/Error/AbstractExceptionHandler.php">
    <InvalidScalarArgument occurrences="2">
      <code>$exception-&gt;getCode()</code>
      <code>$exception-&gt;getLine()</code>
    </InvalidScalarArgument>
    <MoreSpecificImplementedParamType occurrences="1">
      <code>$exception</code>
    </MoreSpecificImplementedParamType>
    <NullableReturnStatement occurrences="2">
      <code>null</code>
      <code>null</code>
    </NullableReturnStatement>
    <UndefinedConstant occurrences="1">
      <code>FLOW_PATH_ROOT</code>
    </UndefinedConstant>
  </file>
  <file src="Packages/Framework/Neos.Flow/Classes/Error/DebugExceptionHandler.php">
    <PossiblyInvalidArgument occurrences="1">
      <code>$this-&gt;buildView($exception, $this-&gt;renderingOptions)-&gt;render()</code>
    </PossiblyInvalidArgument>
  </file>
  <file src="Packages/Framework/Neos.Flow/Classes/Error/Debugger.php">
    <InvalidOperand occurrences="1">
      <code>$index</code>
    </InvalidOperand>
    <InvalidScalarArgument occurrences="1">
      <code>$variable</code>
    </InvalidScalarArgument>
    <UndefinedConstant occurrences="1">
      <code>FLOW_SAPITYPE</code>
    </UndefinedConstant>
  </file>
  <file src="Packages/Framework/Neos.Flow/Classes/Error/ErrorHandler.php">
    <InvalidArgument occurrences="1">
      <code>[$this, 'handleError']</code>
    </InvalidArgument>
    <RedundantCastGivenDocblockType occurrences="1">
      <code>(array)$this-&gt;exceptionalErrors</code>
    </RedundantCastGivenDocblockType>
  </file>
  <file src="Packages/Framework/Neos.Flow/Classes/Error/ProductionExceptionHandler.php">
    <ImplicitToStringCast occurrences="1">
      <code>$throwable</code>
    </ImplicitToStringCast>
    <PossiblyInvalidArgument occurrences="1">
      <code>$this-&gt;buildView($exception, $this-&gt;renderingOptions)-&gt;render()</code>
    </PossiblyInvalidArgument>
  </file>
  <file src="Packages/Framework/Neos.Flow/Classes/Exception.php">
    <InvalidScalarArgument occurrences="1">
      <code>rand()</code>
    </InvalidScalarArgument>
    <PossiblyFalseOperand occurrences="1">
      <code>date('YmdHis', $_SERVER['REQUEST_TIME'])</code>
    </PossiblyFalseOperand>
    <RedundantPropertyInitializationCheck occurrences="1">
      <code>isset($this-&gt;referenceCode)</code>
    </RedundantPropertyInitializationCheck>
  </file>
  <file src="Packages/Framework/Neos.Flow/Classes/Http/Client/Browser.php">
    <RedundantCastGivenDocblockType occurrences="1">
      <code>(boolean)$flag</code>
    </RedundantCastGivenDocblockType>
  </file>
  <file src="Packages/Framework/Neos.Flow/Classes/Http/Client/CurlEngine.php">
    <InvalidScalarArgument occurrences="1">
      <code>$curlResult</code>
    </InvalidScalarArgument>
  </file>
  <file src="Packages/Framework/Neos.Flow/Classes/Http/Client/InternalRequestEngine.php">
    <UndefinedClass occurrences="1">
      <code>FunctionalTestRequestHandler</code>
    </UndefinedClass>
  </file>
  <file src="Packages/Framework/Neos.Flow/Classes/Http/ContentStream.php">
    <PossiblyNullArgument occurrences="1">
      <code>$resource</code>
    </PossiblyNullArgument>
    <PossiblyNullPropertyAssignmentValue occurrences="1">
      <code>null</code>
    </PossiblyNullPropertyAssignmentValue>
    <UnsafeInstantiation occurrences="1">
      <code>new static($handle)</code>
    </UnsafeInstantiation>
  </file>
  <file src="Packages/Framework/Neos.Flow/Classes/Http/Cookie.php">
    <InvalidNullableReturnType occurrences="1">
      <code>Cookie</code>
    </InvalidNullableReturnType>
    <InvalidScalarArgument occurrences="1">
      <code>$value</code>
    </InvalidScalarArgument>
    <NullableReturnStatement occurrences="2">
      <code>null</code>
      <code>null</code>
    </NullableReturnStatement>
    <PossiblyNullArgument occurrences="1">
      <code>$pathAttribute</code>
    </PossiblyNullArgument>
    <PossiblyNullPropertyAssignmentValue occurrences="2">
      <code>$domain</code>
      <code>$maximumAge</code>
    </PossiblyNullPropertyAssignmentValue>
    <UnsafeInstantiation occurrences="1"/>
  </file>
  <file src="Packages/Framework/Neos.Flow/Classes/Http/Headers.php">
    <InvalidNullableReturnType occurrences="1">
      <code>string</code>
    </InvalidNullableReturnType>
    <NullableReturnStatement occurrences="3">
      <code>$cacheControl === '' ? null : $cacheControl</code>
      <code>isset($this-&gt;cookies[$name]) ? $this-&gt;cookies[$name] : null</code>
      <code>null</code>
    </NullableReturnStatement>
  </file>
  <file src="Packages/Framework/Neos.Flow/Classes/Http/Helper/ResponseInformationHelper.php">
    <InvalidLiteralArgument occurrences="1">
      <code>'no-cache'</code>
    </InvalidLiteralArgument>
    <InvalidScalarArgument occurrences="1">
      <code>$response-&gt;getBody()-&gt;getSize()</code>
    </InvalidScalarArgument>
  </file>
  <file src="Packages/Framework/Neos.Flow/Classes/Http/Helper/UploadedFilesHelper.php">
    <InvalidReturnStatement occurrences="1">
      <code>$untangledFiles</code>
    </InvalidReturnStatement>
    <InvalidReturnType occurrences="1">
      <code>array</code>
    </InvalidReturnType>
  </file>
  <file src="Packages/Framework/Neos.Flow/Classes/Http/Middleware/RequestBodyParsingMiddleware.php">
    <PossiblyInvalidArgument occurrences="1">
      <code>$parsedBody</code>
    </PossiblyInvalidArgument>
  </file>
  <file src="Packages/Framework/Neos.Flow/Classes/Http/RequestHandler.php">
    <PropertyTypeCoercion occurrences="1">
      <code>$objectManager-&gt;get(Middleware\MiddlewaresChain::class)</code>
    </PropertyTypeCoercion>
  </file>
  <file src="Packages/Framework/Neos.Flow/Classes/Http/UploadedFile.php">
    <PossiblyNullArgument occurrences="1">
      <code>$this-&gt;file</code>
    </PossiblyNullArgument>
    <PossiblyNullPropertyAssignmentValue occurrences="2">
      <code>$clientFilename</code>
      <code>$clientMediaType</code>
    </PossiblyNullPropertyAssignmentValue>
    <UndefinedConstant occurrences="2">
      <code>FLOW_SAPITYPE</code>
      <code>FLOW_SAPITYPE</code>
    </UndefinedConstant>
  </file>
  <file src="Packages/Framework/Neos.Flow/Classes/Http/UriTemplate.php">
    <RedundantCast occurrences="1">
      <code>(string)$expressionPart</code>
    </RedundantCast>
  </file>
  <file src="Packages/Framework/Neos.Flow/Classes/I18n/Cldr/CldrModel.php">
    <PossiblyFalseOperand occurrences="1">
      <code>strpos($nodeString, '"]', $positionOfAttributeValue)</code>
    </PossiblyFalseOperand>
  </file>
  <file src="Packages/Framework/Neos.Flow/Classes/I18n/Cldr/CldrParser.php">
    <PossiblyNullReference occurrences="1">
      <code>getName</code>
    </PossiblyNullReference>
  </file>
  <file src="Packages/Framework/Neos.Flow/Classes/I18n/Cldr/CldrRepository.php">
    <NullableReturnStatement occurrences="1">
      <code>null</code>
    </NullableReturnStatement>
    <UndefinedMethod occurrences="3">
      <code>$this-&gt;models[$directoryPath]</code>
      <code>$this-&gt;models[$directoryPath]</code>
      <code>$this-&gt;models[$directoryPath]</code>
    </UndefinedMethod>
  </file>
  <file src="Packages/Framework/Neos.Flow/Classes/I18n/Cldr/Reader/CurrencyReader.php">
    <PossiblyInvalidMethodCall occurrences="4">
      <code>getAttributeValue</code>
      <code>getAttributeValue</code>
      <code>getAttributeValue</code>
      <code>getRawArray</code>
    </PossiblyInvalidMethodCall>
  </file>
  <file src="Packages/Framework/Neos.Flow/Classes/I18n/Cldr/Reader/DatesReader.php">
    <PossiblyFalseArgument occurrences="1">
      <code>$positionOfFirstPlaceholder</code>
    </PossiblyFalseArgument>
    <PossiblyFalseOperand occurrences="6">
      <code>$positionOfFirstPlaceholder</code>
      <code>$positionOfFirstPlaceholder</code>
      <code>$positionOfFirstPlaceholder</code>
      <code>$positionOfSecondPlaceholder</code>
      <code>$positionOfSecondPlaceholder</code>
      <code>$positionOfSecondPlaceholder</code>
    </PossiblyFalseOperand>
    <PossiblyUndefinedVariable occurrences="1">
      <code>$localizedLiterals</code>
    </PossiblyUndefinedVariable>
  </file>
  <file src="Packages/Framework/Neos.Flow/Classes/I18n/Cldr/Reader/NumbersReader.php">
    <PossiblyFalseOperand occurrences="4">
      <code>$positionOfLastHash</code>
      <code>$positionOfLastZero</code>
      <code>strrpos($formatWithoutGroupSeparators, '0')</code>
      <code>strrpos($formatWithoutHashes, '0')</code>
    </PossiblyFalseOperand>
  </file>
  <file src="Packages/Framework/Neos.Flow/Classes/I18n/Cldr/Reader/PluralsReader.php">
    <PossiblyInvalidMethodCall occurrences="3">
      <code>getAttributeValue</code>
      <code>getAttributeValue</code>
      <code>getRawArray</code>
    </PossiblyInvalidMethodCall>
  </file>
  <file src="Packages/Framework/Neos.Flow/Classes/I18n/EelHelper/TranslationHelper.php">
    <PossiblyNullArgument occurrences="2">
      <code>$originalLabel</code>
      <code>$package</code>
    </PossiblyNullArgument>
  </file>
  <file src="Packages/Framework/Neos.Flow/Classes/I18n/FormatResolver.php">
    <LessSpecificReturnStatement occurrences="1">
      <code>$foundFormatter</code>
    </LessSpecificReturnStatement>
    <MoreSpecificReturnType occurrences="1">
      <code>Formatter\FormatterInterface</code>
    </MoreSpecificReturnType>
    <PropertyTypeCoercion occurrences="1">
      <code>$this-&gt;formatters</code>
    </PropertyTypeCoercion>
  </file>
  <file src="Packages/Framework/Neos.Flow/Classes/I18n/Formatter/DatetimeFormatter.php">
    <InvalidOperand occurrences="3">
      <code>$dateTime-&gt;format('j')</code>
      <code>$dateTime-&gt;format('n')</code>
      <code>$dateTime-&gt;format('z')</code>
    </InvalidOperand>
    <InvalidReturnStatement occurrences="1">
      <code>(int)(($dateTime-&gt;format('j') + 6) / 7)</code>
    </InvalidReturnStatement>
    <InvalidScalarArgument occurrences="9">
      <code>$dateTime-&gt;format('u')</code>
      <code>$hour</code>
      <code>$hour</code>
      <code>$month</code>
      <code>$quarter</code>
      <code>$year</code>
      <code>(int)($dateTime-&gt;format('i'))</code>
      <code>(int)($dateTime-&gt;format('s'))</code>
      <code>(int)($dateTime-&gt;format('z') + 1)</code>
    </InvalidScalarArgument>
  </file>
  <file src="Packages/Framework/Neos.Flow/Classes/I18n/Formatter/NumberFormatter.php">
    <PossiblyFalseArgument occurrences="1">
      <code>$secondaryGroupsOfIntegerPart</code>
    </PossiblyFalseArgument>
    <TypeDoesNotContainType occurrences="1">
      <code>$parsedFormat === false</code>
    </TypeDoesNotContainType>
  </file>
  <file src="Packages/Framework/Neos.Flow/Classes/I18n/Locale.php">
    <PossiblyNullPropertyAssignmentValue occurrences="4">
      <code>null</code>
      <code>null</code>
      <code>null</code>
      <code>null</code>
    </PossiblyNullPropertyAssignmentValue>
  </file>
  <file src="Packages/Framework/Neos.Flow/Classes/I18n/LocaleTypeConverter.php">
    <InvalidPropertyAssignmentValue occurrences="1">
      <code>['string']</code>
    </InvalidPropertyAssignmentValue>
    <MoreSpecificImplementedParamType occurrences="1">
      <code>$source</code>
    </MoreSpecificImplementedParamType>
    <NonInvariantDocblockPropertyType occurrences="1">
      <code>$sourceTypes</code>
    </NonInvariantDocblockPropertyType>
  </file>
  <file src="Packages/Framework/Neos.Flow/Classes/I18n/Parser/DatetimeParser.php">
    <FalsableReturnStatement occurrences="6">
      <code>false</code>
      <code>false</code>
      <code>false</code>
      <code>false</code>
      <code>false</code>
      <code>false</code>
    </FalsableReturnStatement>
    <InvalidFalsableReturnType occurrences="1">
      <code>array</code>
    </InvalidFalsableReturnType>
    <PossiblyFalseOperand occurrences="1">
      <code>strpos($datetimeToParse, $timezone)</code>
    </PossiblyFalseOperand>
  </file>
  <file src="Packages/Framework/Neos.Flow/Classes/I18n/Parser/NumberParser.php">
    <PossiblyFalseArgument occurrences="1">
      <code>$positionOfDecimalSeparator</code>
    </PossiblyFalseArgument>
    <PossiblyFalseOperand occurrences="1">
      <code>$positionOfDecimalSeparator</code>
    </PossiblyFalseOperand>
  </file>
  <file src="Packages/Framework/Neos.Flow/Classes/I18n/Service.php">
    <PossiblyFalseArgument occurrences="2">
      <code>$dotPosition</code>
      <code>$dotPosition</code>
    </PossiblyFalseArgument>
  </file>
  <file src="Packages/Framework/Neos.Flow/Classes/I18n/Xliff/Model/FileAdapter.php">
    <InvalidScalarArgument occurrences="1">
      <code>LOG_DEBUG</code>
    </InvalidScalarArgument>
  </file>
  <file src="Packages/Framework/Neos.Flow/Classes/I18n/Xliff/Service/XliffFileProvider.php">
    <PossiblyFalseArgument occurrences="1">
      <code>strrpos($defaultSource, '.')</code>
    </PossiblyFalseArgument>
    <PossiblyNullArgument occurrences="1">
      <code>$fileData</code>
    </PossiblyNullArgument>
  </file>
  <file src="Packages/Framework/Neos.Flow/Classes/I18n/Xliff/V12/XliffParser.php">
    <NoInterfaceProperties occurrences="1">
      <code>$translationElement-&gt;{'trans-unit'}</code>
    </NoInterfaceProperties>
    <PossiblyFalseArgument occurrences="1">
      <code>strpos($id, '[')</code>
    </PossiblyFalseArgument>
    <PossiblyFalseOperand occurrences="1">
      <code>strpos((string)$translationPluralForm['id'], '[')</code>
    </PossiblyFalseOperand>
    <PossiblyInvalidMethodCall occurrences="1">
      <code>children</code>
    </PossiblyInvalidMethodCall>
    <PossiblyInvalidPropertyFetch occurrences="1">
      <code>$translationElement-&gt;{'trans-unit'}</code>
    </PossiblyInvalidPropertyFetch>
    <PossiblyNullArgument occurrences="1">
      <code>$file</code>
    </PossiblyNullArgument>
    <UndefinedInterfaceMethod occurrences="1">
      <code>children</code>
    </UndefinedInterfaceMethod>
  </file>
  <file src="Packages/Framework/Neos.Flow/Classes/Log/PsrLoggerFactory.php">
    <LessSpecificReturnStatement occurrences="1">
      <code>new self($configuration)</code>
    </LessSpecificReturnStatement>
    <MoreSpecificReturnType occurrences="1">
      <code>static</code>
    </MoreSpecificReturnType>
  </file>
  <file src="Packages/Framework/Neos.Flow/Classes/Log/ThrowableStorage/FileStorage.php">
    <InvalidScalarArgument occurrences="1">
      <code>rand()</code>
    </InvalidScalarArgument>
    <PossiblyNullArgument occurrences="1">
      <code>$error</code>
    </PossiblyNullArgument>
    <UndefinedConstant occurrences="1">
      <code>FLOW_PATH_DATA</code>
    </UndefinedConstant>
    <UnsafeInstantiation occurrences="1">
      <code>new static($storagePath)</code>
    </UnsafeInstantiation>
  </file>
  <file src="Packages/Framework/Neos.Flow/Classes/Log/Utility/LogEnvironment.php">
    <PossiblyUndefinedVariable occurrences="2">
      <code>$className</code>
      <code>$functionName</code>
    </PossiblyUndefinedVariable>
  </file>
  <file src="Packages/Framework/Neos.Flow/Classes/Monitor/FileMonitor.php">
    <ArgumentTypeCoercion occurrences="1">
      <code>$bootstrap-&gt;getEarlyInstance(Dispatcher::class)</code>
    </ArgumentTypeCoercion>
    <InvalidArgument occurrences="2">
      <code>1231171809</code>
      <code>1231171810</code>
    </InvalidArgument>
    <InvalidScalarArgument occurrences="2">
      <code>' given.'</code>
      <code>' given.'</code>
    </InvalidScalarArgument>
    <PossiblyNullPropertyAssignmentValue occurrences="4">
      <code>null</code>
      <code>null</code>
      <code>null</code>
      <code>null</code>
    </PossiblyNullPropertyAssignmentValue>
  </file>
  <file src="Packages/Framework/Neos.Flow/Classes/Mvc/ActionRequest.php">
    <NullableReturnStatement occurrences="1">
      <code>$this-&gt;internalArguments[$argumentName] ?? null</code>
    </NullableReturnStatement>
    <RedundantCast occurrences="1">
      <code>strtolower</code>
    </RedundantCast>
    <RedundantCastGivenDocblockType occurrences="2">
      <code>(bool)$flag</code>
      <code>(string)$this-&gt;controllerSubpackageKey</code>
    </RedundantCastGivenDocblockType>
  </file>
  <file src="Packages/Framework/Neos.Flow/Classes/Mvc/ActionResponse.php">
    <RedundantPropertyInitializationCheck occurrences="2">
      <code>$this-&gt;contentType</code>
      <code>''</code>
    </RedundantPropertyInitializationCheck>
    <UndefinedClass occurrences="4">
      <code>ReplaceHttpResponseComponent</code>
      <code>ReplaceHttpResponseComponent</code>
      <code>SetHeaderComponent</code>
      <code>SetHeaderComponent</code>
    </UndefinedClass>
  </file>
  <file src="Packages/Framework/Neos.Flow/Classes/Mvc/Controller/AbstractController.php">
    <RedundantCastGivenDocblockType occurrences="1">
      <code>(int)$delay</code>
    </RedundantCastGivenDocblockType>
  </file>
  <file src="Packages/Framework/Neos.Flow/Classes/Mvc/Controller/ActionController.php">
    <PossiblyNullPropertyAssignmentValue occurrences="2">
      <code>null</code>
      <code>null</code>
    </PossiblyNullPropertyAssignmentValue>
  </file>
  <file src="Packages/Framework/Neos.Flow/Classes/Mvc/Controller/Argument.php">
    <PossiblyNullPropertyAssignmentValue occurrences="4">
      <code>null</code>
      <code>null</code>
      <code>null</code>
      <code>null</code>
    </PossiblyNullPropertyAssignmentValue>
  </file>
  <file src="Packages/Framework/Neos.Flow/Classes/Mvc/Controller/Arguments.php">
    <FalsableReturnStatement occurrences="1">
      <code>false</code>
    </FalsableReturnStatement>
    <InvalidFalsableReturnType occurrences="1">
      <code>string</code>
    </InvalidFalsableReturnType>
    <UndefinedThisPropertyFetch occurrences="1">
      <code>$this-&gt;argumentShortNames</code>
    </UndefinedThisPropertyFetch>
  </file>
  <file src="Packages/Framework/Neos.Flow/Classes/Mvc/Controller/MvcPropertyMappingConfiguration.php">
    <InvalidScalarArgument occurrences="4">
      <code>PersistentObjectConverter::CONFIGURATION_CREATION_ALLOWED</code>
      <code>PersistentObjectConverter::CONFIGURATION_MODIFICATION_ALLOWED</code>
      <code>PersistentObjectConverter::CONFIGURATION_OVERRIDE_TARGET_TYPE_ALLOWED</code>
      <code>PersistentObjectConverter::CONFIGURATION_TARGET_TYPE</code>
    </InvalidScalarArgument>
  </file>
  <file src="Packages/Framework/Neos.Flow/Classes/Mvc/Controller/MvcPropertyMappingConfigurationService.php">
    <InvalidScalarArgument occurrences="2">
      <code>PersistentObjectConverter::CONFIGURATION_CREATION_ALLOWED</code>
      <code>PersistentObjectConverter::CONFIGURATION_MODIFICATION_ALLOWED</code>
    </InvalidScalarArgument>
    <TypeDoesNotContainType occurrences="2">
      <code>is_array($currentPosition[$formFieldPart])</code>
      <code>isset($currentPosition[$formFieldPart]) &amp;&amp; is_array($currentPosition[$formFieldPart])</code>
    </TypeDoesNotContainType>
  </file>
  <file src="Packages/Framework/Neos.Flow/Classes/Mvc/Controller/RestController.php">
    <InvalidScalarArgument occurrences="2">
      <code>PersistentObjectConverter::CONFIGURATION_CREATION_ALLOWED</code>
      <code>PersistentObjectConverter::CONFIGURATION_MODIFICATION_ALLOWED</code>
    </InvalidScalarArgument>
  </file>
  <file src="Packages/Framework/Neos.Flow/Classes/Mvc/Controller/StandardController.php">
    <UndefinedConstant occurrences="1">
      <code>FLOW_PATH_FLOW</code>
    </UndefinedConstant>
  </file>
  <file src="Packages/Framework/Neos.Flow/Classes/Mvc/Dispatcher.php">
    <ImplicitToStringCast occurrences="1">
      <code>$request-&gt;getHttpRequest()-&gt;getUri()</code>
    </ImplicitToStringCast>
    <UndefinedInterfaceMethod occurrences="1">
      <code>warning</code>
    </UndefinedInterfaceMethod>
  </file>
  <file src="Packages/Framework/Neos.Flow/Classes/Mvc/FlashMessage/FlashMessageService.php">
    <TooManyArguments occurrences="2">
      <code>get</code>
      <code>get</code>
    </TooManyArguments>
  </file>
  <file src="Packages/Framework/Neos.Flow/Classes/Mvc/RequestMatcher.php">
    <PossiblyNullPropertyAssignmentValue occurrences="2">
      <code>$actionRequest</code>
      <code>$parentMatcher</code>
    </PossiblyNullPropertyAssignmentValue>
  </file>
  <file src="Packages/Framework/Neos.Flow/Classes/Mvc/Routing/AbstractRoutePart.php">
    <PossiblyNullPropertyAssignmentValue occurrences="1">
      <code>null</code>
    </PossiblyNullPropertyAssignmentValue>
  </file>
  <file src="Packages/Framework/Neos.Flow/Classes/Mvc/Routing/DynamicRoutePart.php">
    <ImplementedReturnTypeMismatch occurrences="1">
      <code>bool|MatchResult</code>
    </ImplementedReturnTypeMismatch>
    <NullableReturnStatement occurrences="1">
      <code>null</code>
    </NullableReturnStatement>
  </file>
  <file src="Packages/Framework/Neos.Flow/Classes/Mvc/Routing/IdentityRoutePart.php">
    <InvalidNullableReturnType occurrences="1">
      <code>string|integer</code>
    </InvalidNullableReturnType>
    <InvalidScalarArgument occurrences="2">
      <code>$identifier</code>
      <code>$identifier</code>
    </InvalidScalarArgument>
    <NullableReturnStatement occurrences="1">
      <code>null</code>
    </NullableReturnStatement>
    <PossiblyNullPropertyAssignmentValue occurrences="1">
      <code>null</code>
    </PossiblyNullPropertyAssignmentValue>
    <TypeDoesNotContainType occurrences="1">
      <code>gettype($dynamicPathSegment)</code>
    </TypeDoesNotContainType>
  </file>
  <file src="Packages/Framework/Neos.Flow/Classes/Mvc/Routing/ObjectPathMappingRepository.php">
    <LessSpecificReturnStatement occurrences="2"/>
    <TooManyArguments occurrences="3">
      <code>flush</code>
      <code>logicalAnd</code>
      <code>logicalAnd</code>
    </TooManyArguments>
  </file>
  <file src="Packages/Framework/Neos.Flow/Classes/Mvc/Routing/Route.php">
    <MissingDocblockType occurrences="3">
      <code>$lastRoutePart</code>
      <code>$routePart</code>
      <code>$routePart</code>
    </MissingDocblockType>
    <PossiblyInvalidArgument occurrences="1">
      <code>$matchResults</code>
    </PossiblyInvalidArgument>
    <PossiblyNullArgument occurrences="4">
      <code>$matchResult-&gt;getTags()</code>
      <code>$resolveResult-&gt;getTags()</code>
      <code>$resolveResult-&gt;getUriConstraints()</code>
      <code>$routePartDefaultValue</code>
    </PossiblyNullArgument>
    <PossiblyNullPropertyAssignmentValue occurrences="3">
      <code>null</code>
      <code>null</code>
      <code>null</code>
    </PossiblyNullPropertyAssignmentValue>
    <RedundantCastGivenDocblockType occurrences="2">
      <code>(boolean)$appendExceedingArguments</code>
      <code>(boolean)$lowerCase</code>
    </RedundantCastGivenDocblockType>
  </file>
  <file src="Packages/Framework/Neos.Flow/Classes/Mvc/Routing/Router.php">
    <ImplicitToStringCast occurrences="1">
      <code>$httpRequest-&gt;getUri()</code>
    </ImplicitToStringCast>
    <InvalidReturnStatement occurrences="1">
      <code>$cachedRouteResult</code>
    </InvalidReturnStatement>
    <InvalidReturnType occurrences="1">
      <code>array</code>
    </InvalidReturnType>
    <MissingDocblockType occurrences="2">
      <code>$route</code>
      <code>$route</code>
    </MissingDocblockType>
    <PossiblyInvalidMethodCall occurrences="1">
      <code>applyTo</code>
    </PossiblyInvalidMethodCall>
    <PossiblyNullPropertyAssignmentValue occurrences="4">
      <code>$routesConfiguration</code>
      <code>null</code>
      <code>null</code>
      <code>null</code>
    </PossiblyNullPropertyAssignmentValue>
  </file>
  <file src="Packages/Framework/Neos.Flow/Classes/Mvc/Routing/RouterCachingService.php">
    <ImplicitToStringCast occurrences="1">
      <code>$routeContext-&gt;getHttpRequest()-&gt;getUri()</code>
    </ImplicitToStringCast>
    <InvalidNullableReturnType occurrences="1">
      <code>array</code>
    </InvalidNullableReturnType>
    <NullableReturnStatement occurrences="2">
      <code>null</code>
      <code>null</code>
    </NullableReturnStatement>
  </file>
  <file src="Packages/Framework/Neos.Flow/Classes/Mvc/Routing/UriBuilder.php">
    <PossiblyNullPropertyAssignmentValue occurrences="2">
      <code>null</code>
      <code>null</code>
    </PossiblyNullPropertyAssignmentValue>
    <RedundantCast occurrences="1">
      <code>(array)$subRequest-&gt;getArguments()</code>
    </RedundantCast>
    <RedundantCastGivenDocblockType occurrences="3">
      <code>(boolean)$addQueryString</code>
      <code>(boolean)$createAbsoluteUri</code>
      <code>(string)$section</code>
    </RedundantCastGivenDocblockType>
  </file>
  <file src="Packages/Framework/Neos.Flow/Classes/Mvc/View/AbstractView.php">
    <UnsafeInstantiation occurrences="1">
      <code>new static($options)</code>
    </UnsafeInstantiation>
  </file>
  <file src="Packages/Framework/Neos.Flow/Classes/ObjectManagement/CompileTimeObjectManager.php">
<<<<<<< HEAD
    <ParamNameMismatch occurrences="1">
      <code>$objectName</code>
    </ParamNameMismatch>
=======
    <PossiblyNullArgument occurrences="1">
      <code>$rawCustomObjectConfigurations</code>
    </PossiblyNullArgument>
>>>>>>> 776ffbc9
  </file>
  <file src="Packages/Framework/Neos.Flow/Classes/ObjectManagement/Configuration/Configuration.php">
    <InvalidPropertyAssignmentValue occurrences="2">
      <code>$scope</code>
      <code>self::SCOPE_PROTOTYPE</code>
    </InvalidPropertyAssignmentValue>
  </file>
  <file src="Packages/Framework/Neos.Flow/Classes/ObjectManagement/Configuration/ConfigurationArgument.php">
    <InvalidReturnStatement occurrences="1">
      <code>$this-&gt;index</code>
    </InvalidReturnStatement>
    <InvalidReturnType occurrences="1">
      <code>string</code>
    </InvalidReturnType>
    <InvalidScalarArgument occurrences="1">
      <code>$index</code>
    </InvalidScalarArgument>
  </file>
  <file src="Packages/Framework/Neos.Flow/Classes/ObjectManagement/Configuration/ConfigurationBuilder.php">
    <InvalidScalarArgument occurrences="1">
      <code>$objectConfigurations[$implementationClassName]-&gt;getScope()</code>
    </InvalidScalarArgument>
    <PossiblyNullArgument occurrences="2">
      <code>$objectName</code>
      <code>$objectName</code>
    </PossiblyNullArgument>
    <TypeDoesNotContainType occurrences="1">
      <code>is_array($classMethodNames)</code>
    </TypeDoesNotContainType>
  </file>
  <file src="Packages/Framework/Neos.Flow/Classes/ObjectManagement/Configuration/ConfigurationProperty.php">
    <PossiblyNullPropertyAssignmentValue occurrences="2">
      <code>$objectConfiguration</code>
      <code>null</code>
    </PossiblyNullPropertyAssignmentValue>
  </file>
  <file src="Packages/Framework/Neos.Flow/Classes/ObjectManagement/DependencyInjection/ProxyClassBuilder.php">
    <ArgumentTypeCoercion occurrences="1">
      <code>$className</code>
    </ArgumentTypeCoercion>
    <InvalidNullableReturnType occurrences="1">
      <code>array</code>
    </InvalidNullableReturnType>
    <InvalidOperand occurrences="3">
      <code>$argumentNumber</code>
      <code>$argumentNumber</code>
      <code>$argumentNumber</code>
    </InvalidOperand>
    <InvalidPassByReference occurrences="2">
      <code>$this-&gt;configurationManager-&gt;getConfiguration(ConfigurationManager::CONFIGURATION_TYPE_SETTINGS)</code>
      <code>$this-&gt;configurationManager-&gt;getConfiguration(ConfigurationManager::CONFIGURATION_TYPE_SETTINGS)</code>
    </InvalidPassByReference>
    <InvalidScalarArgument occurrences="2">
      <code>$assignments</code>
      <code>$assignments</code>
    </InvalidScalarArgument>
    <NullableReturnStatement occurrences="1">
      <code>null</code>
    </NullableReturnStatement>
    <PossiblyInvalidArgument occurrences="1">
      <code>$proxyClass</code>
    </PossiblyInvalidArgument>
    <PossiblyInvalidMethodCall occurrences="7">
      <code>addTraits</code>
      <code>addTraits</code>
      <code>getConstructor</code>
      <code>getMethod</code>
      <code>getMethod</code>
      <code>getMethod</code>
      <code>getMethod</code>
    </PossiblyInvalidMethodCall>
    <PossiblyUndefinedVariable occurrences="1">
      <code>$commands</code>
    </PossiblyUndefinedVariable>
    <TooManyArguments occurrences="1">
      <code>buildMethodParametersCode</code>
    </TooManyArguments>
  </file>
  <file src="Packages/Framework/Neos.Flow/Classes/ObjectManagement/ObjectManager.php">
    <FalsableReturnStatement occurrences="3">
      <code>class_exists($objectName) ? $objectName : false</code>
      <code>false</code>
      <code>isset($this-&gt;objects[$objectName]) ? $this-&gt;objects[$objectName]['p'] : false</code>
    </FalsableReturnStatement>
    <InvalidFalsableReturnType occurrences="1">
      <code>string</code>
    </InvalidFalsableReturnType>
    <NullableReturnStatement occurrences="1">
      <code>$this-&gt;objects[$objectName]['i'] ?? null</code>
    </NullableReturnStatement>
  </file>
  <file src="Packages/Framework/Neos.Flow/Classes/ObjectManagement/Proxy/Compiler.php">
    <ArgumentTypeCoercion occurrences="2">
      <code>$optionValue</code>
      <code>$v</code>
    </ArgumentTypeCoercion>
    <InvalidArrayOffset occurrences="1">
      <code>$optionDefaults[$optionName]</code>
    </InvalidArrayOffset>
    <ParadoxicalCondition occurrences="1"/>
    <UndefinedClass occurrences="1">
      <code>BaseTestCase</code>
    </UndefinedClass>
    <UndefinedDocblockClass occurrences="1">
      <code>\ReflectionAttribute</code>
    </UndefinedDocblockClass>
  </file>
  <file src="Packages/Framework/Neos.Flow/Classes/ObjectManagement/Proxy/ProxyClass.php">
    <ArgumentTypeCoercion occurrences="1">
      <code>$annotation</code>
    </ArgumentTypeCoercion>
    <PossiblyFalseArgument occurrences="1">
      <code>strrpos($fullOriginalClassName, '\\')</code>
    </PossiblyFalseArgument>
<<<<<<< HEAD
    <UndefinedMethod occurrences="1">
      <code>getAttributes</code>
    </UndefinedMethod>
=======
    <RedundantPropertyInitializationCheck occurrences="3">
      <code>''</code>
      <code>isset($this-&gt;constructor)</code>
      <code>isset($this-&gt;constructor)</code>
    </RedundantPropertyInitializationCheck>
>>>>>>> 776ffbc9
  </file>
  <file src="Packages/Framework/Neos.Flow/Classes/ObjectManagement/Proxy/ProxyMethod.php">
    <ArgumentTypeCoercion occurrences="2">
      <code>$annotation</code>
      <code>$className</code>
    </ArgumentTypeCoercion>
    <UndefinedMethod occurrences="1">
      <code>getAttributes</code>
    </UndefinedMethod>
  </file>
  <file src="Packages/Framework/Neos.Flow/Classes/Package.php">
    <UndefinedClass occurrences="2">
      <code>Tests\FunctionalTestCase</code>
      <code>Tests\FunctionalTestRequestHandler</code>
    </UndefinedClass>
  </file>
  <file src="Packages/Framework/Neos.Flow/Classes/Package/GenericPackage.php">
    <ImplementedReturnTypeMismatch occurrences="1">
      <code>\Generator</code>
    </ImplementedReturnTypeMismatch>
    <InvalidReturnStatement occurrences="1">
      <code>$version</code>
    </InvalidReturnStatement>
  </file>
  <file src="Packages/Framework/Neos.Flow/Classes/Package/PackageManager.php">
    <MissingDocblockType occurrences="2">
      <code>$package</code>
      <code>$package</code>
    </MissingDocblockType>
    <PossiblyFalseArgument occurrences="1">
      <code>strpos($packagePath, '/')</code>
    </PossiblyFalseArgument>
    <PossiblyFalseOperand occurrences="1">
      <code>strrpos(trim($packagePath, '/'), '/')</code>
    </PossiblyFalseOperand>
    <PossiblyInvalidArgument occurrences="2">
      <code>$composerManifest</code>
      <code>$composerManifest</code>
    </PossiblyInvalidArgument>
    <PossiblyNullArgument occurrences="1">
      <code>$packagePath</code>
    </PossiblyNullArgument>
    <PossiblyNullIterator occurrences="1">
      <code>$this-&gt;findComposerPackagesInPath($this-&gt;packagesBasePath)</code>
    </PossiblyNullIterator>
    <PossiblyUndefinedMethod occurrences="3">
      <code>getPackageKey</code>
      <code>getPackageKey</code>
      <code>getPackageKey</code>
    </PossiblyUndefinedMethod>
    <PropertyTypeCoercion occurrences="1">
      <code>$this-&gt;bootstrap-&gt;getEarlyInstance(Dispatcher::class)</code>
    </PropertyTypeCoercion>
    <UndefinedConstant occurrences="5">
      <code>FLOW_PATH_CONFIGURATION</code>
      <code>FLOW_PATH_ROOT</code>
      <code>FLOW_PATH_ROOT</code>
      <code>FLOW_PATH_ROOT</code>
      <code>FLOW_PATH_TEMPORARY_BASE</code>
    </UndefinedConstant>
  </file>
  <file src="Packages/Framework/Neos.Flow/Classes/Persistence/Aspect/PersistenceMagicAspect.php">
    <MissingDocblockType occurrences="1">
      <code>$proxy</code>
    </MissingDocblockType>
    <NoInterfaceProperties occurrences="1">
      <code>$joinPoint-&gt;getProxy()-&gt;Flow_Persistence_clone</code>
    </NoInterfaceProperties>
  </file>
  <file src="Packages/Framework/Neos.Flow/Classes/Persistence/Doctrine/ArrayTypeConverter.php">
    <PossiblyNullReference occurrences="1">
      <code>getConfigurationValue</code>
    </PossiblyNullReference>
  </file>
  <file src="Packages/Framework/Neos.Flow/Classes/Persistence/Doctrine/CountWalker.php">
    <ImplementedReturnTypeMismatch occurrences="1">
      <code>void</code>
    </ImplementedReturnTypeMismatch>
    <PossiblyNullArgument occurrences="1">
      <code>$parentName</code>
    </PossiblyNullArgument>
    <PossiblyNullArrayAccess occurrences="1">
      <code>$parent['metadata']</code>
    </PossiblyNullArrayAccess>
    <PossiblyNullReference occurrences="1">
      <code>getSingleIdentifierFieldName</code>
    </PossiblyNullReference>
  </file>
  <file src="Packages/Framework/Neos.Flow/Classes/Persistence/Doctrine/DataTypes/JsonArrayType.php">
    <LessSpecificImplementedReturnType occurrences="1">
      <code>array</code>
    </LessSpecificImplementedReturnType>
    <PropertyTypeCoercion occurrences="2">
      <code>Bootstrap::$staticObjectManager-&gt;get(PersistenceManagerInterface::class)</code>
      <code>Bootstrap::$staticObjectManager-&gt;get(ReflectionService::class)</code>
    </PropertyTypeCoercion>
  </file>
  <file src="Packages/Framework/Neos.Flow/Classes/Persistence/Doctrine/DataTypes/ObjectArray.php">
    <PropertyTypeCoercion occurrences="2">
      <code>Bootstrap::$staticObjectManager-&gt;get(PersistenceManagerInterface::class)</code>
      <code>Bootstrap::$staticObjectManager-&gt;get(ReflectionService::class)</code>
    </PropertyTypeCoercion>
  </file>
  <file src="Packages/Framework/Neos.Flow/Classes/Persistence/Doctrine/EntityManagerConfiguration.php">
    <PossiblyNullReference occurrences="2">
      <code>getRegionsConfiguration</code>
      <code>setCacheFactory</code>
    </PossiblyNullReference>
  </file>
  <file src="Packages/Framework/Neos.Flow/Classes/Persistence/Doctrine/EntityManagerFactory.php">
    <ArgumentTypeCoercion occurrences="1">
      <code>$flowAnnotationDriver</code>
    </ArgumentTypeCoercion>
  </file>
  <file src="Packages/Framework/Neos.Flow/Classes/Persistence/Doctrine/Mapping/ClassMetadata.php">
    <LessSpecificReturnStatement occurrences="1">
      <code>$this-&gt;reflClass</code>
    </LessSpecificReturnStatement>
    <MoreSpecificReturnType occurrences="1">
      <code>ClassReflection</code>
    </MoreSpecificReturnType>
    <PropertyTypeCoercion occurrences="1">
      <code>$this-&gt;rootEntityName = $this-&gt;reflClass-&gt;getName()</code>
    </PropertyTypeCoercion>
  </file>
  <file src="Packages/Framework/Neos.Flow/Classes/Persistence/Doctrine/Mapping/ClassMetadataFactory.php">
    <ArgumentTypeCoercion occurrences="1">
      <code>$className</code>
    </ArgumentTypeCoercion>
  </file>
  <file src="Packages/Framework/Neos.Flow/Classes/Persistence/Doctrine/Mapping/Driver/FlowAnnotationDriver.php">
    <ArgumentTypeCoercion occurrences="2">
      <code>$className</code>
      <code>$classSchema-&gt;getRepositoryClassName()</code>
    </ArgumentTypeCoercion>
    <InvalidArgument occurrences="1"/>
    <InvalidPropertyAssignmentValue occurrences="1">
      <code>new IndexedReader(new AnnotationReader())</code>
    </InvalidPropertyAssignmentValue>
    <InvalidPropertyFetch occurrences="2">
      <code>$uniqueConstraint-&gt;name</code>
      <code>$uniqueConstraint-&gt;options</code>
    </InvalidPropertyFetch>
    <InvalidScalarArgument occurrences="1"/>
    <LessSpecificImplementedReturnType occurrences="1">
      <code>array</code>
    </LessSpecificImplementedReturnType>
    <PossiblyNullArgument occurrences="1">
      <code>$listenerClassName</code>
    </PossiblyNullArgument>
    <PossiblyNullPropertyAssignmentValue occurrences="1">
      <code>null</code>
    </PossiblyNullPropertyAssignmentValue>
    <PossiblyUndefinedArrayOffset occurrences="1">
      <code>$primaryTable['name']</code>
    </PossiblyUndefinedArrayOffset>
  </file>
  <file src="Packages/Framework/Neos.Flow/Classes/Persistence/Doctrine/ObjectValidationAndDeDuplicationListener.php">
    <ArgumentTypeCoercion occurrences="1">
      <code>$className</code>
    </ArgumentTypeCoercion>
  </file>
  <file src="Packages/Framework/Neos.Flow/Classes/Persistence/Doctrine/Query.php">
    <ImplementedReturnTypeMismatch occurrences="1">
      <code>Comparison|string</code>
    </ImplementedReturnTypeMismatch>
    <ImplicitToStringCast occurrences="1">
      <code>$this-&gt;queryBuilder-&gt;expr()-&gt;lower($aliasedPropertyName)</code>
    </ImplicitToStringCast>
    <InvalidPropertyAssignmentValue occurrences="1">
      <code>$this-&gt;queryBuilder-&gt;getParameters()</code>
    </InvalidPropertyAssignmentValue>
    <InvalidScalarArgument occurrences="6">
      <code>$dbalException-&gt;getCode()</code>
      <code>$dbalException-&gt;getCode()</code>
      <code>$dbalException-&gt;getCode()</code>
      <code>$pdoException-&gt;getCode()</code>
      <code>$pdoException-&gt;getCode()</code>
      <code>$pdoException-&gt;getCode()</code>
    </InvalidScalarArgument>
    <PropertyTypeCoercion occurrences="1">
      <code>$entityManager</code>
    </PropertyTypeCoercion>
    <RedundantCastGivenDocblockType occurrences="1">
      <code>(array)$this-&gt;joins</code>
    </RedundantCastGivenDocblockType>
  </file>
  <file src="Packages/Framework/Neos.Flow/Classes/Persistence/Doctrine/Repository.php">
    <ArgumentTypeCoercion occurrences="1">
      <code>$classMetadata</code>
    </ArgumentTypeCoercion>
    <ImplementedReturnTypeMismatch occurrences="1">
      <code>QueryResultInterface</code>
    </ImplementedReturnTypeMismatch>
    <PossiblyInvalidArgument occurrences="3">
      <code>$query-&gt;equals($propertyName, $arguments[0], $caseSensitive)</code>
      <code>$query-&gt;equals($propertyName, $arguments[0], $caseSensitive)</code>
      <code>$query-&gt;equals($propertyName, $arguments[0], $caseSensitive)</code>
    </PossiblyInvalidArgument>
  </file>
  <file src="Packages/Framework/Neos.Flow/Classes/Persistence/Doctrine/Service.php">
    <PossiblyNullReference occurrences="1">
      <code>getAllClassNames</code>
    </PossiblyNullReference>
    <UndefinedConstant occurrences="1">
      <code>FLOW_PATH_TEMPORARY</code>
    </UndefinedConstant>
  </file>
  <file src="Packages/Framework/Neos.Flow/Classes/Persistence/EmptyQueryResult.php">
    <InvalidNullableReturnType occurrences="2">
      <code>object</code>
      <code>object</code>
    </InvalidNullableReturnType>
    <NullableReturnStatement occurrences="2">
      <code>null</code>
      <code>null</code>
    </NullableReturnStatement>
  </file>
  <file src="Packages/Framework/Neos.Flow/Classes/Persistence/Repository.php">
    <MoreSpecificImplementedParamType occurrences="1">
      <code>$identifier</code>
    </MoreSpecificImplementedParamType>
  </file>
  <file src="Packages/Framework/Neos.Flow/Classes/Property/PropertyMapper.php">
    <TypeDoesNotContainType occurrences="2">
      <code>!($typeConverter instanceof TypeConverterInterface)</code>
      <code>!is_object($typeConverter)</code>
    </TypeDoesNotContainType>
  </file>
  <file src="Packages/Framework/Neos.Flow/Classes/Property/PropertyMappingConfiguration.php">
    <PossiblyNullPropertyAssignmentValue occurrences="1">
      <code>null</code>
    </PossiblyNullPropertyAssignmentValue>
    <UndefinedInterfaceMethod occurrences="1">
      <code>traverseProperties</code>
    </UndefinedInterfaceMethod>
  </file>
  <file src="Packages/Framework/Neos.Flow/Classes/Property/TypeConverter/AbstractTypeConverter.php">
    <InvalidReturnType occurrences="1">
      <code>string</code>
    </InvalidReturnType>
  </file>
  <file src="Packages/Framework/Neos.Flow/Classes/Property/TypeConverter/ArrayConverter.php">
    <PossiblyInvalidArgument occurrences="2">
      <code>$sourceStream</code>
      <code>$sourceStream</code>
    </PossiblyInvalidArgument>
    <PossiblyNullReference occurrences="1">
      <code>getConfigurationValue</code>
    </PossiblyNullReference>
  </file>
  <file src="Packages/Framework/Neos.Flow/Classes/Property/TypeConverter/DateTimeConverter.php">
    <MoreSpecificImplementedParamType occurrences="2">
      <code>$source</code>
      <code>$source</code>
    </MoreSpecificImplementedParamType>
    <NullableReturnStatement occurrences="1">
      <code>null</code>
    </NullableReturnStatement>
  </file>
  <file src="Packages/Framework/Neos.Flow/Classes/Property/TypeConverter/FloatConverter.php">
    <InvalidReturnStatement occurrences="1">
      <code>$source</code>
    </InvalidReturnStatement>
    <PossiblyUndefinedVariable occurrences="1">
      <code>$locale</code>
    </PossiblyUndefinedVariable>
  </file>
  <file src="Packages/Framework/Neos.Flow/Classes/Property/TypeConverter/IntegerConverter.php">
    <InvalidReturnStatement occurrences="1">
      <code>$source-&gt;format('U')</code>
    </InvalidReturnStatement>
    <InvalidReturnType occurrences="1">
      <code>integer|Error</code>
    </InvalidReturnType>
    <MoreSpecificImplementedParamType occurrences="1">
      <code>$source</code>
    </MoreSpecificImplementedParamType>
    <NullableReturnStatement occurrences="1">
      <code>null</code>
    </NullableReturnStatement>
  </file>
  <file src="Packages/Framework/Neos.Flow/Classes/Property/TypeConverter/MediaTypeConverter.php">
    <InvalidPropertyAssignmentValue occurrences="1">
      <code>['string']</code>
    </InvalidPropertyAssignmentValue>
    <MoreSpecificImplementedParamType occurrences="1">
      <code>$source</code>
    </MoreSpecificImplementedParamType>
    <NonInvariantDocblockPropertyType occurrences="1">
      <code>$sourceTypes</code>
    </NonInvariantDocblockPropertyType>
    <PossiblyUndefinedVariable occurrences="2">
      <code>$entityLoaderValue</code>
      <code>$entityLoaderValue</code>
    </PossiblyUndefinedVariable>
  </file>
  <file src="Packages/Framework/Neos.Flow/Classes/Property/TypeConverter/ObjectConverter.php">
    <ArgumentTypeCoercion occurrences="1">
      <code>$className</code>
    </ArgumentTypeCoercion>
    <InvalidScalarArgument occurrences="2">
      <code>self::CONFIGURATION_OVERRIDE_TARGET_TYPE_ALLOWED</code>
      <code>self::CONFIGURATION_TARGET_TYPE</code>
    </InvalidScalarArgument>
    <NonInvariantDocblockPropertyType occurrences="1">
      <code>$sourceTypes</code>
    </NonInvariantDocblockPropertyType>
    <NullableReturnStatement occurrences="1">
      <code>null</code>
    </NullableReturnStatement>
  </file>
  <file src="Packages/Framework/Neos.Flow/Classes/Property/TypeConverter/PersistentObjectConverter.php">
    <InvalidScalarArgument occurrences="5">
      <code>self::CONFIGURATION_CREATION_ALLOWED</code>
      <code>self::CONFIGURATION_CREATION_ALLOWED</code>
      <code>self::CONFIGURATION_IDENTITY_CREATION_ALLOWED</code>
      <code>self::CONFIGURATION_MODIFICATION_ALLOWED</code>
      <code>self::CONFIGURATION_TARGET_TYPE</code>
    </InvalidScalarArgument>
    <NonInvariantDocblockPropertyType occurrences="1">
      <code>$sourceTypes</code>
    </NonInvariantDocblockPropertyType>
    <NullableReturnStatement occurrences="1">
      <code>null</code>
    </NullableReturnStatement>
    <TooManyArguments occurrences="2">
      <code>logicalAnd</code>
      <code>logicalAnd</code>
    </TooManyArguments>
  </file>
  <file src="Packages/Framework/Neos.Flow/Classes/Property/TypeConverter/PersistentObjectSerializer.php">
    <MoreSpecificImplementedParamType occurrences="1">
      <code>$source</code>
    </MoreSpecificImplementedParamType>
    <NonInvariantDocblockPropertyType occurrences="1">
      <code>$sourceTypes</code>
    </NonInvariantDocblockPropertyType>
  </file>
  <file src="Packages/Framework/Neos.Flow/Classes/Property/TypeConverter/ScalarTypeToObjectConverter.php">
    <MoreSpecificImplementedParamType occurrences="2">
      <code>$source</code>
      <code>$source</code>
    </MoreSpecificImplementedParamType>
    <NonInvariantDocblockPropertyType occurrences="1">
      <code>$sourceTypes</code>
    </NonInvariantDocblockPropertyType>
  </file>
  <file src="Packages/Framework/Neos.Flow/Classes/Property/TypeConverter/SessionConverter.php">
    <MoreSpecificImplementedParamType occurrences="1">
      <code>$source</code>
    </MoreSpecificImplementedParamType>
    <NonInvariantDocblockPropertyType occurrences="1">
      <code>$sourceTypes</code>
    </NonInvariantDocblockPropertyType>
  </file>
  <file src="Packages/Framework/Neos.Flow/Classes/Property/TypeConverter/TypedArrayConverter.php">
    <MoreSpecificImplementedParamType occurrences="1">
      <code>$source</code>
    </MoreSpecificImplementedParamType>
  </file>
  <file src="Packages/Framework/Neos.Flow/Classes/Property/TypeConverter/UriTypeConverter.php">
    <MoreSpecificImplementedParamType occurrences="1">
      <code>$source</code>
    </MoreSpecificImplementedParamType>
  </file>
  <file src="Packages/Framework/Neos.Flow/Classes/Reflection/ClassReflection.php">
    <InvalidNullableReturnType occurrences="1">
      <code>MethodReflection</code>
    </InvalidNullableReturnType>
    <LessSpecificImplementedReturnType occurrences="3">
      <code>array&lt;ClassReflection&gt;</code>
      <code>array&lt;MethodReflection&gt;</code>
      <code>array&lt;PropertyReflection&gt;</code>
    </LessSpecificImplementedReturnType>
    <MethodSignatureMismatch occurrences="1">
      <code>public function newInstanceWithoutConstructor()</code>
    </MethodSignatureMismatch>
    <NullableReturnStatement occurrences="1">
      <code>(!is_object($parentConstructor)) ? $parentConstructor : new MethodReflection($this-&gt;getName(), $parentConstructor-&gt;getName())</code>
    </NullableReturnStatement>
  </file>
  <file src="Packages/Framework/Neos.Flow/Classes/Reflection/ClassSchema.php">
    <PossiblyNullPropertyAssignmentValue occurrences="1">
      <code>null</code>
    </PossiblyNullPropertyAssignmentValue>
  </file>
  <file src="Packages/Framework/Neos.Flow/Classes/Reflection/DocCommentParser.php">
    <PossiblyFalseArgument occurrences="1">
      <code>strpos($line, '@')</code>
    </PossiblyFalseArgument>
  </file>
  <file src="Packages/Framework/Neos.Flow/Classes/Reflection/Exception/ClassLoadingForReflectionFailedException.php">
    <UndefinedClass occurrences="1">
      <code>\Neos\Flow\Http\Component\ComponentInterface</code>
    </UndefinedClass>
  </file>
  <file src="Packages/Framework/Neos.Flow/Classes/Reflection/MethodReflection.php">
    <LessSpecificImplementedReturnType occurrences="1">
      <code>array&lt;ParameterReflection&gt;</code>
    </LessSpecificImplementedReturnType>
    <LessSpecificReturnStatement occurrences="1">
      <code>$this-&gt;docCommentParser</code>
    </LessSpecificReturnStatement>
    <MoreSpecificReturnType occurrences="1">
      <code>DocCommentParser</code>
    </MoreSpecificReturnType>
  </file>
  <file src="Packages/Framework/Neos.Flow/Classes/Reflection/ParameterReflection.php">
    <MissingImmutableAnnotation occurrences="3">
      <code>\ReflectionParameter</code>
      <code>public function getClass()</code>
      <code>public function getDeclaringClass()</code>
    </MissingImmutableAnnotation>
    <PossiblyNullReference occurrences="1">
      <code>getName</code>
    </PossiblyNullReference>
    <UndefinedMethod occurrences="1">
      <code>getName</code>
    </UndefinedMethod>
  </file>
  <file src="Packages/Framework/Neos.Flow/Classes/Reflection/PropertyReflection.php">
    <LessSpecificReturnStatement occurrences="1">
      <code>$this-&gt;docCommentParser</code>
    </LessSpecificReturnStatement>
    <MoreSpecificReturnType occurrences="1">
      <code>DocCommentParser</code>
    </MoreSpecificReturnType>
  </file>
  <file src="Packages/Framework/Neos.Flow/Classes/Reflection/ReflectionService.php">
    <ArgumentTypeCoercion occurrences="3">
      <code>$className</code>
      <code>$className</code>
      <code>$this-&gt;cleanClassName($className)</code>
    </ArgumentTypeCoercion>
    <LessSpecificReturnStatement occurrences="1">
      <code>is_object($this-&gt;classSchemata[$className]) ? $this-&gt;classSchemata[$className] : null</code>
    </LessSpecificReturnStatement>
    <MissingDocblockType occurrences="5">
      <code>$interface</code>
      <code>$package</code>
      <code>$packageKey</code>
      <code>$parentClass</code>
      <code>$property</code>
    </MissingDocblockType>
    <MoreSpecificReturnType occurrences="1">
      <code>ClassSchema</code>
    </MoreSpecificReturnType>
    <NullableReturnStatement occurrences="3">
      <code>is_object($this-&gt;classSchemata[$className]) ? $this-&gt;classSchemata[$className] : null</code>
      <code>null</code>
      <code>null</code>
    </NullableReturnStatement>
    <PossiblyNullArrayAssignment occurrences="2">
      <code>$this-&gt;classReflectionData[$interfaceName][self::DATA_INTERFACE_IMPLEMENTATIONS]</code>
      <code>$this-&gt;classReflectionData[$parentClassName][self::DATA_CLASS_SUBCLASSES]</code>
    </PossiblyNullArrayAssignment>
    <TooManyArguments occurrences="1">
      <code>getPropertyAnnotations</code>
    </TooManyArguments>
    <UndefinedInterfaceMethod occurrences="3">
      <code>freeze</code>
      <code>freeze</code>
      <code>isFrozen</code>
    </UndefinedInterfaceMethod>
    <UndefinedMethod occurrences="3">
      <code>getAttributes</code>
      <code>getAttributes</code>
      <code>getAttributes</code>
    </UndefinedMethod>
  </file>
  <file src="Packages/Framework/Neos.Flow/Classes/Reflection/ReflectionServiceFactory.php">
    <ArgumentTypeCoercion occurrences="2">
      <code>$this-&gt;bootstrap-&gt;getEarlyInstance(Environment::class)</code>
      <code>$this-&gt;bootstrap-&gt;getEarlyInstance(PackageManager::class)</code>
    </ArgumentTypeCoercion>
  </file>
  <file src="Packages/Framework/Neos.Flow/Classes/ResourceManagement/Collection.php">
    <PossiblyInvalidArgument occurrences="2">
      <code>$stream</code>
      <code>$stream</code>
    </PossiblyInvalidArgument>
    <TooManyArguments occurrences="1">
      <code>getObjectsByCollection</code>
    </TooManyArguments>
  </file>
  <file src="Packages/Framework/Neos.Flow/Classes/ResourceManagement/PersistentResource.php">
    <ImplementedParamTypeMismatch occurrences="1">
      <code>$fileSize</code>
    </ImplementedParamTypeMismatch>
    <ImplementedReturnTypeMismatch occurrences="1">
      <code>integer</code>
    </ImplementedReturnTypeMismatch>
    <InvalidScalarArgument occurrences="1">
      <code>posix_getpid()</code>
    </InvalidScalarArgument>
    <PossiblyInvalidArgument occurrences="2">
      <code>$resourceStream</code>
      <code>$resourceStream</code>
    </PossiblyInvalidArgument>
    <PossiblyInvalidArrayOffset occurrences="1">
      <code>$pathInfo['filename']</code>
    </PossiblyInvalidArrayOffset>
  </file>
  <file src="Packages/Framework/Neos.Flow/Classes/ResourceManagement/ResourceManager.php">
    <InvalidNullableReturnType occurrences="2">
      <code>CollectionInterface</code>
      <code>StorageInterface</code>
    </InvalidNullableReturnType>
    <NullableReturnStatement occurrences="2">
      <code>isset($this-&gt;collections[$collectionName]) ? $this-&gt;collections[$collectionName] : null</code>
      <code>isset($this-&gt;storages[$storageName]) ? $this-&gt;storages[$storageName] : null</code>
    </NullableReturnStatement>
    <PossiblyInvalidArgument occurrences="1">
      <code>$source</code>
    </PossiblyInvalidArgument>
    <PossiblyInvalidArrayOffset occurrences="3">
      <code>$pathInfo['basename']</code>
      <code>$pathInfo['basename']</code>
      <code>$pathInfo['basename']</code>
    </PossiblyInvalidArrayOffset>
    <PropertyTypeCoercion occurrences="2">
      <code>$this-&gt;storages</code>
      <code>$this-&gt;targets</code>
    </PropertyTypeCoercion>
    <TooManyArguments occurrences="1">
      <code>new Collection($collectionName, $this-&gt;storages[$collectionDefinition['storage']], $this-&gt;targets[$collectionDefinition['target']], $pathPatterns, $filenames)</code>
    </TooManyArguments>
  </file>
  <file src="Packages/Framework/Neos.Flow/Classes/ResourceManagement/ResourceRepository.php">
    <PossiblyInvalidClone occurrences="1">
      <code>clone $this-&gt;addedResources</code>
    </PossiblyInvalidClone>
    <PossiblyInvalidMethodCall occurrences="6">
      <code>attach</code>
      <code>attach</code>
      <code>contains</code>
      <code>contains</code>
      <code>contains</code>
      <code>detach</code>
    </PossiblyInvalidMethodCall>
    <TooManyArguments occurrences="3">
      <code>logicalAnd</code>
      <code>logicalAnd</code>
      <code>logicalAnd</code>
    </TooManyArguments>
    <UndefinedInterfaceMethod occurrences="1">
      <code>allowObject</code>
    </UndefinedInterfaceMethod>
  </file>
  <file src="Packages/Framework/Neos.Flow/Classes/ResourceManagement/ResourceTypeConverter.php">
    <InvalidScalarArgument occurrences="1">
      <code>self::CONFIGURATION_IDENTITY_CREATION_ALLOWED</code>
    </InvalidScalarArgument>
    <MoreSpecificImplementedParamType occurrences="1">
      <code>$source</code>
    </MoreSpecificImplementedParamType>
    <PossiblyInvalidArrayOffset occurrences="1">
      <code>$source-&gt;getOriginallySubmittedResource()['__identity']</code>
    </PossiblyInvalidArrayOffset>
    <PossiblyNullArgument occurrences="2">
      <code>$source-&gt;getClientFilename()</code>
      <code>$source-&gt;getStream()-&gt;detach()</code>
    </PossiblyNullArgument>
    <PossiblyNullReference occurrences="2">
      <code>getConfigurationValue</code>
      <code>getSha1</code>
    </PossiblyNullReference>
    <UndefinedInterfaceMethod occurrences="1">
      <code>$source</code>
    </UndefinedInterfaceMethod>
  </file>
  <file src="Packages/Framework/Neos.Flow/Classes/ResourceManagement/Storage/PackageStorage.php">
    <PossiblyInvalidArrayOffset occurrences="1">
      <code>$pathInfo['basename']</code>
    </PossiblyInvalidArrayOffset>
  </file>
  <file src="Packages/Framework/Neos.Flow/Classes/ResourceManagement/Storage/StorageObject.php">
    <ImplementedParamTypeMismatch occurrences="1">
      <code>$fileSize</code>
    </ImplementedParamTypeMismatch>
    <ImplementedReturnTypeMismatch occurrences="1">
      <code>integer</code>
    </ImplementedReturnTypeMismatch>
    <PossiblyInvalidArrayOffset occurrences="1">
      <code>$pathInfo['filename']</code>
    </PossiblyInvalidArrayOffset>
  </file>
  <file src="Packages/Framework/Neos.Flow/Classes/ResourceManagement/Streams/ResourceStreamWrapper.php">
    <FalsableReturnStatement occurrences="1">
      <code>false</code>
    </FalsableReturnStatement>
    <ImplementedReturnTypeMismatch occurrences="2">
      <code>void</code>
      <code>void</code>
    </ImplementedReturnTypeMismatch>
    <InvalidFalsableReturnType occurrences="1">
      <code>resource</code>
    </InvalidFalsableReturnType>
    <InvalidPropertyAssignmentValue occurrences="1">
      <code>$this-&gt;handle</code>
    </InvalidPropertyAssignmentValue>
    <InvalidScalarArgument occurrences="1">
      <code>$options&amp;STREAM_MKDIR_RECURSIVE</code>
    </InvalidScalarArgument>
    <PossiblyNullArgument occurrences="1">
      <code>$resource</code>
    </PossiblyNullArgument>
    <TypeDoesNotContainType occurrences="1">
      <code>false</code>
    </TypeDoesNotContainType>
  </file>
  <file src="Packages/Framework/Neos.Flow/Classes/ResourceManagement/Streams/StreamWrapperAdapter.php">
    <InvalidArgument occurrences="1">
      <code>$streamWrapperClassName</code>
    </InvalidArgument>
    <PropertyTypeCoercion occurrences="1">
      <code>new $registeredStreamWrapperForScheme()</code>
    </PropertyTypeCoercion>
  </file>
  <file src="Packages/Framework/Neos.Flow/Classes/ResourceManagement/Target/FileSystemSymlinkTarget.php">
    <InvalidArgument occurrences="1">
      <code>$sourceStream</code>
    </InvalidArgument>
  </file>
  <file src="Packages/Framework/Neos.Flow/Classes/ResourceManagement/Target/FileSystemTarget.php">
    <InvalidArgument occurrences="4">
      <code>$sourceStream</code>
      <code>$sourceStream</code>
      <code>$sourceStream</code>
      <code>$sourceStream</code>
    </InvalidArgument>
    <PossiblyInvalidArgument occurrences="2">
      <code>$sourceStream</code>
      <code>$sourceStream</code>
    </PossiblyInvalidArgument>
    <TooManyArguments occurrences="1">
      <code>getObjects</code>
    </TooManyArguments>
    <UndefinedVariable occurrences="1">
      <code>$exception</code>
    </UndefinedVariable>
  </file>
  <file src="Packages/Framework/Neos.Flow/Classes/Security/Account.php">
    <PossiblyNullPropertyAssignmentValue occurrences="1">
      <code>$expirationDate</code>
    </PossiblyNullPropertyAssignmentValue>
  </file>
  <file src="Packages/Framework/Neos.Flow/Classes/Security/AccountRepository.php">
    <ArgumentTypeCoercion occurrences="1">
      <code>$object</code>
    </ArgumentTypeCoercion>
    <LessSpecificReturnStatement occurrences="2"/>
    <TooManyArguments occurrences="3">
      <code>logicalAnd</code>
      <code>logicalAnd</code>
      <code>logicalOr</code>
    </TooManyArguments>
  </file>
  <file src="Packages/Framework/Neos.Flow/Classes/Security/Aspect/LoggingAspect.php">
    <InvalidReturnType occurrences="1">
      <code>mixed</code>
    </InvalidReturnType>
  </file>
  <file src="Packages/Framework/Neos.Flow/Classes/Security/Authentication/AuthenticationProviderManager.php">
    <InvalidPropertyAssignmentValue occurrences="4">
      <code>Context::AUTHENTICATE_ALL_TOKENS</code>
      <code>Context::AUTHENTICATE_ANY_TOKEN</code>
      <code>Context::AUTHENTICATE_AT_LEAST_ONE_TOKEN</code>
      <code>Context::AUTHENTICATE_ONE_TOKEN</code>
    </InvalidPropertyAssignmentValue>
    <MissingDocblockType occurrences="3">
      <code>$provider</code>
      <code>$token</code>
      <code>$token</code>
    </MissingDocblockType>
    <PossiblyNullPropertyAssignmentValue occurrences="1">
      <code>null</code>
    </PossiblyNullPropertyAssignmentValue>
  </file>
  <file src="Packages/Framework/Neos.Flow/Classes/Security/Authentication/Controller/AbstractAuthenticationController.php">
    <InvalidScalarArgument occurrences="1">
      <code>$exception === null ? 1347016771 : $exception-&gt;getCode()</code>
    </InvalidScalarArgument>
  </file>
  <file src="Packages/Framework/Neos.Flow/Classes/Security/Authentication/EntryPoint/HttpBasic.php">
    <UndefinedConstant occurrences="1">
      <code>FLOW_PATH_ROOT</code>
    </UndefinedConstant>
  </file>
  <file src="Packages/Framework/Neos.Flow/Classes/Security/Authentication/Provider/AbstractProvider.php">
    <UnsafeInstantiation occurrences="1">
      <code>new static($name, $options)</code>
    </UnsafeInstantiation>
  </file>
  <file src="Packages/Framework/Neos.Flow/Classes/Security/Authentication/Provider/FileBasedSimpleKeyProvider.php">
    <InvalidScalarArgument occurrences="1">
      <code>$this-&gt;fileBasedSimpleKeyService-&gt;getKey($this-&gt;options['keyName'])</code>
    </InvalidScalarArgument>
  </file>
  <file src="Packages/Framework/Neos.Flow/Classes/Security/Authentication/Provider/PersistedUsernamePasswordProvider.php">
    <MissingDocblockType occurrences="1">
      <code>$account</code>
    </MissingDocblockType>
  </file>
  <file src="Packages/Framework/Neos.Flow/Classes/Security/Authentication/Provider/TestingProvider.php">
    <PossiblyNullPropertyAssignmentValue occurrences="1">
      <code>null</code>
    </PossiblyNullPropertyAssignmentValue>
  </file>
  <file src="Packages/Framework/Neos.Flow/Classes/Security/Authentication/Token/AbstractToken.php">
    <InvalidNullableReturnType occurrences="1">
      <code>Account</code>
    </InvalidNullableReturnType>
    <NullableReturnStatement occurrences="1">
      <code>$this-&gt;isAuthenticated() ? $this-&gt;account: null</code>
    </NullableReturnStatement>
    <PossiblyNullPropertyAssignmentValue occurrences="2">
      <code>$account</code>
      <code>null</code>
    </PossiblyNullPropertyAssignmentValue>
  </file>
  <file src="Packages/Framework/Neos.Flow/Classes/Security/Authentication/TokenAndProviderFactory.php">
    <ArgumentTypeCoercion occurrences="1">
      <code>$entryPoint</code>
    </ArgumentTypeCoercion>
    <MissingDocblockType occurrences="3">
      <code>$entryPoint</code>
      <code>$providerInstance</code>
      <code>$tokenInstance</code>
    </MissingDocblockType>
    <PossiblyNullReference occurrences="1">
      <code>setAuthenticationEntryPoint</code>
    </PossiblyNullReference>
    <TooManyArguments occurrences="1">
      <code>get</code>
    </TooManyArguments>
  </file>
  <file src="Packages/Framework/Neos.Flow/Classes/Security/Authorization/AfterInvocationProcessorManager.php">
    <InvalidReturnType occurrences="2">
      <code>boolean</code>
      <code>boolean</code>
    </InvalidReturnType>
  </file>
  <file src="Packages/Framework/Neos.Flow/Classes/Security/Authorization/FilterFirewall.php">
    <ArgumentTypeCoercion occurrences="1">
      <code>$requestPattern</code>
    </ArgumentTypeCoercion>
    <MissingDocblockType occurrences="1">
      <code>$requestPattern</code>
    </MissingDocblockType>
    <PossiblyNullPropertyAssignmentValue occurrences="3">
      <code>null</code>
      <code>null</code>
      <code>null</code>
    </PossiblyNullPropertyAssignmentValue>
    <TooManyArguments occurrences="1">
      <code>get</code>
    </TooManyArguments>
  </file>
  <file src="Packages/Framework/Neos.Flow/Classes/Security/Authorization/Interceptor/AfterInvocation.php">
    <PossiblyNullPropertyAssignmentValue occurrences="1">
      <code>null</code>
    </PossiblyNullPropertyAssignmentValue>
  </file>
  <file src="Packages/Framework/Neos.Flow/Classes/Security/Authorization/Interceptor/PolicyEnforcement.php">
    <InvalidScalarArgument occurrences="1">
      <code>$noTokensAuthenticatedException-&gt;getCode()</code>
    </InvalidScalarArgument>
  </file>
  <file src="Packages/Framework/Neos.Flow/Classes/Security/Authorization/Interceptor/RequireAuthentication.php">
    <InvalidReturnType occurrences="1">
      <code>boolean</code>
    </InvalidReturnType>
    <PossiblyNullPropertyAssignmentValue occurrences="1">
      <code>null</code>
    </PossiblyNullPropertyAssignmentValue>
  </file>
  <file src="Packages/Framework/Neos.Flow/Classes/Security/Authorization/Privilege/AbstractPrivilege.php">
    <ImplementedReturnTypeMismatch occurrences="1">
      <code>integer</code>
    </ImplementedReturnTypeMismatch>
    <InvalidPropertyAssignmentValue occurrences="1">
      <code>$permission</code>
    </InvalidPropertyAssignmentValue>
  </file>
  <file src="Packages/Framework/Neos.Flow/Classes/Security/Authorization/Privilege/Entity/Doctrine/EntityPrivilege.php">
    <InvalidNullableReturnType occurrences="1">
      <code>string</code>
    </InvalidNullableReturnType>
    <NullableReturnStatement occurrences="1">
      <code>null</code>
    </NullableReturnStatement>
  </file>
  <file src="Packages/Framework/Neos.Flow/Classes/Security/Authorization/Privilege/Entity/Doctrine/EntityPrivilegeExpressionEvaluator.php">
    <PossiblyInvalidArgument occurrences="1">
      <code>$result</code>
    </PossiblyInvalidArgument>
    <PossiblyInvalidArrayAccess occurrences="1">
      <code>$result['code']</code>
    </PossiblyInvalidArrayAccess>
    <UndefinedPropertyFetch occurrences="1">
      <code>$parser-&gt;pos</code>
    </UndefinedPropertyFetch>
    <UndefinedThisPropertyAssignment occurrences="1">
      <code>$this-&gt;newExpressions</code>
    </UndefinedThisPropertyAssignment>
    <UndefinedThisPropertyFetch occurrences="1">
      <code>$this-&gt;newExpressions</code>
    </UndefinedThisPropertyFetch>
  </file>
  <file src="Packages/Framework/Neos.Flow/Classes/Security/Authorization/Privilege/Entity/Doctrine/PropertyConditionGenerator.php">
    <ArgumentTypeCoercion occurrences="5">
      <code>$sqlFilter</code>
      <code>$sqlFilter</code>
      <code>$targetEntity</code>
      <code>$targetEntity</code>
      <code>$targetEntity</code>
    </ArgumentTypeCoercion>
    <InvalidArgument occurrences="1">
      <code>$subselectSql</code>
    </InvalidArgument>
    <InvalidArrayOffset occurrences="1">
      <code>$this-&gt;operandDefinition['inOperandValue' . $iterator]</code>
    </InvalidArrayOffset>
    <InvalidClass occurrences="1">
      <code>SQLFilter</code>
    </InvalidClass>
    <InvalidNullableReturnType occurrences="1">
      <code>string</code>
    </InvalidNullableReturnType>
    <InvalidOperand occurrences="2">
      <code>$subselectSql</code>
      <code>$this-&gt;operandDefinition</code>
    </InvalidOperand>
    <PossiblyFalseArgument occurrences="1">
      <code>strpos($this-&gt;path, '.')</code>
    </PossiblyFalseArgument>
    <PossiblyInvalidArgument occurrences="2">
      <code>$operandDefinition</code>
      <code>$subselectQuery-&gt;equals($propertyName, $this-&gt;operand)</code>
    </PossiblyInvalidArgument>
    <PossiblyInvalidOperand occurrences="3">
      <code>$subQuerySql</code>
      <code>$this-&gt;operandDefinition</code>
      <code>$this-&gt;operandDefinition</code>
    </PossiblyInvalidOperand>
    <PossiblyUndefinedVariable occurrences="1">
      <code>$subselectConstraint</code>
    </PossiblyUndefinedVariable>
    <UndefinedInterfaceMethod occurrences="5">
      <code>getAssociationMapping</code>
      <code>getAssociationMapping</code>
      <code>getAssociationMapping</code>
      <code>getFieldForColumn</code>
      <code>getIdentifierColumnNames</code>
    </UndefinedInterfaceMethod>
  </file>
  <file src="Packages/Framework/Neos.Flow/Classes/Security/Authorization/Privilege/Entity/Doctrine/SqlFilter.php">
    <PropertyTypeCoercion occurrences="2">
      <code>Bootstrap::$staticObjectManager-&gt;get(Context::class)</code>
      <code>Bootstrap::$staticObjectManager-&gt;get(PolicyService::class)</code>
    </PropertyTypeCoercion>
  </file>
  <file src="Packages/Framework/Neos.Flow/Classes/Security/Authorization/Privilege/Method/MethodPrivilege.php">
    <InvalidPropertyAssignmentValue occurrences="1">
      <code>$methodTargetExpressionParser-&gt;parse($this-&gt;getParsedMatcher(), 'Policy privilege "' . $this-&gt;getPrivilegeTargetIdentifier() . '"')</code>
    </InvalidPropertyAssignmentValue>
    <InvalidReturnStatement occurrences="1">
      <code>$this-&gt;pointcutFilter</code>
    </InvalidReturnStatement>
    <InvalidReturnType occurrences="1">
      <code>PointcutFilterComposite</code>
    </InvalidReturnType>
    <PropertyTypeCoercion occurrences="1">
      <code>$this-&gt;objectManager-&gt;get(RuntimeExpressionEvaluator::class)</code>
    </PropertyTypeCoercion>
  </file>
  <file src="Packages/Framework/Neos.Flow/Classes/Security/Authorization/Privilege/Method/MethodPrivilegePointcutFilter.php">
    <PossiblyNullPropertyAssignmentValue occurrences="1">
      <code>null</code>
    </PossiblyNullPropertyAssignmentValue>
    <PropertyTypeCoercion occurrences="2">
      <code>$cacheManager-&gt;getCache('Flow_Security_Authorization_Privilege_Method')</code>
      <code>$this-&gt;objectManager-&gt;get(RuntimeExpressionEvaluator::class)</code>
    </PropertyTypeCoercion>
  </file>
  <file src="Packages/Framework/Neos.Flow/Classes/Security/Authorization/Privilege/Parameter/StringPrivilegeParameter.php">
    <InvalidNullableReturnType occurrences="1">
      <code>array</code>
    </InvalidNullableReturnType>
    <NullableReturnStatement occurrences="1">
      <code>null</code>
    </NullableReturnStatement>
  </file>
  <file src="Packages/Framework/Neos.Flow/Classes/Security/Authorization/Privilege/PrivilegeTarget.php">
    <LessSpecificReturnStatement occurrences="1">
      <code>new $privilegeParameterClassName($parameterName, $parameters[$parameterName])</code>
    </LessSpecificReturnStatement>
    <MoreSpecificReturnType occurrences="1">
      <code>PrivilegeParameterInterface</code>
    </MoreSpecificReturnType>
  </file>
  <file src="Packages/Framework/Neos.Flow/Classes/Security/Authorization/PrivilegeManager.php">
    <ImplementedParamTypeMismatch occurrences="2">
      <code>$roles</code>
      <code>$roles</code>
    </ImplementedParamTypeMismatch>
  </file>
  <file src="Packages/Framework/Neos.Flow/Classes/Security/Authorization/PrivilegeManagerInterface.php">
    <UndefinedDocblockClass occurrences="2">
      <code>array&lt;Role&gt;</code>
      <code>array&lt;Role&gt;</code>
    </UndefinedDocblockClass>
  </file>
  <file src="Packages/Framework/Neos.Flow/Classes/Security/Authorization/RequestFilter.php">
    <PossiblyNullPropertyAssignmentValue occurrences="2">
      <code>null</code>
      <code>null</code>
    </PossiblyNullPropertyAssignmentValue>
  </file>
  <file src="Packages/Framework/Neos.Flow/Classes/Security/Authorization/TestingPrivilegeManager.php">
    <PossiblyNullPropertyAssignmentValue occurrences="2">
      <code>null</code>
      <code>null</code>
    </PossiblyNullPropertyAssignmentValue>
  </file>
  <file src="Packages/Framework/Neos.Flow/Classes/Security/Channel/HttpsInterceptor.php">
    <InvalidReturnType occurrences="1">
      <code>boolean</code>
    </InvalidReturnType>
  </file>
  <file src="Packages/Framework/Neos.Flow/Classes/Security/Context.php">
    <InvalidNullableReturnType occurrences="2">
      <code>Account</code>
      <code>Account</code>
    </InvalidNullableReturnType>
    <MissingDocblockType occurrences="6">
      <code>$managerToken</code>
      <code>$requestPattern</code>
      <code>$token</code>
      <code>$token</code>
      <code>$token</code>
      <code>$token</code>
    </MissingDocblockType>
    <NullableReturnStatement occurrences="2">
      <code>null</code>
      <code>null</code>
    </NullableReturnStatement>
    <PossiblyInvalidArgument occurrences="1">
      <code>$globalObjectsRegisteredClassName</code>
    </PossiblyInvalidArgument>
    <PossiblyNullPropertyAssignmentValue occurrences="9">
      <code>null</code>
      <code>null</code>
      <code>null</code>
      <code>null</code>
      <code>null</code>
      <code>null</code>
      <code>null</code>
      <code>null</code>
      <code>null</code>
    </PossiblyNullPropertyAssignmentValue>
  </file>
  <file src="Packages/Framework/Neos.Flow/Classes/Security/Cryptography/Algorithms.php">
    <NullArgument occurrences="1">
      <code>null</code>
    </NullArgument>
  </file>
  <file src="Packages/Framework/Neos.Flow/Classes/Security/Cryptography/BCryptHashingStrategy.php">
    <InvalidPropertyAssignmentValue occurrences="1">
      <code>sprintf('%02d', $cost)</code>
    </InvalidPropertyAssignmentValue>
  </file>
  <file src="Packages/Framework/Neos.Flow/Classes/Security/Cryptography/FileBasedSimpleKeyService.php">
    <UndefinedConstant occurrences="1">
      <code>FLOW_PATH_DATA</code>
    </UndefinedConstant>
  </file>
  <file src="Packages/Framework/Neos.Flow/Classes/Security/Cryptography/HashService.php">
    <InvalidOperand occurrences="1">
      <code>$strategyIdentifier</code>
    </InvalidOperand>
    <InvalidReturnStatement occurrences="2">
      <code>[$this-&gt;passwordHashingStrategies[$strategyIdentifier], $strategyIdentifier]</code>
      <code>[$this-&gt;passwordHashingStrategies[$strategyIdentifier], $strategyIdentifier]</code>
    </InvalidReturnStatement>
    <InvalidReturnType occurrences="1">
      <code>array&lt;PasswordHashingStrategyInterface&gt;</code>
    </InvalidReturnType>
    <MissingDocblockType occurrences="2">
      <code>list($passwordHashingStrategy, $strategyIdentifier)</code>
      <code>list($passwordHashingStrategy, )</code>
    </MissingDocblockType>
    <PossiblyNullPropertyAssignmentValue occurrences="1">
      <code>null</code>
    </PossiblyNullPropertyAssignmentValue>
    <UndefinedConstant occurrences="2">
      <code>FLOW_PATH_DATA</code>
      <code>FLOW_PATH_DATA</code>
    </UndefinedConstant>
  </file>
  <file src="Packages/Framework/Neos.Flow/Classes/Security/Cryptography/RsaWalletServicePhp.php">
    <NullArgument occurrences="1">
      <code>null</code>
    </NullArgument>
  </file>
  <file src="Packages/Framework/Neos.Flow/Classes/Security/DummyContext.php">
    <PossiblyNullPropertyAssignmentValue occurrences="5">
      <code>$interceptedRequest</code>
      <code>null</code>
      <code>null</code>
      <code>null</code>
      <code>null</code>
    </PossiblyNullPropertyAssignmentValue>
  </file>
<<<<<<< HEAD
=======
  <file src="Packages/Framework/Neos.Flow/Classes/Security/Policy/PolicyService.php">
    <PossiblyNullArgument occurrences="1">
      <code>$this-&gt;policyConfiguration</code>
    </PossiblyNullArgument>
    <PossiblyNullPropertyAssignmentValue occurrences="1">
      <code>$this-&gt;configurationManager-&gt;getConfiguration(ConfigurationManager::CONFIGURATION_TYPE_POLICY)</code>
    </PossiblyNullPropertyAssignmentValue>
  </file>
  <file src="Packages/Framework/Neos.Flow/Classes/Security/Policy/RoleConverter.php">
    <NonInvariantDocblockPropertyType occurrences="1">
      <code>$sourceTypes</code>
    </NonInvariantDocblockPropertyType>
  </file>
>>>>>>> 776ffbc9
  <file src="Packages/Framework/Neos.Flow/Classes/Session/Aspect/LoggingAspect.php">
    <InvalidLiteralArgument occurrences="1">
      <code>SessionInterface::class</code>
    </InvalidLiteralArgument>
    <InvalidReturnType occurrences="3">
      <code>mixed</code>
      <code>mixed</code>
      <code>mixed</code>
    </InvalidReturnType>
    <UndefinedInterfaceMethod occurrences="8">
      <code>getId</code>
      <code>getId</code>
      <code>getId</code>
      <code>getId</code>
      <code>isStarted</code>
      <code>isStarted</code>
      <code>isStarted</code>
      <code>isStarted</code>
    </UndefinedInterfaceMethod>
  </file>
  <file src="Packages/Framework/Neos.Flow/Classes/Session/Session.php">
    <FalsableReturnStatement occurrences="1">
      <code>false</code>
    </FalsableReturnStatement>
    <ImplementedReturnTypeMismatch occurrences="1">
      <code>integer</code>
    </ImplementedReturnTypeMismatch>
    <InvalidFalsableReturnType occurrences="1">
      <code>integer</code>
    </InvalidFalsableReturnType>
    <InvalidNullableReturnType occurrences="1">
      <code>integer</code>
    </InvalidNullableReturnType>
    <InvalidScalarArgument occurrences="1">
      <code>$this-&gt;garbageCollectionProbability</code>
    </InvalidScalarArgument>
    <LessSpecificImplementedReturnType occurrences="1">
      <code>mixed</code>
    </LessSpecificImplementedReturnType>
    <PossiblyNullPropertyAssignmentValue occurrences="2">
      <code>null</code>
      <code>null</code>
    </PossiblyNullPropertyAssignmentValue>
    <RedundantCastGivenDocblockType occurrences="1">
      <code>(integer)strlen(strrchr($this-&gt;garbageCollectionProbability, '.'))</code>
    </RedundantCastGivenDocblockType>
    <UndefinedThisPropertyAssignment occurrences="1">
      <code>$this-&gt;request</code>
    </UndefinedThisPropertyAssignment>
    <UnsafeInstantiation occurrences="1">
      <code>new static()</code>
    </UnsafeInstantiation>
  </file>
  <file src="Packages/Framework/Neos.Flow/Classes/Session/SessionManager.php">
    <LessSpecificImplementedReturnType occurrences="1">
      <code>array&lt;SessionInterface&gt;</code>
    </LessSpecificImplementedReturnType>
  </file>
  <file src="Packages/Framework/Neos.Flow/Classes/Session/TransientSession.php">
    <ImplementedReturnTypeMismatch occurrences="1">
      <code>void</code>
    </ImplementedReturnTypeMismatch>
    <LessSpecificImplementedReturnType occurrences="1">
      <code>mixed</code>
    </LessSpecificImplementedReturnType>
    <MoreSpecificImplementedParamType occurrences="1">
      <code>$data</code>
    </MoreSpecificImplementedParamType>
  </file>
  <file src="Packages/Framework/Neos.Flow/Classes/Utility/Environment.php">
    <PossiblyNullPropertyAssignmentValue occurrences="2">
      <code>null</code>
      <code>null</code>
    </PossiblyNullPropertyAssignmentValue>
    <RedundantCastGivenDocblockType occurrences="1">
      <code>(string)Bootstrap::getEnvironmentConfigurationSetting('FLOW_REWRITEURLS')</code>
    </RedundantCastGivenDocblockType>
  </file>
  <file src="Packages/Framework/Neos.Flow/Classes/Utility/Ip.php">
    <PossiblyInvalidOperand occurrences="2">
      <code>$bits</code>
      <code>$bits</code>
    </PossiblyInvalidOperand>
  </file>
  <file src="Packages/Framework/Neos.Flow/Classes/Validation/Error.php">
    <InvalidPropertyAssignmentValue occurrences="1">
      <code>1201447005</code>
    </InvalidPropertyAssignmentValue>
    <NonInvariantDocblockPropertyType occurrences="1">
      <code>$code</code>
    </NonInvariantDocblockPropertyType>
  </file>
  <file src="Packages/Framework/Neos.Flow/Classes/Validation/Validator/AbstractCompositeValidator.php">
    <NoInterfaceProperties occurrences="1">
      <code>$validator-&gt;setValidatedInstancesContainer</code>
    </NoInterfaceProperties>
  </file>
  <file src="Packages/Framework/Neos.Flow/Classes/Validation/Validator/CollectionValidator.php">
    <PossiblyNullReference occurrences="1">
      <code>forProperty</code>
    </PossiblyNullReference>
  </file>
  <file src="Packages/Framework/Neos.Flow/Classes/Validation/Validator/GenericObjectValidator.php">
    <InvalidArgument occurrences="3">
      <code>$object</code>
      <code>$object</code>
      <code>$validator</code>
    </InvalidArgument>
    <PossiblyNullReference occurrences="1">
      <code>forProperty</code>
    </PossiblyNullReference>
  </file>
  <file src="Packages/Framework/Neos.Flow/Classes/Validation/ValidatorResolver.php">
    <InvalidNullableReturnType occurrences="1">
      <code>ValidatorInterface</code>
    </InvalidNullableReturnType>
    <InvalidScalarArgument occurrences="3">
      <code>$validatorObjectName</code>
      <code>$validatorObjectName</code>
      <code>$validatorObjectName</code>
    </InvalidScalarArgument>
    <NullableReturnStatement occurrences="1">
      <code>null</code>
    </NullableReturnStatement>
    <UndefinedClass occurrences="1">
      <code>new $validatorObjectName($validatorOptions)</code>
    </UndefinedClass>
  </file>
  <file src="Packages/Framework/Neos.Flow/Migrations/Mysql/Version20130319131400.php">
    <PossiblyFalseOperand occurrences="2">
      <code>strrpos($newRoleIdentifier, ':')</code>
      <code>strrpos($roleIdentifier, ':')</code>
    </PossiblyFalseOperand>
  </file>
  <file src="Packages/Framework/Neos.Flow/Migrations/Postgresql/Version20130319131500.php">
    <PossiblyFalseOperand occurrences="2">
      <code>strrpos($newRoleIdentifier, ':')</code>
      <code>strrpos($roleIdentifier, ':')</code>
    </PossiblyFalseOperand>
  </file>
  <file src="Packages/Framework/Neos.Flow/Scripts/Migrations/AbstractMigration.php">
    <PossiblyInvalidArgument occurrences="1">
      <code>$configuration</code>
    </PossiblyInvalidArgument>
    <ReferenceConstraintViolation occurrences="1">
      <code>$configuration</code>
    </ReferenceConstraintViolation>
  </file>
  <file src="Packages/Framework/Neos.Flow/Scripts/Migrations/Manager.php">
    <InvalidNullableReturnType occurrences="1">
      <code>string</code>
    </InvalidNullableReturnType>
    <InvalidReturnType occurrences="1">
      <code>boolean</code>
    </InvalidReturnType>
    <NullableReturnStatement occurrences="3">
      <code>isset($this-&gt;currentPackageData) ? $this-&gt;currentPackageData['packageKey'] : null</code>
      <code>null</code>
      <code>null</code>
    </NullableReturnStatement>
    <PossiblyFalseOperand occurrences="1">
      <code>strrpos($packagePath, '/')</code>
    </PossiblyFalseOperand>
    <PossiblyNullPropertyAssignmentValue occurrences="3">
      <code>null</code>
      <code>null</code>
      <code>null</code>
    </PossiblyNullPropertyAssignmentValue>
  </file>
  <file src="Packages/Framework/Neos.Flow/Scripts/Migrations/Tools.php">
    <NullableReturnStatement occurrences="1">
      <code>null</code>
    </NullableReturnStatement>
    <PossiblyInvalidArgument occurrences="1">
      <code>$replace</code>
    </PossiblyInvalidArgument>
  </file>
  <file src="Packages/Framework/Neos.Flow/Scripts/PhpDevelopmentServerRouter.php">
    <PossiblyFalseArgument occurrences="2">
      <code>getenv('FLOW_ROOTPATH')</code>
      <code>getenv('FLOW_ROOTPATH')</code>
    </PossiblyFalseArgument>
  </file>
  <file src="Packages/Framework/Neos.FluidAdaptor/Classes/Core/Cache/CacheAdaptor.php">
    <ImplementedReturnTypeMismatch occurrences="1">
      <code>bool|void</code>
    </ImplementedReturnTypeMismatch>
    <InvalidReturnStatement occurrences="1">
      <code>$this-&gt;flowCache-&gt;set($name, substr($value, strpos($value, "\n") + 1))</code>
    </InvalidReturnStatement>
    <MoreSpecificImplementedParamType occurrences="1">
      <code>$value</code>
    </MoreSpecificImplementedParamType>
    <PossiblyFalseOperand occurrences="1">
      <code>strpos($value, "\n")</code>
    </PossiblyFalseOperand>
  </file>
  <file src="Packages/Framework/Neos.FluidAdaptor/Classes/Core/Parser/Interceptor/ResourceInterceptor.php">
    <MissingDocblockType occurrences="1"/>
    <UndefinedInterfaceMethod occurrences="2">
      <code>getText</code>
      <code>getText</code>
    </UndefinedInterfaceMethod>
  </file>
  <file src="Packages/Framework/Neos.FluidAdaptor/Classes/Core/Parser/SyntaxTree/Expression/LegacyNamespaceExpressionNode.php">
    <InvalidReturnType occurrences="1">
      <code>mixed</code>
    </InvalidReturnType>
  </file>
  <file src="Packages/Framework/Neos.FluidAdaptor/Classes/Core/Parser/SyntaxTree/ResourceUriNode.php">
    <NonInvariantDocblockPropertyType occurrences="1">
      <code>$arguments</code>
    </NonInvariantDocblockPropertyType>
    <UndefinedInterfaceMethod occurrences="1">
      <code>setViewHelperNode</code>
    </UndefinedInterfaceMethod>
  </file>
  <file src="Packages/Framework/Neos.FluidAdaptor/Classes/Core/Rendering/RenderingContext.php">
    <NonInvariantDocblockPropertyType occurrences="2">
      <code>$cache</code>
      <code>$viewHelperResolver</code>
    </NonInvariantDocblockPropertyType>
    <RedundantCast occurrences="1">
      <code>(string)$request-&gt;getControllerPackageKey()</code>
    </RedundantCast>
  </file>
  <file src="Packages/Framework/Neos.FluidAdaptor/Classes/Core/ViewHelper/AbstractConditionViewHelper.php">
    <LessSpecificImplementedReturnType occurrences="1">
      <code>mixed</code>
    </LessSpecificImplementedReturnType>
    <PossiblyNullArrayAccess occurrences="1">
      <code>$arguments['condition']</code>
    </PossiblyNullArrayAccess>
  </file>
  <file src="Packages/Framework/Neos.FluidAdaptor/Classes/Core/ViewHelper/AbstractLocaleAwareViewHelper.php">
    <InvalidNullableReturnType occurrences="1">
      <code>I18n\Locale</code>
    </InvalidNullableReturnType>
    <NullableReturnStatement occurrences="2">
      <code>$useLocale</code>
      <code>null</code>
    </NullableReturnStatement>
  </file>
  <file src="Packages/Framework/Neos.FluidAdaptor/Classes/Core/ViewHelper/AbstractTagBasedViewHelper.php">
    <PossiblyNullPropertyAssignmentValue occurrences="1">
      <code>null</code>
    </PossiblyNullPropertyAssignmentValue>
  </file>
  <file src="Packages/Framework/Neos.FluidAdaptor/Classes/Core/ViewHelper/Facets/ChildNodeAccessInterface.php">
    <UndefinedDocblockClass occurrences="1">
      <code>array&lt;\Neos\FluidAdaptor\Core\Parser\SyntaxTree\AbstractNode&gt;</code>
    </UndefinedDocblockClass>
  </file>
  <file src="Packages/Framework/Neos.FluidAdaptor/Classes/Core/ViewHelper/ViewHelperResolver.php">
    <LessSpecificReturnStatement occurrences="1">
      <code>$this-&gt;objectManager-&gt;get($viewHelperClassName)</code>
    </LessSpecificReturnStatement>
    <MoreSpecificReturnType occurrences="1">
      <code>\TYPO3Fluid\Fluid\Core\ViewHelper\ViewHelperInterface</code>
    </MoreSpecificReturnType>
  </file>
  <file src="Packages/Framework/Neos.FluidAdaptor/Classes/Core/Widget/AbstractWidgetController.php">
    <MissingDocblockType occurrences="1">
      <code>$widgetContext</code>
    </MissingDocblockType>
  </file>
  <file src="Packages/Framework/Neos.FluidAdaptor/Classes/Core/Widget/AbstractWidgetViewHelper.php">
    <MissingDocblockType occurrences="1">
      <code>$subRequest</code>
    </MissingDocblockType>
    <PropertyTypeCoercion occurrences="1">
      <code>$this-&gt;objectManager-&gt;get(WidgetContext::class)</code>
    </PropertyTypeCoercion>
  </file>
  <file src="Packages/Framework/Neos.FluidAdaptor/Classes/Service/AbstractGenerator.php">
    <PossiblyNullReference occurrences="1">
      <code>importNode</code>
    </PossiblyNullReference>
  </file>
  <file src="Packages/Framework/Neos.FluidAdaptor/Classes/Service/XsdGenerator.php">
    <FalsableReturnStatement occurrences="1">
      <code>$xmlRootNode-&gt;asXML()</code>
    </FalsableReturnStatement>
    <InvalidFalsableReturnType occurrences="1">
      <code>string</code>
    </InvalidFalsableReturnType>
    <MissingDocblockType occurrences="1">
      <code>$argumentDefinition</code>
    </MissingDocblockType>
  </file>
  <file src="Packages/Framework/Neos.FluidAdaptor/Classes/View/AbstractTemplateView.php">
    <PossiblyInvalidArgument occurrences="1">
      <code>$variables</code>
    </PossiblyInvalidArgument>
    <UnsafeInstantiation occurrences="1">
      <code>new static($options)</code>
    </UnsafeInstantiation>
  </file>
  <file src="Packages/Framework/Neos.FluidAdaptor/Classes/View/StandaloneView.php">
    <InvalidNullableReturnType occurrences="1">
      <code>string</code>
    </InvalidNullableReturnType>
    <InvalidReturnStatement occurrences="2">
      <code>$this-&gt;baseRenderingContext-&gt;getTemplatePaths()-&gt;getLayoutRootPaths()</code>
      <code>$this-&gt;baseRenderingContext-&gt;getTemplatePaths()-&gt;getPartialRootPaths()</code>
    </InvalidReturnStatement>
    <InvalidReturnType occurrences="2">
      <code>string</code>
      <code>string</code>
    </InvalidReturnType>
    <NullableReturnStatement occurrences="1">
      <code>$this-&gt;baseRenderingContext-&gt;getTemplatePaths()-&gt;resolveTemplateFileForControllerAndActionAndFormat($this-&gt;request-&gt;getControllerName(), $this-&gt;request-&gt;getControllerActionName(), $this-&gt;request-&gt;getFormat())</code>
    </NullableReturnStatement>
    <PossiblyNullPropertyAssignmentValue occurrences="3">
      <code>$request</code>
      <code>null</code>
      <code>null</code>
    </PossiblyNullPropertyAssignmentValue>
    <UnsafeInstantiation occurrences="1">
      <code>new static(null, $options)</code>
    </UnsafeInstantiation>
  </file>
  <file src="Packages/Framework/Neos.FluidAdaptor/Classes/View/TemplatePaths.php">
    <LessSpecificImplementedReturnType occurrences="1">
      <code>mixed|string</code>
    </LessSpecificImplementedReturnType>
    <MoreSpecificImplementedParamType occurrences="1">
      <code>$path</code>
    </MoreSpecificImplementedParamType>
    <UndefinedInterfaceMethod occurrences="2">
      <code>getResourcesPath</code>
      <code>getResourcesPath</code>
    </UndefinedInterfaceMethod>
  </file>
  <file src="Packages/Framework/Neos.FluidAdaptor/Classes/ViewHelpers/DebugViewHelper.php">
    <UndefinedFunction occurrences="1">
      <code>\Neos\Flow\var_dump($expressionToExamine, $this-&gt;arguments['title'], true)</code>
    </UndefinedFunction>
  </file>
  <file src="Packages/Framework/Neos.FluidAdaptor/Classes/ViewHelpers/FlashMessagesViewHelper.php">
    <MissingDocblockType occurrences="1">
      <code>$singleFlashMessage</code>
    </MissingDocblockType>
  </file>
  <file src="Packages/Framework/Neos.FluidAdaptor/Classes/ViewHelpers/Form/AbstractFormFieldViewHelper.php">
    <MissingDocblockType occurrences="2">
      <code>$validationResults</code>
      <code>$validationResults</code>
    </MissingDocblockType>
  </file>
  <file src="Packages/Framework/Neos.FluidAdaptor/Classes/ViewHelpers/Form/SelectViewHelper.php">
    <InvalidCast occurrences="1">
      <code>$valueElement</code>
    </InvalidCast>
    <TypeDoesNotContainType occurrences="1">
      <code>is_array($value)</code>
    </TypeDoesNotContainType>
  </file>
  <file src="Packages/Framework/Neos.FluidAdaptor/Classes/ViewHelpers/FormViewHelper.php">
    <InvalidScalarArgument occurrences="1">
      <code>$exception-&gt;getCode()</code>
    </InvalidScalarArgument>
    <NullableReturnStatement occurrences="1">
      <code>$formObjectName</code>
    </NullableReturnStatement>
    <PossiblyNullPropertyAssignmentValue occurrences="1">
      <code>null</code>
    </PossiblyNullPropertyAssignmentValue>
  </file>
  <file src="Packages/Framework/Neos.FluidAdaptor/Classes/ViewHelpers/Format/BytesViewHelper.php">
    <InvalidScalarArgument occurrences="1">
      <code>$value</code>
    </InvalidScalarArgument>
  </file>
  <file src="Packages/Framework/Neos.FluidAdaptor/Classes/ViewHelpers/Format/CaseViewHelper.php">
    <InvalidScalarArgument occurrences="2">
      <code>$originalEncoding</code>
      <code>$originalEncoding</code>
    </InvalidScalarArgument>
  </file>
  <file src="Packages/Framework/Neos.FluidAdaptor/Classes/ViewHelpers/Link/ActionViewHelper.php">
    <InvalidScalarArgument occurrences="1">
      <code>$exception-&gt;getCode()</code>
    </InvalidScalarArgument>
  </file>
  <file src="Packages/Framework/Neos.FluidAdaptor/Classes/ViewHelpers/RenderChildrenViewHelper.php">
    <InvalidReturnStatement occurrences="1">
      <code>$widgetContext</code>
    </InvalidReturnStatement>
    <InvalidReturnType occurrences="1">
      <code>WidgetContext</code>
    </InvalidReturnType>
    <MissingDocblockType occurrences="1">
      <code>$widgetContext</code>
    </MissingDocblockType>
  </file>
  <file src="Packages/Framework/Neos.FluidAdaptor/Classes/ViewHelpers/Security/CsrfTokenViewHelper.php">
    <UndefinedInterfaceMethod occurrences="1">
      <code>getObjectManager</code>
    </UndefinedInterfaceMethod>
  </file>
  <file src="Packages/Framework/Neos.FluidAdaptor/Classes/ViewHelpers/Security/IfAccessViewHelper.php">
    <ArgumentTypeCoercion occurrences="1">
      <code>$renderingContext</code>
    </ArgumentTypeCoercion>
    <InvalidArgument occurrences="2">
      <code>$arguments</code>
      <code>$this-&gt;arguments</code>
    </InvalidArgument>
    <LessSpecificImplementedReturnType occurrences="1">
      <code>mixed</code>
    </LessSpecificImplementedReturnType>
    <LessSpecificReturnStatement occurrences="1">
      <code>$objectManager-&gt;get(PrivilegeManagerInterface::class)</code>
    </LessSpecificReturnStatement>
    <MoreSpecificImplementedParamType occurrences="1">
      <code>$arguments</code>
    </MoreSpecificImplementedParamType>
    <MoreSpecificReturnType occurrences="1">
      <code>PrivilegeManagerInterface</code>
    </MoreSpecificReturnType>
    <NullArgument occurrences="1">
      <code>$arguments['privilegeTarget']</code>
    </NullArgument>
    <NullArrayAccess occurrences="1">
      <code>$arguments['privilegeTarget']</code>
    </NullArrayAccess>
    <UndefinedInterfaceMethod occurrences="1">
      <code>getObjectManager</code>
    </UndefinedInterfaceMethod>
  </file>
  <file src="Packages/Framework/Neos.FluidAdaptor/Classes/ViewHelpers/Security/IfAuthenticatedViewHelper.php">
    <InvalidArgument occurrences="1">
      <code>$this-&gt;arguments</code>
    </InvalidArgument>
    <MoreSpecificImplementedParamType occurrences="1">
      <code>$arguments</code>
    </MoreSpecificImplementedParamType>
    <UndefinedInterfaceMethod occurrences="1">
      <code>getObjectManager</code>
    </UndefinedInterfaceMethod>
  </file>
  <file src="Packages/Framework/Neos.FluidAdaptor/Classes/ViewHelpers/Security/IfHasRoleViewHelper.php">
    <InvalidArgument occurrences="1">
      <code>$this-&gt;arguments</code>
    </InvalidArgument>
    <MoreSpecificImplementedParamType occurrences="1">
      <code>$arguments</code>
    </MoreSpecificImplementedParamType>
    <NullArrayAccess occurrences="2">
      <code>$arguments['account']</code>
      <code>$arguments['role']</code>
    </NullArrayAccess>
    <PossiblyNullReference occurrences="1">
      <code>getIdentifier</code>
    </PossiblyNullReference>
    <TypeDoesNotContainType occurrences="2">
      <code>$account instanceof Account</code>
      <code>is_string($role)</code>
    </TypeDoesNotContainType>
    <UndefinedInterfaceMethod occurrences="2">
      <code>getControllerContext</code>
      <code>getObjectManager</code>
    </UndefinedInterfaceMethod>
  </file>
  <file src="Packages/Framework/Neos.FluidAdaptor/Classes/ViewHelpers/TranslateViewHelper.php">
    <RedundantCastGivenDocblockType occurrences="1">
      <code>(string)$this-&gt;translator-&gt;translateByOriginalLabel($originalLabel, $arguments, $quantity, $localeObject, $source, $package)</code>
    </RedundantCastGivenDocblockType>
    <UndefinedInterfaceMethod occurrences="1">
      <code>getControllerContext</code>
    </UndefinedInterfaceMethod>
  </file>
  <file src="Packages/Framework/Neos.FluidAdaptor/Classes/ViewHelpers/Uri/ActionViewHelper.php">
    <InvalidScalarArgument occurrences="1">
      <code>$exception-&gt;getCode()</code>
    </InvalidScalarArgument>
  </file>
  <file src="Packages/Framework/Neos.FluidAdaptor/Classes/ViewHelpers/Uri/ResourceViewHelper.php">
    <InvalidReturnStatement occurrences="1">
      <code>$uri</code>
    </InvalidReturnStatement>
    <InvalidReturnType occurrences="1">
      <code>string</code>
    </InvalidReturnType>
    <UndefinedInterfaceMethod occurrences="3">
      <code>getControllerContext</code>
      <code>getObjectManager</code>
      <code>getObjectManager</code>
    </UndefinedInterfaceMethod>
  </file>
  <file src="Packages/Framework/Neos.FluidAdaptor/Classes/ViewHelpers/Validation/IfHasErrorsViewHelper.php">
    <InvalidArgument occurrences="1">
      <code>$this-&gt;arguments</code>
    </InvalidArgument>
    <MismatchingDocblockParamType occurrences="1">
      <code>FlowAwareRenderingContextInterface|RenderingContextInterface</code>
    </MismatchingDocblockParamType>
    <MoreSpecificImplementedParamType occurrences="1">
      <code>$arguments</code>
    </MoreSpecificImplementedParamType>
  </file>
  <file src="Packages/Framework/Neos.FluidAdaptor/Classes/ViewHelpers/Validation/ResultsViewHelper.php">
    <MissingDocblockType occurrences="1">
      <code>$validationResults</code>
    </MissingDocblockType>
  </file>
  <file src="Packages/Framework/Neos.FluidAdaptor/Classes/ViewHelpers/Widget/AutocompleteViewHelper.php">
    <NonInvariantDocblockPropertyType occurrences="1">
      <code>$controller</code>
    </NonInvariantDocblockPropertyType>
  </file>
  <file src="Packages/Framework/Neos.FluidAdaptor/Classes/ViewHelpers/Widget/Controller/AutocompleteController.php">
    <MissingDocblockType occurrences="1">
      <code>$queryResult</code>
    </MissingDocblockType>
  </file>
  <file src="Packages/Framework/Neos.FluidAdaptor/Classes/ViewHelpers/Widget/Controller/PaginateController.php">
    <InvalidPropertyAssignmentValue occurrences="4">
      <code>$this-&gt;currentPage + $delta + ($maximumNumberOfLinks % 2 === 0 ? 1 : 0)</code>
      <code>$this-&gt;currentPage - $delta</code>
      <code>$this-&gt;displayRangeEnd -= $this-&gt;displayRangeStart - 1</code>
      <code>$this-&gt;displayRangeStart -= ($this-&gt;displayRangeEnd - $this-&gt;numberOfPages)</code>
    </InvalidPropertyAssignmentValue>
    <RedundantCastGivenDocblockType occurrences="1">
      <code>(integer)$currentPage</code>
    </RedundantCastGivenDocblockType>
  </file>
  <file src="Packages/Framework/Neos.FluidAdaptor/Classes/ViewHelpers/Widget/LinkViewHelper.php">
    <InvalidScalarArgument occurrences="1">
      <code>$exception-&gt;getCode()</code>
    </InvalidScalarArgument>
    <MissingDocblockType occurrences="1">
      <code>$widgetContext</code>
    </MissingDocblockType>
    <NullArgument occurrences="1">
      <code>null</code>
    </NullArgument>
  </file>
  <file src="Packages/Framework/Neos.FluidAdaptor/Classes/ViewHelpers/Widget/PaginateViewHelper.php">
    <NonInvariantDocblockPropertyType occurrences="1">
      <code>$controller</code>
    </NonInvariantDocblockPropertyType>
  </file>
  <file src="Packages/Framework/Neos.FluidAdaptor/Classes/ViewHelpers/Widget/UriViewHelper.php">
    <InvalidScalarArgument occurrences="1">
      <code>$exception-&gt;getCode()</code>
    </InvalidScalarArgument>
    <MissingDocblockType occurrences="1">
      <code>$widgetContext</code>
    </MissingDocblockType>
    <NullArgument occurrences="1">
      <code>null</code>
    </NullArgument>
  </file>
  <file src="Packages/Framework/Neos.Http.Factories/Classes/ServerRequestFactory.php">
    <UndefinedConstant occurrences="1">
      <code>FLOW_VERSION_BRANCH</code>
    </UndefinedConstant>
  </file>
  <file src="Packages/Framework/Neos.Kickstarter/Classes/Command/KickstartCommandController.php">
    <InvalidReturnType occurrences="7">
      <code>boolean</code>
      <code>string</code>
      <code>string</code>
      <code>string</code>
      <code>string</code>
      <code>string</code>
      <code>string</code>
    </InvalidReturnType>
    <PossiblyFalseArgument occurrences="1">
      <code>strpos($fieldType, '&lt;')</code>
    </PossiblyFalseArgument>
  </file>
  <file src="Packages/Framework/Neos.Kickstarter/Classes/Service/GeneratorService.php">
    <NullArgument occurrences="1">
      <code>$namespace</code>
    </NullArgument>
    <PossiblyFalseOperand occurrences="4">
      <code>strpos($targetPathAndFilename, 'Classes/')</code>
      <code>strpos($targetPathAndFilename, 'Tests/')</code>
      <code>strrpos(substr($targetPathAndFilename, 0, strpos($targetPathAndFilename, 'Classes/') - 1), '/')</code>
      <code>strrpos(substr($targetPathAndFilename, 0, strpos($targetPathAndFilename, 'Tests/') - 1), '/')</code>
    </PossiblyFalseOperand>
  </file>
  <file src="Packages/Framework/Neos.Utility.Arrays/Classes/Arrays.php">
    <PossiblyNullArgument occurrences="1">
      <code>$sortFlags</code>
    </PossiblyNullArgument>
    <PossiblyUndefinedVariable occurrences="3">
      <code>$chunks</code>
      <code>$chunks</code>
      <code>$chunks</code>
    </PossiblyUndefinedVariable>
  </file>
  <file src="Packages/Framework/Neos.Utility.Files/Classes/Files.php">
    <InvalidOperand occurrences="1">
      <code>$pow</code>
    </InvalidOperand>
    <InvalidScalarArgument occurrences="2">
      <code>$flags</code>
      <code>$flags</code>
    </InvalidScalarArgument>
    <PossiblyInvalidArrayOffset occurrences="1">
      <code>self::$sizeUnits[$pow]</code>
    </PossiblyInvalidArrayOffset>
    <PossiblyInvalidMethodCall occurrences="4">
      <code>getPathname</code>
      <code>getPathname</code>
      <code>getPathname</code>
      <code>isDir</code>
    </PossiblyInvalidMethodCall>
    <PossiblyNullArgument occurrences="2">
      <code>$offset</code>
      <code>$offset</code>
    </PossiblyNullArgument>
    <RedundantCast occurrences="1">
      <code>(float)round($size)</code>
    </RedundantCast>
    <TypeDoesNotContainType occurrences="1">
      <code>$flags === true</code>
    </TypeDoesNotContainType>
  </file>
  <file src="Packages/Framework/Neos.Utility.MediaTypes/Classes/MediaTypes.php">
    <InvalidNullableReturnType occurrences="1">
      <code>string</code>
    </InvalidNullableReturnType>
    <NullableReturnStatement occurrences="1">
      <code>trim(sprintf('%s/%s', $pieces['type'], $pieces['subtype']), '/') ?: null</code>
    </NullableReturnStatement>
  </file>
  <file src="Packages/Framework/Neos.Utility.ObjectHandling/Classes/ObjectAccess.php">
    <InvalidScalarArgument occurrences="4">
      <code>$propertyName</code>
      <code>$propertyName</code>
      <code>$propertyName</code>
      <code>$propertyName</code>
    </InvalidScalarArgument>
  </file>
  <file src="Packages/Framework/Neos.Utility.ObjectHandling/Classes/TypeHandling.php">
    <PossiblyFalseArgument occurrences="1">
      <code>strpos($type, '&lt;')</code>
    </PossiblyFalseArgument>
  </file>
  <file src="Packages/Framework/Neos.Utility.OpcodeCache/Classes/OpcodeCacheHelper.php">
    <UndefinedConstant occurrences="1">
      <code>XC_TYPE_PHP</code>
    </UndefinedConstant>
  </file>
  <file src="Packages/Framework/Neos.Utility.Unicode/Classes/Functions.php">
    <FalsableReturnStatement occurrences="1">
      <code>mb_strpos($haystack, $needle, $offset, 'UTF-8')</code>
    </FalsableReturnStatement>
    <InvalidFalsableReturnType occurrences="1">
      <code>integer</code>
    </InvalidFalsableReturnType>
    <InvalidScalarArgument occurrences="1">
      <code>$enc</code>
    </InvalidScalarArgument>
    <RedundantCast occurrences="1">
      <code>(integer)$componentsFromUrl['port']</code>
    </RedundantCast>
  </file>
  <file src="Packages/Framework/Neos.Utility.Unicode/Classes/TextIterator.php">
    <InvalidReturnStatement occurrences="3">
      <code>$nextElement-&gt;getOffset()</code>
      <code>$previousElement-&gt;getOffset() + $previousElement-&gt;getLength()</code>
      <code>$this-&gt;offset()</code>
    </InvalidReturnStatement>
    <InvalidReturnType occurrences="1">
      <code>string</code>
    </InvalidReturnType>
    <PossiblyNullArgument occurrences="1">
      <code>$count</code>
    </PossiblyNullArgument>
    <PossiblyNullPropertyAssignmentValue occurrences="1">
      <code>$this-&gt;getCurrentElement()</code>
    </PossiblyNullPropertyAssignmentValue>
    <PossiblyNullReference occurrences="11">
      <code>getOffset</code>
      <code>getOffset</code>
      <code>getOffset</code>
      <code>getOffset</code>
      <code>getOffset</code>
      <code>getValue</code>
      <code>getValue</code>
      <code>getValue</code>
      <code>getValue</code>
      <code>getValue</code>
      <code>isBoundary</code>
    </PossiblyNullReference>
    <PossiblyUndefinedVariable occurrences="2">
      <code>$currentElement</code>
      <code>$currentElement</code>
    </PossiblyUndefinedVariable>
  </file>
</files><|MERGE_RESOLUTION|>--- conflicted
+++ resolved
@@ -23,8 +23,6 @@
       <code>null</code>
     </PossiblyNullPropertyAssignmentValue>
   </file>
-<<<<<<< HEAD
-=======
   <file src="Packages/Framework/Neos.Cache/Classes/Backend/RedisBackend.php">
     <RedundantCast occurrences="2">
       <code>(array)$this-&gt;redis-&gt;info('SERVER')</code>
@@ -42,7 +40,6 @@
       <code>$backends</code>
     </NonInvariantDocblockPropertyType>
   </file>
->>>>>>> 776ffbc9
   <file src="Packages/Framework/Neos.Cache/Classes/Frontend/PhpFrontend.php">
     <ImplementedReturnTypeMismatch occurrences="1">
       <code>string|bool</code>
@@ -1204,6 +1201,10 @@
     </PossiblyNullPropertyAssignmentValue>
   </file>
   <file src="Packages/Framework/Neos.Flow/Classes/Mvc/Controller/Argument.php">
+    <InvalidScalarArgument occurrences="2">
+      <code>ObjectConverter::CONFIGURATION_OVERRIDE_TARGET_TYPE_ALLOWED</code>
+      <code>ObjectConverter::CONFIGURATION_TARGET_TYPE</code>
+    </InvalidScalarArgument>
     <PossiblyNullPropertyAssignmentValue occurrences="4">
       <code>null</code>
       <code>null</code>
@@ -1215,9 +1216,24 @@
     <FalsableReturnStatement occurrences="1">
       <code>false</code>
     </FalsableReturnStatement>
+    <ImplementedReturnTypeMismatch occurrences="1">
+      <code>Argument</code>
+    </ImplementedReturnTypeMismatch>
+    <InvalidArgument occurrences="7">
+      <code>$argumentName</code>
+      <code>$argumentName</code>
+      <code>$firstLowerCaseArgumentName</code>
+      <code>$firstUpperCaseArgumentName</code>
+      <code>$translatedOffset</code>
+      <code>$translatedOffset</code>
+      <code>$translatedOffset</code>
+    </InvalidArgument>
     <InvalidFalsableReturnType occurrences="1">
       <code>string</code>
     </InvalidFalsableReturnType>
+    <MissingTemplateParam occurrences="1">
+      <code>Arguments</code>
+    </MissingTemplateParam>
     <UndefinedThisPropertyFetch occurrences="1">
       <code>$this-&gt;argumentShortNames</code>
     </UndefinedThisPropertyFetch>
@@ -1390,17 +1406,6 @@
       <code>new static($options)</code>
     </UnsafeInstantiation>
   </file>
-  <file src="Packages/Framework/Neos.Flow/Classes/ObjectManagement/CompileTimeObjectManager.php">
-<<<<<<< HEAD
-    <ParamNameMismatch occurrences="1">
-      <code>$objectName</code>
-    </ParamNameMismatch>
-=======
-    <PossiblyNullArgument occurrences="1">
-      <code>$rawCustomObjectConfigurations</code>
-    </PossiblyNullArgument>
->>>>>>> 776ffbc9
-  </file>
   <file src="Packages/Framework/Neos.Flow/Classes/ObjectManagement/Configuration/Configuration.php">
     <InvalidPropertyAssignmentValue occurrences="2">
       <code>$scope</code>
@@ -1514,22 +1519,18 @@
     <PossiblyFalseArgument occurrences="1">
       <code>strrpos($fullOriginalClassName, '\\')</code>
     </PossiblyFalseArgument>
-<<<<<<< HEAD
-    <UndefinedMethod occurrences="1">
-      <code>getAttributes</code>
-    </UndefinedMethod>
-=======
     <RedundantPropertyInitializationCheck occurrences="3">
       <code>''</code>
       <code>isset($this-&gt;constructor)</code>
       <code>isset($this-&gt;constructor)</code>
     </RedundantPropertyInitializationCheck>
->>>>>>> 776ffbc9
+    <UndefinedMethod occurrences="1">
+      <code>getAttributes</code>
+    </UndefinedMethod>
   </file>
   <file src="Packages/Framework/Neos.Flow/Classes/ObjectManagement/Proxy/ProxyMethod.php">
-    <ArgumentTypeCoercion occurrences="2">
+    <ArgumentTypeCoercion occurrences="1">
       <code>$annotation</code>
-      <code>$className</code>
     </ArgumentTypeCoercion>
     <UndefinedMethod occurrences="1">
       <code>getAttributes</code>
@@ -2541,22 +2542,11 @@
       <code>null</code>
     </PossiblyNullPropertyAssignmentValue>
   </file>
-<<<<<<< HEAD
-=======
-  <file src="Packages/Framework/Neos.Flow/Classes/Security/Policy/PolicyService.php">
-    <PossiblyNullArgument occurrences="1">
-      <code>$this-&gt;policyConfiguration</code>
-    </PossiblyNullArgument>
-    <PossiblyNullPropertyAssignmentValue occurrences="1">
-      <code>$this-&gt;configurationManager-&gt;getConfiguration(ConfigurationManager::CONFIGURATION_TYPE_POLICY)</code>
-    </PossiblyNullPropertyAssignmentValue>
-  </file>
   <file src="Packages/Framework/Neos.Flow/Classes/Security/Policy/RoleConverter.php">
     <NonInvariantDocblockPropertyType occurrences="1">
       <code>$sourceTypes</code>
     </NonInvariantDocblockPropertyType>
   </file>
->>>>>>> 776ffbc9
   <file src="Packages/Framework/Neos.Flow/Classes/Session/Aspect/LoggingAspect.php">
     <InvalidLiteralArgument occurrences="1">
       <code>SessionInterface::class</code>
