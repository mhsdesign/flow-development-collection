--- conflicted
+++ resolved
@@ -26,14 +26,11 @@
       <code>null</code>
     </PossiblyNullPropertyAssignmentValue>
   </file>
-<<<<<<< HEAD
-=======
   <file src="Packages/Framework/Neos.Cache/Classes/Backend/RedisBackend.php">
     <TypeDoesNotContainType occurrences="1">
       <code>$transactionResult === false</code>
     </TypeDoesNotContainType>
   </file>
->>>>>>> 5417a6a2
   <file src="Packages/Framework/Neos.Cache/Classes/Frontend/PhpFrontend.php">
     <ImplementedReturnTypeMismatch occurrences="1">
       <code>string|bool</code>
@@ -1721,7 +1718,6 @@
       <code>$uniqueConstraint-&gt;name</code>
       <code>$uniqueConstraint-&gt;options</code>
     </InvalidPropertyFetch>
-    <InvalidScalarArgument occurrences="1"/>
     <LessSpecificImplementedReturnType occurrences="1">
       <code>array</code>
     </LessSpecificImplementedReturnType>
@@ -1734,18 +1730,7 @@
     <PossiblyUndefinedArrayOffset occurrences="1">
       <code>$primaryTable['name']</code>
     </PossiblyUndefinedArrayOffset>
-    <ReferenceConstraintViolation occurrences="1">
-      <code>$mapping</code>
-    </ReferenceConstraintViolation>
-  </file>
-<<<<<<< HEAD
-  <file src="Packages/Framework/Neos.Flow/Classes/Persistence/Doctrine/PersistenceManager.php">
-    <ArgumentTypeCoercion occurrences="1">
-      <code>$this-&gt;entityManager-&gt;getMetadataFactory()-&gt;getAllMetadata()</code>
-    </ArgumentTypeCoercion>
-  </file>
-=======
->>>>>>> 5417a6a2
+  </file>
   <file src="Packages/Framework/Neos.Flow/Classes/Persistence/Doctrine/Query.php">
     <ImplementedReturnTypeMismatch occurrences="1">
       <code>Comparison|string</code>
@@ -1767,12 +1752,9 @@
     <PropertyTypeCoercion occurrences="1">
       <code>$entityManager</code>
     </PropertyTypeCoercion>
-<<<<<<< HEAD
     <UndefinedDocblockClass occurrences="1">
       <code>Constraint</code>
     </UndefinedDocblockClass>
-=======
->>>>>>> 5417a6a2
   </file>
   <file src="Packages/Framework/Neos.Flow/Classes/Persistence/Doctrine/Repository.php">
     <ArgumentTypeCoercion occurrences="1">
@@ -1781,20 +1763,13 @@
     <ImplementedReturnTypeMismatch occurrences="1">
       <code>QueryResultInterface</code>
     </ImplementedReturnTypeMismatch>
-<<<<<<< HEAD
     <PossiblyInvalidArgument occurrences="3">
       <code>$query-&gt;equals($propertyName, $arguments[0], $caseSensitive)</code>
       <code>$query-&gt;equals($propertyName, $arguments[0], $caseSensitive)</code>
       <code>$query-&gt;equals($propertyName, $arguments[0], $caseSensitive)</code>
     </PossiblyInvalidArgument>
-=======
->>>>>>> 5417a6a2
   </file>
   <file src="Packages/Framework/Neos.Flow/Classes/Persistence/Doctrine/Service.php">
-    <ArgumentTypeCoercion occurrences="2">
-      <code>$allMetaData</code>
-      <code>$allMetaData</code>
-    </ArgumentTypeCoercion>
     <PossiblyNullReference occurrences="1">
       <code>getAllClassNames</code>
     </PossiblyNullReference>
@@ -1812,138 +1787,6 @@
       <code>null</code>
     </NullableReturnStatement>
   </file>
-<<<<<<< HEAD
-=======
-  <file src="Packages/Framework/Neos.Flow/Classes/Persistence/Generic/Aspect/LazyLoadingObjectAspect.php">
-    <NoInterfaceProperties occurrences="1">
-      <code>$proxy-&gt;Flow_Persistence_LazyLoadingObject_thawProperties</code>
-    </NoInterfaceProperties>
-  </file>
-  <file src="Packages/Framework/Neos.Flow/Classes/Persistence/Generic/Backend/AbstractBackend.php">
-    <ArgumentTypeCoercion occurrences="2">
-      <code>$object</code>
-      <code>$value</code>
-    </ArgumentTypeCoercion>
-    <InvalidArgument occurrences="1">
-      <code>$entity</code>
-    </InvalidArgument>
-    <InvalidNullableReturnType occurrences="3">
-      <code>array</code>
-      <code>array</code>
-      <code>integer</code>
-    </InvalidNullableReturnType>
-    <NullArgument occurrences="2">
-      <code>null</code>
-      <code>null</code>
-    </NullArgument>
-    <NullableReturnStatement occurrences="3">
-      <code>null</code>
-      <code>null</code>
-      <code>null</code>
-    </NullableReturnStatement>
-    <PossiblyNullArrayAccess occurrences="1">
-      <code>$array[$item['index']]</code>
-    </PossiblyNullArrayAccess>
-    <PossiblyUndefinedVariable occurrences="1">
-      <code>$errors</code>
-    </PossiblyUndefinedVariable>
-  </file>
-  <file src="Packages/Framework/Neos.Flow/Classes/Persistence/Generic/DataMapper.php">
-    <InvalidArgument occurrences="1">
-      <code>$this-&gt;mapToObject($arrayValue['value'])</code>
-    </InvalidArgument>
-    <UndefinedInterfaceMethod occurrences="1">
-      <code>getObjectDataByIdentifier</code>
-    </UndefinedInterfaceMethod>
-  </file>
-  <file src="Packages/Framework/Neos.Flow/Classes/Persistence/Generic/LazySplObjectStorage.php">
-    <PossiblyNullPropertyAssignmentValue occurrences="1">
-      <code>null</code>
-    </PossiblyNullPropertyAssignmentValue>
-  </file>
-  <file src="Packages/Framework/Neos.Flow/Classes/Persistence/Generic/PersistenceManager.php">
-    <InvalidReturnStatement occurrences="1">
-      <code>$this-&gt;backend-&gt;getObjectDataByIdentifier($identifier, $objectType)</code>
-    </InvalidReturnStatement>
-    <InvalidReturnType occurrences="1">
-      <code>object</code>
-    </InvalidReturnType>
-  </file>
-  <file src="Packages/Framework/Neos.Flow/Classes/Persistence/Generic/Qom/QueryObjectModelFactory.php">
-    <InvalidScalarArgument occurrences="1">
-      <code>$operator</code>
-    </InvalidScalarArgument>
-  </file>
-  <file src="Packages/Framework/Neos.Flow/Classes/Persistence/Generic/Query.php">
-    <ArgumentTypeCoercion occurrences="1">
-      <code>$constraint</code>
-    </ArgumentTypeCoercion>
-    <InvalidReturnStatement occurrences="1"/>
-    <InvalidReturnType occurrences="1">
-      <code>boolean</code>
-    </InvalidReturnType>
-    <InvalidScalarArgument occurrences="12">
-      <code>QueryInterface::OPERATOR_CONTAINS</code>
-      <code>QueryInterface::OPERATOR_EQUAL_TO</code>
-      <code>QueryInterface::OPERATOR_EQUAL_TO</code>
-      <code>QueryInterface::OPERATOR_GREATER_THAN</code>
-      <code>QueryInterface::OPERATOR_GREATER_THAN_OR_EQUAL_TO</code>
-      <code>QueryInterface::OPERATOR_IN</code>
-      <code>QueryInterface::OPERATOR_IS_EMPTY</code>
-      <code>QueryInterface::OPERATOR_IS_NULL</code>
-      <code>QueryInterface::OPERATOR_LESS_THAN</code>
-      <code>QueryInterface::OPERATOR_LESS_THAN_OR_EQUAL_TO</code>
-      <code>QueryInterface::OPERATOR_LIKE</code>
-      <code>QueryInterface::OPERATOR_LIKE</code>
-    </InvalidScalarArgument>
-    <MoreSpecificImplementedParamType occurrences="2">
-      <code>$constraint</code>
-      <code>$constraint1</code>
-    </MoreSpecificImplementedParamType>
-    <TooManyArguments occurrences="1">
-      <code>new QueryResult($this, $cacheResult)</code>
-    </TooManyArguments>
-  </file>
-  <file src="Packages/Framework/Neos.Flow/Classes/Persistence/Generic/QueryFactory.php">
-    <TooFewArguments occurrences="1">
-      <code>new Query($className)</code>
-    </TooFewArguments>
-  </file>
-  <file src="Packages/Framework/Neos.Flow/Classes/Persistence/Generic/QueryResult.php">
-    <InvalidPropertyAssignmentValue occurrences="1">
-      <code>count($this-&gt;queryResult)</code>
-    </InvalidPropertyAssignmentValue>
-    <InvalidReturnStatement occurrences="1">
-      <code>$this-&gt;numberOfResults</code>
-    </InvalidReturnStatement>
-    <LessSpecificImplementedReturnType occurrences="1">
-      <code>mixed</code>
-    </LessSpecificImplementedReturnType>
-    <UndefinedInterfaceMethod occurrences="3">
-      <code>getObjectCountByQuery</code>
-      <code>getObjectDataByQuery</code>
-      <code>getObjectDataByQuery</code>
-    </UndefinedInterfaceMethod>
-  </file>
-  <file src="Packages/Framework/Neos.Flow/Classes/Persistence/Generic/Session.php">
-    <ArgumentTypeCoercion occurrences="2">
-      <code>$currentValue</code>
-      <code>$currentValue</code>
-    </ArgumentTypeCoercion>
-    <InvalidArgument occurrences="2">
-      <code>$object</code>
-      <code>$object</code>
-    </InvalidArgument>
-    <NullableReturnStatement occurrences="1">
-      <code>null</code>
-    </NullableReturnStatement>
-    <UndefinedInterfaceMethod occurrences="3">
-      <code>$currentValue</code>
-      <code>$currentValue</code>
-      <code>$currentValue</code>
-    </UndefinedInterfaceMethod>
-  </file>
->>>>>>> 5417a6a2
   <file src="Packages/Framework/Neos.Flow/Classes/Persistence/Repository.php">
     <MoreSpecificImplementedParamType occurrences="1">
       <code>$identifier</code>
