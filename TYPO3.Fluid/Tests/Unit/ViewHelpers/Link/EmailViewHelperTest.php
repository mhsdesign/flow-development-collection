<?php
namespace TYPO3\Fluid\Tests\Unit\ViewHelpers\Link;

/*
 * This file is part of the TYPO3.Fluid package.
 *
 * (c) Contributors of the Neos Project - www.neos.io
 *
 * This package is Open Source Software. For the full copyright and license
 * information, please view the LICENSE file which was distributed with this
 * source code.
 */

require_once(__DIR__ . '/../ViewHelperBaseTestcase.php');

/**
 */
class EmailViewHelperTest extends \TYPO3\Fluid\ViewHelpers\ViewHelperBaseTestcase
{
    /**
     * var \TYPO3\Fluid\ViewHelpers\Link\EmailViewHelper
     */
    protected $viewHelper;

    public function setUp()
    {
        parent::setUp();
        $this->viewHelper = $this->getAccessibleMock(\TYPO3\Fluid\ViewHelpers\Link\EmailViewHelper::class, array('renderChildren'));
        $this->injectDependenciesIntoViewHelper($this->viewHelper);
        $this->viewHelper->initializeArguments();
    }

    /**
     * @test
     */
    public function renderCorrectlySetsTagNameAndAttributesAndContent()
    {
<<<<<<< HEAD
        $mockTagBuilder = $this->getMock(\TYPO3\Fluid\Core\ViewHelper\TagBuilder::class, array('setTagName', 'addAttribute', 'setContent'));
=======
        $mockTagBuilder = $this->createMock('TYPO3\Fluid\Core\ViewHelper\TagBuilder', array('setTagName', 'addAttribute', 'setContent'));
>>>>>>> 95ff38e8
        $mockTagBuilder->expects($this->once())->method('setTagName')->with('a');
        $mockTagBuilder->expects($this->once())->method('addAttribute')->with('href', 'mailto:some@email.tld');
        $mockTagBuilder->expects($this->once())->method('setContent')->with('some content');
        $this->viewHelper->injectTagBuilder($mockTagBuilder);

        $this->viewHelper->expects($this->any())->method('renderChildren')->will($this->returnValue('some content'));

        $this->viewHelper->initialize();
        $this->viewHelper->render('some@email.tld');
    }

    /**
     * @test
     */
    public function renderSetsTagContentToEmailIfRenderChildrenReturnNull()
    {
<<<<<<< HEAD
        $mockTagBuilder = $this->getMock(\TYPO3\Fluid\Core\ViewHelper\TagBuilder::class, array('setTagName', 'addAttribute', 'setContent'));
=======
        $mockTagBuilder = $this->createMock('TYPO3\Fluid\Core\ViewHelper\TagBuilder', array('setTagName', 'addAttribute', 'setContent'));
>>>>>>> 95ff38e8
        $mockTagBuilder->expects($this->once())->method('setContent')->with('some@email.tld');
        $this->viewHelper->injectTagBuilder($mockTagBuilder);

        $this->viewHelper->expects($this->any())->method('renderChildren')->will($this->returnValue(null));

        $this->viewHelper->initialize();
        $this->viewHelper->render('some@email.tld');
    }
}<|MERGE_RESOLUTION|>--- conflicted
+++ resolved
@@ -35,11 +35,7 @@
      */
     public function renderCorrectlySetsTagNameAndAttributesAndContent()
     {
-<<<<<<< HEAD
-        $mockTagBuilder = $this->getMock(\TYPO3\Fluid\Core\ViewHelper\TagBuilder::class, array('setTagName', 'addAttribute', 'setContent'));
-=======
-        $mockTagBuilder = $this->createMock('TYPO3\Fluid\Core\ViewHelper\TagBuilder', array('setTagName', 'addAttribute', 'setContent'));
->>>>>>> 95ff38e8
+        $mockTagBuilder = $this->createMock(\TYPO3\Fluid\Core\ViewHelper\TagBuilder::class);
         $mockTagBuilder->expects($this->once())->method('setTagName')->with('a');
         $mockTagBuilder->expects($this->once())->method('addAttribute')->with('href', 'mailto:some@email.tld');
         $mockTagBuilder->expects($this->once())->method('setContent')->with('some content');
@@ -56,11 +52,7 @@
      */
     public function renderSetsTagContentToEmailIfRenderChildrenReturnNull()
     {
-<<<<<<< HEAD
-        $mockTagBuilder = $this->getMock(\TYPO3\Fluid\Core\ViewHelper\TagBuilder::class, array('setTagName', 'addAttribute', 'setContent'));
-=======
-        $mockTagBuilder = $this->createMock('TYPO3\Fluid\Core\ViewHelper\TagBuilder', array('setTagName', 'addAttribute', 'setContent'));
->>>>>>> 95ff38e8
+        $mockTagBuilder = $this->createMock(\TYPO3\Fluid\Core\ViewHelper\TagBuilder::class);
         $mockTagBuilder->expects($this->once())->method('setContent')->with('some@email.tld');
         $this->viewHelper->injectTagBuilder($mockTagBuilder);
 
