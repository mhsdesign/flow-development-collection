<?php
namespace TYPO3\Fluid\Tests\Unit\ViewHelpers;

/*
 * This file is part of the TYPO3.Fluid package.
 *
 * (c) Contributors of the Neos Project - www.neos.io
 *
 * This package is Open Source Software. For the full copyright and license
 * information, please view the LICENSE file which was distributed with this
 * source code.
 */

require_once(__DIR__ . '/ViewHelperBaseTestcase.php');

/**
 * Testcase for ElseViewHelper
 */
class ElseViewHelperTest extends \TYPO3\Fluid\ViewHelpers\ViewHelperBaseTestcase
{
    /**
     * @test
     */
    public function renderRendersChildren()
    {
<<<<<<< HEAD
        $viewHelper = $this->getMock(\TYPO3\Fluid\ViewHelpers\ElseViewHelper::class, array('renderChildren'));
=======
        $viewHelper = $this->getMockBuilder('TYPO3\Fluid\ViewHelpers\ElseViewHelper')->setMethods(array('renderChildren'))->getMock();
>>>>>>> 95ff38e8

        $viewHelper->expects($this->once())->method('renderChildren')->will($this->returnValue('foo'));
        $actualResult = $viewHelper->render();
        $this->assertEquals('foo', $actualResult);
    }
}<|MERGE_RESOLUTION|>--- conflicted
+++ resolved
@@ -23,11 +23,7 @@
      */
     public function renderRendersChildren()
     {
-<<<<<<< HEAD
-        $viewHelper = $this->getMock(\TYPO3\Fluid\ViewHelpers\ElseViewHelper::class, array('renderChildren'));
-=======
-        $viewHelper = $this->getMockBuilder('TYPO3\Fluid\ViewHelpers\ElseViewHelper')->setMethods(array('renderChildren'))->getMock();
->>>>>>> 95ff38e8
+        $viewHelper = $this->getMockBuilder(\TYPO3\Fluid\ViewHelpers\ElseViewHelper::class)->setMethods(array('renderChildren'))->getMock();
 
         $viewHelper->expects($this->once())->method('renderChildren')->will($this->returnValue('foo'));
         $actualResult = $viewHelper->render();
