<?php
namespace TYPO3\Fluid\Tests\Unit\ViewHelpers\Format;

/*
 * This file is part of the TYPO3.Fluid package.
 *
 * (c) Contributors of the Neos Project - www.neos.io
 *
 * This package is Open Source Software. For the full copyright and license
 * information, please view the LICENSE file which was distributed with this
 * source code.
 */

require_once(__DIR__ . '/../Fixtures/UserWithoutToString.php');
require_once(__DIR__ . '/../Fixtures/UserWithToString.php');
require_once(__DIR__ . '/../ViewHelperBaseTestcase.php');

use TYPO3\Fluid\Core\Compiler\TemplateCompiler;
use TYPO3\Fluid\Core\Parser\SyntaxTree\AbstractNode;
use TYPO3\Fluid\ViewHelpers\Fixtures\UserWithoutToString;
use TYPO3\Fluid\ViewHelpers\Fixtures\UserWithToString;
use TYPO3\Fluid\ViewHelpers\Format\HtmlspecialcharsViewHelper;
use TYPO3\Fluid\ViewHelpers\ViewHelperBaseTestcase;

/**
 * Test for \TYPO3\Fluid\ViewHelpers\Format\HtmlspecialcharsViewHelper
 */
class HtmlspecialcharsViewHelperTest extends ViewHelperBaseTestcase
{
    /**
     * @var HtmlspecialcharsViewHelper|\PHPUnit_Framework_MockObject_MockObject
     */
    protected $viewHelper;

    public function setUp()
    {
        parent::setUp();
<<<<<<< HEAD
        $this->viewHelper = $this->getMock(\TYPO3\Fluid\ViewHelpers\Format\HtmlspecialcharsViewHelper::class, array('renderChildren'));
=======
        $this->viewHelper = $this->getMockBuilder('TYPO3\Fluid\ViewHelpers\Format\HtmlspecialcharsViewHelper')->setMethods(array('renderChildren'))->getMock();
>>>>>>> 95ff38e8
        $this->injectDependenciesIntoViewHelper($this->viewHelper);
        $this->viewHelper->initializeArguments();
    }

    /**
     * @test
     */
    public function viewHelperDeactivatesEscapingInterceptor()
    {
        $this->assertFalse($this->viewHelper->isEscapingInterceptorEnabled());
    }

    /**
     * @test
     */
    public function renderUsesValueAsSourceIfSpecified()
    {
        $this->viewHelper->expects($this->never())->method('renderChildren');
        $actualResult = $this->viewHelper->render('Some string');
        $this->assertEquals('Some string', $actualResult);
    }

    /**
     * __test
     */
    public function renderUsesChildNodesAsSourceIfSpecified()
    {
        $this->viewHelper->expects($this->atLeastOnce())->method('renderChildren')->will($this->returnValue('Some string'));
        $actualResult = $this->viewHelper->render();
        $this->assertEquals('Some string', $actualResult);
    }

    public function dataProvider()
    {
        return array(
            // render does not modify string without special characters
            array(
                'value' => 'This is a sample text without special characters.',
                'options' => array(),
                'expectedResult' => 'This is a sample text without special characters.'
            ),
            // render decodes simple string
            array(
                'value' => 'Some special characters: &©"\'',
                'options' => array(),
                'expectedResult' => 'Some special characters: &amp;©&quot;\''
            ),
            // render respects "keepQuotes" argument
            array(
                'value' => 'Some special characters: &©"\'',
                'options' => array(
                    'keepQuotes' => true,
                ),
                'expectedResult' => 'Some special characters: &amp;©"\''
            ),
            // render respects "encoding" argument
            array(
                'value' => utf8_decode('Some special characters: &"\''),
                'options' => array(
                    'encoding' => 'ISO-8859-1',
                ),
                'expectedResult' => 'Some special characters: &amp;&quot;\''
            ),
            // render converts already converted entities by default
            array(
                'value' => 'already &quot;encoded&quot;',
                'options' => array(),
                'expectedResult' => 'already &amp;quot;encoded&amp;quot;'
            ),
            // render does not convert already converted entities if "doubleEncode" is FALSE
            array(
                'value' => 'already &quot;encoded&quot;',
                'options' => array(
                    'doubleEncode' => false,
                ),
                'expectedResult' => 'already &quot;encoded&quot;'
            ),
            // render returns unmodified source if it is a float
            array(
                'value' => 123.45,
                'options' => array(),
                'expectedResult' => 123.45
            ),
            // render returns unmodified source if it is an integer
            array(
                'value' => 12345,
                'options' => array(),
                'expectedResult' => 12345
            ),
            // render returns unmodified source if it is a boolean
            array(
                'value' => true,
                'options' => array(),
                'expectedResult' => true
            ),
        );
    }

    /**
     * __test
     *
     * @dataProvider dataProvider
     */
    public function renderTests($value, array $options, $expectedResult)
    {
        $this->assertSame($expectedResult, $this->viewHelper->render($value, isset($options['keepQuotes']) ? $options['keepQuotes'] : false, isset($options['encoding']) ? $options['encoding'] : 'UTF-8', isset($options['doubleEncode']) ? $options['doubleEncode'] : true));
    }

    /**
     * @test
     * @dataProvider dataProvider
     */
    public function renderTestsWithRenderChildrenFallback($value, array $options, $expectedResult)
    {
        $this->viewHelper->expects($this->any())->method('renderChildren')->will($this->returnValue($value));
        $this->assertSame($expectedResult, $this->viewHelper->render(null, isset($options['keepQuotes']) ? $options['keepQuotes'] : false, isset($options['encoding']) ? $options['encoding'] : 'UTF-8', isset($options['doubleEncode']) ? $options['doubleEncode'] : true));
    }

    /**
     * __test
     *
     * @dataProvider dataProvider
     */
    public function compileTests($value, array $options, $expectedResult)
    {
        /** @var AbstractNode|\PHPUnit_Framework_MockObject_MockObject $mockSyntaxTreeNode */
        $mockSyntaxTreeNode = $this->getMockBuilder(\TYPO3\Fluid\Core\Parser\SyntaxTree\AbstractNode::class)->disableOriginalConstructor()->getMock();

        /** @var TemplateCompiler|\PHPUnit_Framework_MockObject_MockObject $mockTemplateCompiler */
        $mockTemplateCompiler = $this->getMockBuilder(\TYPO3\Fluid\Core\Compiler\TemplateCompiler::class)->disableOriginalConstructor()->getMock();
        $mockTemplateCompiler->expects($this->once())->method('variableName')->with('value')->will($this->returnValue('$value123'));

        $arguments = array(
            'value' => $value,
            'keepQuotes' => false,
            'encoding' => 'UTF-8',
            'doubleEncode' => true,
        );
        $arguments = array_merge($arguments, $options);
        $initializationPhpCode = '$arguments = ' . var_export($arguments, true) . ';' . chr(10);
        $compiledPhpCode = $this->viewHelper->compile('$arguments', 'NULL', $initializationPhpCode, $mockSyntaxTreeNode, $mockTemplateCompiler);
        $result = null;
        eval($initializationPhpCode . '$result = ' . $compiledPhpCode . ';');
        $this->assertSame($expectedResult, $result);
    }

    /**
     * __test
     *
     * @dataProvider dataProvider
     */
    public function compileTestsWithRenderChildrenFallback($value, array $options, $expectedResult)
    {
        /** @var AbstractNode|\PHPUnit_Framework_MockObject_MockObject $mockSyntaxTreeNode */
        $mockSyntaxTreeNode = $this->getMockBuilder(\TYPO3\Fluid\Core\Parser\SyntaxTree\AbstractNode::class)->disableOriginalConstructor()->getMock();

        /** @var TemplateCompiler|\PHPUnit_Framework_MockObject_MockObject $mockTemplateCompiler */
        $mockTemplateCompiler = $this->getMockBuilder(\TYPO3\Fluid\Core\Compiler\TemplateCompiler::class)->disableOriginalConstructor()->getMock();
        $mockTemplateCompiler->expects($this->once())->method('variableName')->with('value')->will($this->returnValue('$value123'));

        $renderChildrenClosureName = uniqid('renderChildren');
        $arguments = array(
            'value' => null,
            'keepQuotes' => false,
            'encoding' => 'UTF-8',
            'doubleEncode' => true,
        );
        $arguments = array_merge($arguments, $options);
        $initializationPhpCode = 'function ' . $renderChildrenClosureName . '() { return ' . var_export($value, true) . '; }; ' . chr(10) . '$arguments = ' . var_export($arguments, true) . ';' . chr(10);
        $compiledPhpCode = $this->viewHelper->compile('$arguments', $renderChildrenClosureName, $initializationPhpCode, $mockSyntaxTreeNode, $mockTemplateCompiler);
        $result = null;
        eval($initializationPhpCode . '$result = ' . $compiledPhpCode . ';');
        $this->assertSame($expectedResult, $result);
    }

    /**
     * __test
     */
    public function renderConvertsObjectsToStrings()
    {
        $user = new UserWithToString('Xaver <b>Cross-Site</b>');
        $expectedResult = 'Xaver &lt;b&gt;Cross-Site&lt;/b&gt;';
        $actualResult = $this->viewHelper->render($user);
        $this->assertSame($expectedResult, $actualResult);
    }

    /**
     * __test
     */
    public function renderDoesNotModifySourceIfItIsAnObjectThatCantBeConvertedToAString()
    {
        $user = new UserWithoutToString('Xaver <b>Cross-Site</b>');
        $actualResult = $this->viewHelper->render($user);
        $this->assertSame($user, $actualResult);
    }

    /**
     * __test
     */
    public function compileConvertsObjectsToStrings()
    {
        /** @var AbstractNode|\PHPUnit_Framework_MockObject_MockObject $mockSyntaxTreeNode */
        $mockSyntaxTreeNode = $this->getMockBuilder(\TYPO3\Fluid\Core\Parser\SyntaxTree\AbstractNode::class)->disableOriginalConstructor()->getMock();

        /** @var TemplateCompiler|\PHPUnit_Framework_MockObject_MockObject $mockTemplateCompiler */
        $mockTemplateCompiler = $this->getMockBuilder(\TYPO3\Fluid\Core\Compiler\TemplateCompiler::class)->disableOriginalConstructor()->getMock();
        $mockTemplateCompiler->expects($this->once())->method('variableName')->with('value')->will($this->returnValue('$value123'));

        $initializationPhpCode = '$arguments = array("value" => new \TYPO3\Fluid\ViewHelpers\Fixtures\UserWithToString("Xaver <b>Cross-Site</b>"), "keepQuotes" => FALSE, "encoding" => "UTF-8", "doubleEncode" => TRUE);' . chr(10);
        $compiledPhpCode = $this->viewHelper->compile('$arguments', 'NULL', $initializationPhpCode, $mockSyntaxTreeNode, $mockTemplateCompiler);
        $result = null;
        eval($initializationPhpCode . '$result = ' . $compiledPhpCode . ';');
        $this->assertSame('Xaver &lt;b&gt;Cross-Site&lt;/b&gt;', $result);
    }

    /**
     * @test
     */
    public function compileDoesNotModifySourceIfItIsAnObjectThatCantBeConvertedToAString()
    {
        /** @var AbstractNode|\PHPUnit_Framework_MockObject_MockObject $mockSyntaxTreeNode */
        $mockSyntaxTreeNode = $this->getMockBuilder(\TYPO3\Fluid\Core\Parser\SyntaxTree\AbstractNode::class)->disableOriginalConstructor()->getMock();

        /** @var TemplateCompiler|\PHPUnit_Framework_MockObject_MockObject $mockTemplateCompiler */
        $mockTemplateCompiler = $this->getMockBuilder(\TYPO3\Fluid\Core\Compiler\TemplateCompiler::class)->disableOriginalConstructor()->getMock();
        $mockTemplateCompiler->expects($this->once())->method('variableName')->with('value')->will($this->returnValue('$value123'));

        $initializationPhpCode = '$arguments = array("value" => new \TYPO3\Fluid\ViewHelpers\Fixtures\UserWithoutToString("Xaver <b>Cross-Site</b>"), "keepQuotes" => FALSE, "encoding" => "UTF-8", "doubleEncode" => TRUE);' . chr(10);
        $compiledPhpCode = $this->viewHelper->compile('$arguments', 'NULL', $initializationPhpCode, $mockSyntaxTreeNode, $mockTemplateCompiler);
        $result = null;
        eval($initializationPhpCode . '$result = ' . $compiledPhpCode . ';');
        $this->assertEquals(new UserWithoutToString("Xaver <b>Cross-Site</b>"), $result);
    }
}<|MERGE_RESOLUTION|>--- conflicted
+++ resolved
@@ -35,11 +35,7 @@
     public function setUp()
     {
         parent::setUp();
-<<<<<<< HEAD
-        $this->viewHelper = $this->getMock(\TYPO3\Fluid\ViewHelpers\Format\HtmlspecialcharsViewHelper::class, array('renderChildren'));
-=======
-        $this->viewHelper = $this->getMockBuilder('TYPO3\Fluid\ViewHelpers\Format\HtmlspecialcharsViewHelper')->setMethods(array('renderChildren'))->getMock();
->>>>>>> 95ff38e8
+        $this->viewHelper = $this->getMockBuilder(\TYPO3\Fluid\ViewHelpers\Format\HtmlspecialcharsViewHelper::class)->setMethods(array('renderChildren'))->getMock();
         $this->injectDependenciesIntoViewHelper($this->viewHelper);
         $this->viewHelper->initializeArguments();
     }
