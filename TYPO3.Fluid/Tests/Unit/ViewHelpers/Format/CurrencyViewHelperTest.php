<?php
namespace TYPO3\Fluid\Tests\Unit\ViewHelpers\Format;

/*
 * This file is part of the TYPO3.Fluid package.
 *
 * (c) Contributors of the Neos Project - www.neos.io
 *
 * This package is Open Source Software. For the full copyright and license
 * information, please view the LICENSE file which was distributed with this
 * source code.
 */

use TYPO3\Flow\Tests\UnitTestCase;

/**
 * Test for \TYPO3\Fluid\ViewHelpers\Format\CurrencyViewHelper
 */
class CurrencyViewHelperTest extends UnitTestCase
{
    public function setUp()
    {
        parent::setUp();
        $this->viewHelper = $this->getMockBuilder('TYPO3\Fluid\ViewHelpers\Format\CurrencyViewHelper')->setMethods(array('renderChildren'))->getMock();
    }

    /**
     * @test
     */
    public function viewHelperRoundsFloatCorrectly()
    {
<<<<<<< HEAD
        $viewHelper = $this->getMock(\TYPO3\Fluid\ViewHelpers\Format\CurrencyViewHelper::class, array('renderChildren'));
        $viewHelper->expects($this->once())->method('renderChildren')->will($this->returnValue(123.456));
        $actualResult = $viewHelper->render();
=======
        $this->viewHelper->expects($this->once())->method('renderChildren')->will($this->returnValue(123.456));
        $actualResult = $this->viewHelper->render();
>>>>>>> 95ff38e8
        $this->assertEquals('123,46', $actualResult);
    }

    /**
     * @test
     */
    public function viewHelperRendersCurrencySign()
    {
<<<<<<< HEAD
        $viewHelper = $this->getMock(\TYPO3\Fluid\ViewHelpers\Format\CurrencyViewHelper::class, array('renderChildren'));
        $viewHelper->expects($this->once())->method('renderChildren')->will($this->returnValue(123));
        $actualResult = $viewHelper->render('foo');
=======
        $this->viewHelper->expects($this->once())->method('renderChildren')->will($this->returnValue(123));
        $actualResult = $this->viewHelper->render('foo');
>>>>>>> 95ff38e8
        $this->assertEquals('123,00 foo', $actualResult);
    }

    /**
     * @test
     */
    public function viewHelperRespectsDecimalSeparator()
    {
<<<<<<< HEAD
        $viewHelper = $this->getMock(\TYPO3\Fluid\ViewHelpers\Format\CurrencyViewHelper::class, array('renderChildren'));
        $viewHelper->expects($this->once())->method('renderChildren')->will($this->returnValue(12345));
        $actualResult = $viewHelper->render('', '|');
=======
        $this->viewHelper->expects($this->once())->method('renderChildren')->will($this->returnValue(12345));
        $actualResult = $this->viewHelper->render('', '|');
>>>>>>> 95ff38e8
        $this->assertEquals('12.345|00', $actualResult);
    }

    /**
     * @test
     */
    public function viewHelperRespectsThousandsSeparator()
    {
<<<<<<< HEAD
        $viewHelper = $this->getMock(\TYPO3\Fluid\ViewHelpers\Format\CurrencyViewHelper::class, array('renderChildren'));
        $viewHelper->expects($this->once())->method('renderChildren')->will($this->returnValue(12345));
        $actualResult = $viewHelper->render('', ',', '|');
=======
        $this->viewHelper->expects($this->once())->method('renderChildren')->will($this->returnValue(12345));
        $actualResult = $this->viewHelper->render('', ',', '|');
>>>>>>> 95ff38e8
        $this->assertEquals('12|345,00', $actualResult);
    }

    /**
     * @test
     */
    public function viewHelperRendersNullValues()
    {
<<<<<<< HEAD
        $viewHelper = $this->getMock(\TYPO3\Fluid\ViewHelpers\Format\CurrencyViewHelper::class, array('renderChildren'));
        $viewHelper->expects($this->once())->method('renderChildren')->will($this->returnValue(null));
        $actualResult = $viewHelper->render();
=======
        $this->viewHelper->expects($this->once())->method('renderChildren')->will($this->returnValue(null));
        $actualResult = $this->viewHelper->render();
>>>>>>> 95ff38e8
        $this->assertEquals('0,00', $actualResult);
    }

    /**
     * @test
     */
    public function viewHelperRendersNegativeAmounts()
    {
<<<<<<< HEAD
        $viewHelper = $this->getMock(\TYPO3\Fluid\ViewHelpers\Format\CurrencyViewHelper::class, array('renderChildren'));
        $viewHelper->expects($this->once())->method('renderChildren')->will($this->returnValue(-123.456));
        $actualResult = $viewHelper->render();
=======
        $this->viewHelper->expects($this->once())->method('renderChildren')->will($this->returnValue(-123.456));
        $actualResult = $this->viewHelper->render();
>>>>>>> 95ff38e8
        $this->assertEquals('-123,46', $actualResult);
    }

    /**
     * @test
     */
    public function viewHelperUsesNumberFormatterOnGivenLocale()
    {
<<<<<<< HEAD
        $viewHelper = $this->getAccessibleMock(\TYPO3\Fluid\ViewHelpers\Format\CurrencyViewHelper::class, array('renderChildren'));

        $mockNumberFormatter = $this->getMock(\TYPO3\Flow\I18n\Formatter\NumberFormatter::class, array('formatCurrencyNumber'));
=======
        $mockNumberFormatter = $this->getMockBuilder('TYPO3\Flow\I18n\Formatter\NumberFormatter')->setMethods(array('formatCurrencyNumber'))->getMock();
>>>>>>> 95ff38e8
        $mockNumberFormatter->expects($this->once())->method('formatCurrencyNumber');
        $this->inject($this->viewHelper, 'numberFormatter', $mockNumberFormatter);

        $this->viewHelper->setArguments(array('forceLocale' => 'de_DE'));
        $this->viewHelper->render('EUR', '#', '*');
    }

    /**
     * @test
     */
    public function viewHelperFetchesCurrentLocaleViaI18nService()
    {
<<<<<<< HEAD
        $viewHelper = $this->getAccessibleMock(\TYPO3\Fluid\ViewHelpers\Format\CurrencyViewHelper::class, array('renderChildren'));

        $localizationConfiguration = new \TYPO3\Flow\I18n\Configuration('de_DE');

        $mockLocalizationService = $this->getMock(\TYPO3\Flow\I18n\Service::class, array('getConfiguration'));
=======
        $localizationConfiguration = new \TYPO3\Flow\I18n\Configuration('de_DE');

        $mockLocalizationService = $this->getMockBuilder('TYPO3\Flow\I18n\Service')->setMethods(array('getConfiguration'))->getMock();
>>>>>>> 95ff38e8
        $mockLocalizationService->expects($this->once())->method('getConfiguration')->will($this->returnValue($localizationConfiguration));
        $this->inject($this->viewHelper, 'localizationService', $mockLocalizationService);

<<<<<<< HEAD
        $mockNumberFormatter = $this->getMock(\TYPO3\Flow\I18n\Formatter\NumberFormatter::class, array('formatCurrencyNumber'));
=======
        $mockNumberFormatter = $this->getMockBuilder('TYPO3\Flow\I18n\Formatter\NumberFormatter')->setMethods(array('formatCurrencyNumber'))->getMock();
>>>>>>> 95ff38e8
        $mockNumberFormatter->expects($this->once())->method('formatCurrencyNumber');
        $this->inject($this->viewHelper, 'numberFormatter', $mockNumberFormatter);

        $this->viewHelper->expects($this->once())->method('renderChildren')->will($this->returnValue(123.456));

        $this->viewHelper->setArguments(array('forceLocale' => true));
        $this->viewHelper->render('EUR');
    }

    /**
     * @test
     * @expectedException \TYPO3\Fluid\Core\ViewHelper\Exception\InvalidVariableException
     */
    public function viewHelperThrowsExceptionIfLocaleIsUsedWithoutExplicitCurrencySign()
    {
<<<<<<< HEAD
        $viewHelper = $this->getAccessibleMock(\TYPO3\Fluid\ViewHelpers\Format\CurrencyViewHelper::class, array('renderChildren'));

        $localizationConfiguration = new \TYPO3\Flow\I18n\Configuration('de_DE');

        $mockLocalizationService = $this->getMock(\TYPO3\Flow\I18n\Service::class, array('getConfiguration'));
=======
        $localizationConfiguration = new \TYPO3\Flow\I18n\Configuration('de_DE');

        $mockLocalizationService = $this->getMockBuilder('TYPO3\Flow\I18n\Service')->setMethods(array('getConfiguration'))->getMock();
>>>>>>> 95ff38e8
        $mockLocalizationService->expects($this->once())->method('getConfiguration')->will($this->returnValue($localizationConfiguration));
        $this->inject($this->viewHelper, 'localizationService', $mockLocalizationService);

        $this->viewHelper->expects($this->once())->method('renderChildren')->will($this->returnValue(123.456));
        $this->viewHelper->setArguments(array('forceLocale' => true));
        $this->viewHelper->render();
    }

    /**
     * @test
     * @expectedException \TYPO3\Fluid\Core\ViewHelper\Exception
     */
    public function viewHelperConvertsI18nExceptionsIntoViewHelperExceptions()
    {
<<<<<<< HEAD
        $viewHelper = $this->getAccessibleMock(\TYPO3\Fluid\ViewHelpers\Format\CurrencyViewHelper::class, array('renderChildren'));

        $localizationConfiguration = new \TYPO3\Flow\I18n\Configuration('de_DE');

        $mockLocalizationService = $this->getMock(\TYPO3\Flow\I18n\Service::class, array('getConfiguration'));
=======
        $localizationConfiguration = new \TYPO3\Flow\I18n\Configuration('de_DE');

        $mockLocalizationService = $this->getMockBuilder('TYPO3\Flow\I18n\Service')->setMethods(array('getConfiguration'))->getMock();
>>>>>>> 95ff38e8
        $mockLocalizationService->expects($this->once())->method('getConfiguration')->will($this->returnValue($localizationConfiguration));
        $this->inject($this->viewHelper, 'localizationService', $mockLocalizationService);

<<<<<<< HEAD
        $mockNumberFormatter = $this->getMock(\TYPO3\Flow\I18n\Formatter\NumberFormatter::class, array('formatCurrencyNumber'));
=======
        $mockNumberFormatter = $this->getMockBuilder('TYPO3\Flow\I18n\Formatter\NumberFormatter')->setMethods(array('formatCurrencyNumber'))->getMock();
>>>>>>> 95ff38e8
        $mockNumberFormatter->expects($this->once())->method('formatCurrencyNumber')->will($this->throwException(new \TYPO3\Flow\I18n\Exception()));
        $this->inject($this->viewHelper, 'numberFormatter', $mockNumberFormatter);

        $this->viewHelper->expects($this->once())->method('renderChildren')->will($this->returnValue(123.456));
        $this->viewHelper->setArguments(array('forceLocale' => true));
        $this->viewHelper->render('$');
    }
}<|MERGE_RESOLUTION|>--- conflicted
+++ resolved
@@ -21,7 +21,7 @@
     public function setUp()
     {
         parent::setUp();
-        $this->viewHelper = $this->getMockBuilder('TYPO3\Fluid\ViewHelpers\Format\CurrencyViewHelper')->setMethods(array('renderChildren'))->getMock();
+        $this->viewHelper = $this->getMockBuilder(\TYPO3\Fluid\ViewHelpers\Format\CurrencyViewHelper::class)->setMethods(array('renderChildren'))->getMock();
     }
 
     /**
@@ -29,14 +29,8 @@
      */
     public function viewHelperRoundsFloatCorrectly()
     {
-<<<<<<< HEAD
-        $viewHelper = $this->getMock(\TYPO3\Fluid\ViewHelpers\Format\CurrencyViewHelper::class, array('renderChildren'));
-        $viewHelper->expects($this->once())->method('renderChildren')->will($this->returnValue(123.456));
-        $actualResult = $viewHelper->render();
-=======
         $this->viewHelper->expects($this->once())->method('renderChildren')->will($this->returnValue(123.456));
         $actualResult = $this->viewHelper->render();
->>>>>>> 95ff38e8
         $this->assertEquals('123,46', $actualResult);
     }
 
@@ -45,14 +39,8 @@
      */
     public function viewHelperRendersCurrencySign()
     {
-<<<<<<< HEAD
-        $viewHelper = $this->getMock(\TYPO3\Fluid\ViewHelpers\Format\CurrencyViewHelper::class, array('renderChildren'));
-        $viewHelper->expects($this->once())->method('renderChildren')->will($this->returnValue(123));
-        $actualResult = $viewHelper->render('foo');
-=======
         $this->viewHelper->expects($this->once())->method('renderChildren')->will($this->returnValue(123));
         $actualResult = $this->viewHelper->render('foo');
->>>>>>> 95ff38e8
         $this->assertEquals('123,00 foo', $actualResult);
     }
 
@@ -61,14 +49,8 @@
      */
     public function viewHelperRespectsDecimalSeparator()
     {
-<<<<<<< HEAD
-        $viewHelper = $this->getMock(\TYPO3\Fluid\ViewHelpers\Format\CurrencyViewHelper::class, array('renderChildren'));
-        $viewHelper->expects($this->once())->method('renderChildren')->will($this->returnValue(12345));
-        $actualResult = $viewHelper->render('', '|');
-=======
         $this->viewHelper->expects($this->once())->method('renderChildren')->will($this->returnValue(12345));
         $actualResult = $this->viewHelper->render('', '|');
->>>>>>> 95ff38e8
         $this->assertEquals('12.345|00', $actualResult);
     }
 
@@ -77,14 +59,8 @@
      */
     public function viewHelperRespectsThousandsSeparator()
     {
-<<<<<<< HEAD
-        $viewHelper = $this->getMock(\TYPO3\Fluid\ViewHelpers\Format\CurrencyViewHelper::class, array('renderChildren'));
-        $viewHelper->expects($this->once())->method('renderChildren')->will($this->returnValue(12345));
-        $actualResult = $viewHelper->render('', ',', '|');
-=======
         $this->viewHelper->expects($this->once())->method('renderChildren')->will($this->returnValue(12345));
         $actualResult = $this->viewHelper->render('', ',', '|');
->>>>>>> 95ff38e8
         $this->assertEquals('12|345,00', $actualResult);
     }
 
@@ -93,14 +69,8 @@
      */
     public function viewHelperRendersNullValues()
     {
-<<<<<<< HEAD
-        $viewHelper = $this->getMock(\TYPO3\Fluid\ViewHelpers\Format\CurrencyViewHelper::class, array('renderChildren'));
-        $viewHelper->expects($this->once())->method('renderChildren')->will($this->returnValue(null));
-        $actualResult = $viewHelper->render();
-=======
         $this->viewHelper->expects($this->once())->method('renderChildren')->will($this->returnValue(null));
         $actualResult = $this->viewHelper->render();
->>>>>>> 95ff38e8
         $this->assertEquals('0,00', $actualResult);
     }
 
@@ -109,14 +79,8 @@
      */
     public function viewHelperRendersNegativeAmounts()
     {
-<<<<<<< HEAD
-        $viewHelper = $this->getMock(\TYPO3\Fluid\ViewHelpers\Format\CurrencyViewHelper::class, array('renderChildren'));
-        $viewHelper->expects($this->once())->method('renderChildren')->will($this->returnValue(-123.456));
-        $actualResult = $viewHelper->render();
-=======
         $this->viewHelper->expects($this->once())->method('renderChildren')->will($this->returnValue(-123.456));
         $actualResult = $this->viewHelper->render();
->>>>>>> 95ff38e8
         $this->assertEquals('-123,46', $actualResult);
     }
 
@@ -125,13 +89,7 @@
      */
     public function viewHelperUsesNumberFormatterOnGivenLocale()
     {
-<<<<<<< HEAD
-        $viewHelper = $this->getAccessibleMock(\TYPO3\Fluid\ViewHelpers\Format\CurrencyViewHelper::class, array('renderChildren'));
-
-        $mockNumberFormatter = $this->getMock(\TYPO3\Flow\I18n\Formatter\NumberFormatter::class, array('formatCurrencyNumber'));
-=======
-        $mockNumberFormatter = $this->getMockBuilder('TYPO3\Flow\I18n\Formatter\NumberFormatter')->setMethods(array('formatCurrencyNumber'))->getMock();
->>>>>>> 95ff38e8
+        $mockNumberFormatter = $this->getMockBuilder(\TYPO3\Flow\I18n\Formatter\NumberFormatter::class)->setMethods(array('formatCurrencyNumber'))->getMock();
         $mockNumberFormatter->expects($this->once())->method('formatCurrencyNumber');
         $this->inject($this->viewHelper, 'numberFormatter', $mockNumberFormatter);
 
@@ -144,25 +102,13 @@
      */
     public function viewHelperFetchesCurrentLocaleViaI18nService()
     {
-<<<<<<< HEAD
-        $viewHelper = $this->getAccessibleMock(\TYPO3\Fluid\ViewHelpers\Format\CurrencyViewHelper::class, array('renderChildren'));
-
         $localizationConfiguration = new \TYPO3\Flow\I18n\Configuration('de_DE');
 
-        $mockLocalizationService = $this->getMock(\TYPO3\Flow\I18n\Service::class, array('getConfiguration'));
-=======
-        $localizationConfiguration = new \TYPO3\Flow\I18n\Configuration('de_DE');
-
-        $mockLocalizationService = $this->getMockBuilder('TYPO3\Flow\I18n\Service')->setMethods(array('getConfiguration'))->getMock();
->>>>>>> 95ff38e8
+        $mockLocalizationService = $this->getMockBuilder(\TYPO3\Flow\I18n\Service::class)->setMethods(array('getConfiguration'))->getMock();
         $mockLocalizationService->expects($this->once())->method('getConfiguration')->will($this->returnValue($localizationConfiguration));
         $this->inject($this->viewHelper, 'localizationService', $mockLocalizationService);
 
-<<<<<<< HEAD
-        $mockNumberFormatter = $this->getMock(\TYPO3\Flow\I18n\Formatter\NumberFormatter::class, array('formatCurrencyNumber'));
-=======
-        $mockNumberFormatter = $this->getMockBuilder('TYPO3\Flow\I18n\Formatter\NumberFormatter')->setMethods(array('formatCurrencyNumber'))->getMock();
->>>>>>> 95ff38e8
+        $mockNumberFormatter = $this->getMockBuilder(\TYPO3\Flow\I18n\Formatter\NumberFormatter::class)->setMethods(array('formatCurrencyNumber'))->getMock();
         $mockNumberFormatter->expects($this->once())->method('formatCurrencyNumber');
         $this->inject($this->viewHelper, 'numberFormatter', $mockNumberFormatter);
 
@@ -178,17 +124,9 @@
      */
     public function viewHelperThrowsExceptionIfLocaleIsUsedWithoutExplicitCurrencySign()
     {
-<<<<<<< HEAD
-        $viewHelper = $this->getAccessibleMock(\TYPO3\Fluid\ViewHelpers\Format\CurrencyViewHelper::class, array('renderChildren'));
-
         $localizationConfiguration = new \TYPO3\Flow\I18n\Configuration('de_DE');
 
-        $mockLocalizationService = $this->getMock(\TYPO3\Flow\I18n\Service::class, array('getConfiguration'));
-=======
-        $localizationConfiguration = new \TYPO3\Flow\I18n\Configuration('de_DE');
-
-        $mockLocalizationService = $this->getMockBuilder('TYPO3\Flow\I18n\Service')->setMethods(array('getConfiguration'))->getMock();
->>>>>>> 95ff38e8
+        $mockLocalizationService = $this->getMockBuilder(\TYPO3\Flow\I18n\Service::class)->setMethods(array('getConfiguration'))->getMock();
         $mockLocalizationService->expects($this->once())->method('getConfiguration')->will($this->returnValue($localizationConfiguration));
         $this->inject($this->viewHelper, 'localizationService', $mockLocalizationService);
 
@@ -203,25 +141,13 @@
      */
     public function viewHelperConvertsI18nExceptionsIntoViewHelperExceptions()
     {
-<<<<<<< HEAD
-        $viewHelper = $this->getAccessibleMock(\TYPO3\Fluid\ViewHelpers\Format\CurrencyViewHelper::class, array('renderChildren'));
-
         $localizationConfiguration = new \TYPO3\Flow\I18n\Configuration('de_DE');
 
-        $mockLocalizationService = $this->getMock(\TYPO3\Flow\I18n\Service::class, array('getConfiguration'));
-=======
-        $localizationConfiguration = new \TYPO3\Flow\I18n\Configuration('de_DE');
-
-        $mockLocalizationService = $this->getMockBuilder('TYPO3\Flow\I18n\Service')->setMethods(array('getConfiguration'))->getMock();
->>>>>>> 95ff38e8
+        $mockLocalizationService = $this->getMockBuilder(\TYPO3\Flow\I18n\Service::class)->setMethods(array('getConfiguration'))->getMock();
         $mockLocalizationService->expects($this->once())->method('getConfiguration')->will($this->returnValue($localizationConfiguration));
         $this->inject($this->viewHelper, 'localizationService', $mockLocalizationService);
 
-<<<<<<< HEAD
-        $mockNumberFormatter = $this->getMock(\TYPO3\Flow\I18n\Formatter\NumberFormatter::class, array('formatCurrencyNumber'));
-=======
-        $mockNumberFormatter = $this->getMockBuilder('TYPO3\Flow\I18n\Formatter\NumberFormatter')->setMethods(array('formatCurrencyNumber'))->getMock();
->>>>>>> 95ff38e8
+        $mockNumberFormatter = $this->getMockBuilder(\TYPO3\Flow\I18n\Formatter\NumberFormatter::class)->setMethods(array('formatCurrencyNumber'))->getMock();
         $mockNumberFormatter->expects($this->once())->method('formatCurrencyNumber')->will($this->throwException(new \TYPO3\Flow\I18n\Exception()));
         $this->inject($this->viewHelper, 'numberFormatter', $mockNumberFormatter);
 
