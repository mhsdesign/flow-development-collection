<?php
namespace TYPO3\Fluid\Tests\Unit\Core\Parser;

/*
 * This file is part of the TYPO3.Fluid package.
 *
 * (c) Contributors of the Neos Project - www.neos.io
 *
 * This package is Open Source Software. For the full copyright and license
 * information, please view the LICENSE file which was distributed with this
 * source code.
 */

/**
 * Testcase for ParsingState
 */
class ParsingStateTest extends \TYPO3\Flow\Tests\UnitTestCase
{
    /**
     * Parsing state
     *
     * @var \TYPO3\Fluid\Core\Parser\ParsingState
     */
    protected $parsingState;

    public function setUp()
    {
        $this->parsingState = new \TYPO3\Fluid\Core\Parser\ParsingState();
    }

    public function tearDown()
    {
        unset($this->parsingState);
    }

    /**
     * @test
     */
    public function setRootNodeCanBeReadOutAgain()
    {
        $rootNode = new \TYPO3\Fluid\Core\Parser\SyntaxTree\RootNode();
        $this->parsingState->setRootNode($rootNode);
        $this->assertSame($this->parsingState->getRootNode(), $rootNode, 'Root node could not be read out again.');
    }

    /**
     * @test
     */
    public function pushAndGetFromStackWorks()
    {
        $rootNode = new \TYPO3\Fluid\Core\Parser\SyntaxTree\RootNode();
        $this->parsingState->pushNodeToStack($rootNode);
        $this->assertSame($rootNode, $this->parsingState->getNodeFromStack(), 'Node returned from stack was not the right one.');
        $this->assertSame($rootNode, $this->parsingState->popNodeFromStack(), 'Node popped from stack was not the right one.');
    }

    /**
     * @test
     */
    public function renderCallsTheRightMethodsOnTheRootNode()
    {
<<<<<<< HEAD
        $renderingContext = $this->getMock(\TYPO3\Fluid\Core\Rendering\RenderingContextInterface::class);

        $rootNode = $this->getMock(\TYPO3\Fluid\Core\Parser\SyntaxTree\RootNode::class);
=======
        $renderingContext = $this->createMock('TYPO3\Fluid\Core\Rendering\RenderingContextInterface');

        $rootNode = $this->createMock('TYPO3\Fluid\Core\Parser\SyntaxTree\RootNode');
>>>>>>> 95ff38e8
        $rootNode->expects($this->once())->method('evaluate')->with($renderingContext)->will($this->returnValue('T3DD09 Rock!'));
        $this->parsingState->setRootNode($rootNode);
        $renderedValue = $this->parsingState->render($renderingContext);
        $this->assertEquals($renderedValue, 'T3DD09 Rock!', 'The rendered value of the Root Node is not returned by the ParsingState.');
    }
}<|MERGE_RESOLUTION|>--- conflicted
+++ resolved
@@ -59,15 +59,9 @@
      */
     public function renderCallsTheRightMethodsOnTheRootNode()
     {
-<<<<<<< HEAD
-        $renderingContext = $this->getMock(\TYPO3\Fluid\Core\Rendering\RenderingContextInterface::class);
+        $renderingContext = $this->createMock(\TYPO3\Fluid\Core\Rendering\RenderingContextInterface::class);
 
-        $rootNode = $this->getMock(\TYPO3\Fluid\Core\Parser\SyntaxTree\RootNode::class);
-=======
-        $renderingContext = $this->createMock('TYPO3\Fluid\Core\Rendering\RenderingContextInterface');
-
-        $rootNode = $this->createMock('TYPO3\Fluid\Core\Parser\SyntaxTree\RootNode');
->>>>>>> 95ff38e8
+        $rootNode = $this->createMock(\TYPO3\Fluid\Core\Parser\SyntaxTree\RootNode::class);
         $rootNode->expects($this->once())->method('evaluate')->with($renderingContext)->will($this->returnValue('T3DD09 Rock!'));
         $this->parsingState->setRootNode($rootNode);
         $renderedValue = $this->parsingState->render($renderingContext);
