{
    "name": "neos/kickstarter",
    "type": "neos-framework",
    "description": "A simple generator for controller and views.",
    "license": "MIT",
    "require": {
<<<<<<< HEAD
        "php": "^8.2",
        "neos/flow": "~9.0.0",
        "neos/fluid-adaptor": "~9.0.0",
        "neos/utility-arrays": "*"
=======
        "php": "^8.0",
        "neos/flow": "self.version",
        "neos/fluid-adaptor": "self.version",
        "neos/utility-arrays": "self.version"
>>>>>>> 112448be
    },
    "autoload": {
        "psr-4": {
            "Neos\\Kickstarter\\": "Classes"
        }
    },
    "autoload-dev": {
        "psr-4": {
            "Neos\\Kickstarter\\Tests\\": "Tests"
        }
    },
    "extra": {
        "neos": {
            "package-key": "Neos.Kickstarter"
        }
    }
}<|MERGE_RESOLUTION|>--- conflicted
+++ resolved
@@ -4,17 +4,10 @@
     "description": "A simple generator for controller and views.",
     "license": "MIT",
     "require": {
-<<<<<<< HEAD
         "php": "^8.2",
-        "neos/flow": "~9.0.0",
-        "neos/fluid-adaptor": "~9.0.0",
-        "neos/utility-arrays": "*"
-=======
-        "php": "^8.0",
         "neos/flow": "self.version",
         "neos/fluid-adaptor": "self.version",
         "neos/utility-arrays": "self.version"
->>>>>>> 112448be
     },
     "autoload": {
         "psr-4": {
