{
  "name": "neos/utility-objecthandling",
  "description": "Flow array/object property and type utilities",
  "type": "library",
  "homepage": "http://flow.neos.io",
  "license": "MIT",
  "require": {
    "php": "~7.1"
  },
  "require-dev": {
<<<<<<< HEAD
    "phpunit/phpunit": "~6.0",
    "doctrine/orm": "~2.6.0",
=======
    "phpunit/phpunit": "~7.1",
    "doctrine/orm": "~2.5.0",
>>>>>>> cefeefa1
    "doctrine/common": ">=2.4,<2.8-dev"
  },
  "autoload": {
    "psr-4": {
      "Neos\\Utility\\": "Classes"
    }
  },
  "autoload-dev": {
    "psr-4": {
      "Neos\\Utility\\ObjectHandling\\Tests\\": "Tests"
    }
  },
  "extra": {
    "neos": {
      "package-key": "Neos.Utility.ObjectHandling"
    }
  }
}<|MERGE_RESOLUTION|>--- conflicted
+++ resolved
@@ -8,13 +8,8 @@
     "php": "~7.1"
   },
   "require-dev": {
-<<<<<<< HEAD
-    "phpunit/phpunit": "~6.0",
+    "phpunit/phpunit": "~7.1",
     "doctrine/orm": "~2.6.0",
-=======
-    "phpunit/phpunit": "~7.1",
-    "doctrine/orm": "~2.5.0",
->>>>>>> cefeefa1
     "doctrine/common": ">=2.4,<2.8-dev"
   },
   "autoload": {
