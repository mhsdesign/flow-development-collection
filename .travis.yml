--- conflicted
+++ resolved
@@ -33,14 +33,10 @@
     - $HOME/.composer/cache
 before_install:
   - export NEOS_TARGET_REPOSITORY=neos/flow-development-collection
-<<<<<<< HEAD
   - export NEOS_TARGET_VERSION=master
-=======
-  - export NEOS_TARGET_VERSION=5.0
   - if [ "$DB" = "pgsql" ]; then sudo mount -o remount,size=25% /var/ramfs ; fi
   - phpenv config-rm xdebug.ini
   - env
->>>>>>> c4b42fa0
   - sudo add-apt-repository ppa:git-core/ppa -y
   - sudo apt-get update
   - sudo apt-get install git -y
