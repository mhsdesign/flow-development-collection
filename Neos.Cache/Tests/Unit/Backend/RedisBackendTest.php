<?php
namespace Neos\Cache\Tests\Unit\Backend;

include_once(__DIR__ . '/../../BaseTestCase.php');

/*
 * This file is part of the Neos.Cache package.
 *
 * (c) Contributors of the Neos Project - www.neos.io
 *
 * This package is Open Source Software. For the full copyright and license
 * information, please view the LICENSE file which was distributed with this
 * source code.
 */

use Neos\Cache\Backend\RedisBackend;
use Neos\Cache\EnvironmentConfiguration;
use Neos\Cache\Tests\BaseTestCase;
use Neos\Cache\Frontend\FrontendInterface;

/**
 * Testcase for the redis cache backend
 *
 * These unit tests rely on a mocked redis client.
 * @requires extension redis
 */
class RedisBackendTest extends BaseTestCase
{
    /**
     * @var \PHPUnit\Framework\MockObject\MockObject
     */
    private $redis;

    /**
     * @var RedisBackend
     */
    private $backend;

    /**
     * @var \PHPUnit\Framework\MockObject\MockObject
     */
    private $cache;

    /**
     * Set up test case
     * @return void
     */
    protected function setUp(): void
    {
        $phpredisVersion = phpversion('redis');
        if (version_compare($phpredisVersion, '1.2.0', '<')) {
            $this->markTestSkipped(sprintf('phpredis extension version %s is not supported. Please update to verson 1.2.0+.', $phpredisVersion));
        }

        $this->redis = $this->getMockBuilder(\Redis::class)->disableOriginalConstructor()->getMock();
        $this->cache = $this->createMock(FrontendInterface::class);
        $this->cache->expects(self::any())
            ->method('getIdentifier')
            ->will(self::returnValue('Foo_Cache'));

        $mockEnvironmentConfiguration = $this->getMockBuilder(EnvironmentConfiguration::class)->setConstructorArgs([
            __DIR__ . '~Testing',
            'vfs://Foo/',
            255
        ])->getMock();

        $this->backend = new RedisBackend($mockEnvironmentConfiguration, ['redis' => $this->redis]);
        $this->backend->setCache($this->cache);

        // set this to false manually, since the check in isFrozen leads to null (instead of a boolean)
        // as the exists call is not mocked (and cannot easily be mocked, as it is used for different
        // things.)
        $this->inject($this->backend, 'frozen', false);
    }

    /**
     * @test
     */
    public function findIdentifiersByTagInvokesRedis()
    {
        $this->redis->expects(self::once())
            ->method('sMembers')
            ->with('Foo_Cache:tag:some_tag')
            ->will(self::returnValue(['entry_1', 'entry_2']));

<<<<<<< HEAD
        $this->redis->expects(self::exactly(2))
            ->method('exists')
            ->withConsecutive(['Foo_Cache:entry:entry_1'], ['Foo_Cache:entry:entry_2'])
            ->willReturn(true);

        self::assertEquals(['entry_1', 'entry_2'], $this->backend->findIdentifiersByTag('some_tag'));
=======
        $this->assertEquals(['entry_1', 'entry_2'], $this->backend->findIdentifiersByTag('some_tag'));
>>>>>>> e5a7e3f3
    }

    /**
     * @test
     */
    public function freezeInvokesRedis()
    {
        $this->redis->expects(self::once())
            ->method('lRange')
            ->with('Foo_Cache:entries', 0, -1)
            ->will(self::returnValue(['entry_1', 'entry_2']));

        $this->redis->expects(self::exactly(2))
            ->method('persist');

        $this->redis->expects(self::once())
            ->method('set')
            ->with('Foo_Cache:frozen', true);

        $this->backend->freeze();
    }

    /**
     * @test
     */
    public function setUsesDefaultLifetimeIfNotProvided()
    {
        $defaultLifetime = rand(1, 9999);
        $this->backend->setDefaultLifetime($defaultLifetime);
        $expected = ['ex' => $defaultLifetime];

        $this->redis->expects(self::any())
            ->method('multi')
            ->willReturn($this->redis);

        $this->redis->expects(self::once())
            ->method('set')
            ->with($this->anything(), $this->anything(), $expected)
            ->willReturn($this->redis);

        $this->backend->set('foo', 'bar');
    }

    /**
     * @test
     */
    public function setUsesProvidedLifetime()
    {
        $defaultLifetime = 3600;
        $this->backend->setDefaultLifetime($defaultLifetime);
        $expected = ['ex' => 1600];

        $this->redis->expects(self::any())
            ->method('multi')
            ->willReturn($this->redis);

        $this->redis->expects(self::once())
            ->method('set')
            ->with($this->anything(), $this->anything(), $expected)
            ->willReturn($this->redis);

        $this->backend->set('foo', 'bar', [], 1600);
    }

    /**
     * @test
     */
    public function setAddsEntryToRedis()
    {
        $this->redis->expects(self::any())
            ->method('multi')
            ->willReturn($this->redis);

        $this->redis->expects(self::once())
            ->method('set')
            ->with('Foo_Cache:entry:entry_1', 'foo')
            ->willReturn($this->redis);

        $this->backend->set('entry_1', 'foo');
    }

    /**
     * @test
     */
    public function getInvokesRedis()
    {
        $this->redis->expects(self::once())
            ->method('get')
            ->with('Foo_Cache:entry:foo')
            ->will(self::returnValue('bar'));

        self::assertEquals('bar', $this->backend->get('foo'));
    }

    /**
     * @test
     */
    public function hasInvokesRedis()
    {
        $this->redis->expects(self::once())
            ->method('exists')
            ->with('Foo_Cache:entry:foo')
            ->will(self::returnValue(true));

        self::assertEquals(true, $this->backend->has('foo'));
    }

    /**
     * @test
<<<<<<< HEAD
     */
    public function transactionWillBeRetriedIfItFails()
    {
        $this->redis->expects($this->exactly(3))
            ->method('multi')
            ->willReturn($this->redis);

        $this->redis->expects($this->exactly(3))
            ->method('set')
            ->with('Foo_Cache:entry:entry_1', 'foo')
            ->willReturn($this->redis);

        $this->redis->expects($this->exactly(3))
            ->method('exec')
            ->willReturnOnConsecutiveCalls(false, false, $this->redis);

        $this->redis->expects($this->exactly(2))
            ->method('discard');

        $this->backend->set('entry_1', 'foo');
    }

    /**
     * @test
     */
    public function exceptionIsThrownIfTransactionCannotBeCompletedAfter4Retries()
    {
        $this->expectExceptionCode(1594725688);

        // 4 retries = 5 tries in total
        $this->redis->expects($this->exactly(5))
            ->method('exec')
            ->willReturn(false);
        $this->redis->expects($this->exactly(5))
            ->method('discard');

        $this->backend->set('entry_1', 'foo');
    }

    /**
     * @test
     */
    public function setWatchesKeysDuringTransaction()
    {
        $this->redis->expects($this->once())
            ->method('watch')
            ->with(
                'Foo_Cache:tag:baz',
                'Foo_Cache:tags:foo',
                'Foo_Cache:entry:foo'
            );

        $this->backend->set('foo', 'bar', ['baz']);
    }

    /**
     * @test
     */
    public function tagsTtlIsCaclulatedUsingExistingKeys()
    {
        $this->backend->set('foo', 'bar', ['baz'], 1000);

        $this->redis->expects($this->any())
            ->method('ttl')
            ->willReturn(2500);

        $this->redis->expects($this->exactly(2))
            ->method('expire')
            ->withConsecutive(
                ['Foo_Cache:tag:baz', 2500],
                ['Foo_Cache:tags:foo', 2500]
            )
            ->willReturn(true);

        $this->backend->set('foo', 'bar', ['baz'], 10);
    }

    /**
     * @test
     */
    public function tagsWithTtlArePersistedIfNewTtlIsUnlimited()
    {
        $this->backend->set('foo', 'bar', ['baz'], 10);

        $this->redis->expects($this->any())
            ->method('ttl')
            ->willReturn(10);

        $this->redis->expects($this->exactly(2))
            ->method('persist')
            ->withConsecutive(
                ['Foo_Cache:tag:baz'],
                ['Foo_Cache:tags:foo']
            )
            ->willReturn(true);

        $this->backend->set('foo', 'bar', ['baz'], 0);
    }

    /**
     * @test
     */
    public function tagsKeepTheirTtlIfNewTtlIsLower()
    {
        $this->backend->set('foo', 'bar', ['baz'], 1000);

        $this->redis->expects($this->any())
            ->method('ttl')
            ->willReturn(1000);

        $this->redis->expects($this->exactly(2))
            ->method('expire')
            ->withConsecutive(
                ['Foo_Cache:tag:baz', 1000],
                ['Foo_Cache:tags:foo', 1000]
            )
            ->willReturn(true);

        $this->backend->set('foo', 'bar', ['baz'], 150);
    }

    /**
     * @test
     */
    public function givenLifetimeIsUsedForTagsThatDoNotExist()
    {
        $this->redis->expects($this->any())
            ->method('ttl')
            ->willReturn(-2);

        $this->redis->expects($this->exactly(2))
            ->method('expire')
            ->withConsecutive(
                ['Foo_Cache:tag:baz', 1000],
                ['Foo_Cache:tags:foo', 1000]
            )
            ->willReturn(true);

        $this->backend->set('foo', 'bar', ['baz'], 1000);
    }

    /**
     * @test
=======
>>>>>>> e5a7e3f3
     * @dataProvider writingOperationsProvider
     * @param string $method
     */
    public function writingOperationsThrowAnExceptionIfCacheIsFrozen($method)
    {
        $this->expectException(\RuntimeException::class);
        $this->inject($this->backend, 'frozen', null);
        $this->redis->expects(self::once())
            ->method('exists')
            ->with('Foo_Cache:frozen')
            ->will(self::returnValue(true));

        $this->backend->$method('foo', 'bar');
    }

    /**
     * @return array
     */
    public static function writingOperationsProvider()
    {
        return [
            ['set'],
            ['remove'],
            ['flushByTag'],
            ['freeze']
        ];
    }
}<|MERGE_RESOLUTION|>--- conflicted
+++ resolved
@@ -83,16 +83,7 @@
             ->with('Foo_Cache:tag:some_tag')
             ->will(self::returnValue(['entry_1', 'entry_2']));
 
-<<<<<<< HEAD
-        $this->redis->expects(self::exactly(2))
-            ->method('exists')
-            ->withConsecutive(['Foo_Cache:entry:entry_1'], ['Foo_Cache:entry:entry_2'])
-            ->willReturn(true);
-
-        self::assertEquals(['entry_1', 'entry_2'], $this->backend->findIdentifiersByTag('some_tag'));
-=======
         $this->assertEquals(['entry_1', 'entry_2'], $this->backend->findIdentifiersByTag('some_tag'));
->>>>>>> e5a7e3f3
     }
 
     /**
@@ -202,152 +193,6 @@
 
     /**
      * @test
-<<<<<<< HEAD
-     */
-    public function transactionWillBeRetriedIfItFails()
-    {
-        $this->redis->expects($this->exactly(3))
-            ->method('multi')
-            ->willReturn($this->redis);
-
-        $this->redis->expects($this->exactly(3))
-            ->method('set')
-            ->with('Foo_Cache:entry:entry_1', 'foo')
-            ->willReturn($this->redis);
-
-        $this->redis->expects($this->exactly(3))
-            ->method('exec')
-            ->willReturnOnConsecutiveCalls(false, false, $this->redis);
-
-        $this->redis->expects($this->exactly(2))
-            ->method('discard');
-
-        $this->backend->set('entry_1', 'foo');
-    }
-
-    /**
-     * @test
-     */
-    public function exceptionIsThrownIfTransactionCannotBeCompletedAfter4Retries()
-    {
-        $this->expectExceptionCode(1594725688);
-
-        // 4 retries = 5 tries in total
-        $this->redis->expects($this->exactly(5))
-            ->method('exec')
-            ->willReturn(false);
-        $this->redis->expects($this->exactly(5))
-            ->method('discard');
-
-        $this->backend->set('entry_1', 'foo');
-    }
-
-    /**
-     * @test
-     */
-    public function setWatchesKeysDuringTransaction()
-    {
-        $this->redis->expects($this->once())
-            ->method('watch')
-            ->with(
-                'Foo_Cache:tag:baz',
-                'Foo_Cache:tags:foo',
-                'Foo_Cache:entry:foo'
-            );
-
-        $this->backend->set('foo', 'bar', ['baz']);
-    }
-
-    /**
-     * @test
-     */
-    public function tagsTtlIsCaclulatedUsingExistingKeys()
-    {
-        $this->backend->set('foo', 'bar', ['baz'], 1000);
-
-        $this->redis->expects($this->any())
-            ->method('ttl')
-            ->willReturn(2500);
-
-        $this->redis->expects($this->exactly(2))
-            ->method('expire')
-            ->withConsecutive(
-                ['Foo_Cache:tag:baz', 2500],
-                ['Foo_Cache:tags:foo', 2500]
-            )
-            ->willReturn(true);
-
-        $this->backend->set('foo', 'bar', ['baz'], 10);
-    }
-
-    /**
-     * @test
-     */
-    public function tagsWithTtlArePersistedIfNewTtlIsUnlimited()
-    {
-        $this->backend->set('foo', 'bar', ['baz'], 10);
-
-        $this->redis->expects($this->any())
-            ->method('ttl')
-            ->willReturn(10);
-
-        $this->redis->expects($this->exactly(2))
-            ->method('persist')
-            ->withConsecutive(
-                ['Foo_Cache:tag:baz'],
-                ['Foo_Cache:tags:foo']
-            )
-            ->willReturn(true);
-
-        $this->backend->set('foo', 'bar', ['baz'], 0);
-    }
-
-    /**
-     * @test
-     */
-    public function tagsKeepTheirTtlIfNewTtlIsLower()
-    {
-        $this->backend->set('foo', 'bar', ['baz'], 1000);
-
-        $this->redis->expects($this->any())
-            ->method('ttl')
-            ->willReturn(1000);
-
-        $this->redis->expects($this->exactly(2))
-            ->method('expire')
-            ->withConsecutive(
-                ['Foo_Cache:tag:baz', 1000],
-                ['Foo_Cache:tags:foo', 1000]
-            )
-            ->willReturn(true);
-
-        $this->backend->set('foo', 'bar', ['baz'], 150);
-    }
-
-    /**
-     * @test
-     */
-    public function givenLifetimeIsUsedForTagsThatDoNotExist()
-    {
-        $this->redis->expects($this->any())
-            ->method('ttl')
-            ->willReturn(-2);
-
-        $this->redis->expects($this->exactly(2))
-            ->method('expire')
-            ->withConsecutive(
-                ['Foo_Cache:tag:baz', 1000],
-                ['Foo_Cache:tags:foo', 1000]
-            )
-            ->willReturn(true);
-
-        $this->backend->set('foo', 'bar', ['baz'], 1000);
-    }
-
-    /**
-     * @test
-=======
->>>>>>> e5a7e3f3
      * @dataProvider writingOperationsProvider
      * @param string $method
      */
