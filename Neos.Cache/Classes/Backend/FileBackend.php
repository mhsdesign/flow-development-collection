<?php
declare(strict_types=1);

namespace Neos\Cache\Backend;

/*
 * This file is part of the Neos.Cache package.
 *
 * (c) Contributors of the Neos Project - www.neos.io
 *
 * This package is Open Source Software. For the full copyright and license
 * information, please view the LICENSE file which was distributed with this
 * source code.
 */

use Neos\Cache\Exception;
use Neos\Cache\Frontend\FrontendInterface;
use Neos\Utility\Exception\FilesException;
use Neos\Utility\Files;
use Neos\Utility\OpcodeCacheHelper;

/**
 * A caching backend which stores cache entries in files
 *
 * @api
 */
class FileBackend extends SimpleFileBackend implements PhpCapableBackendInterface, FreezableBackendInterface, TaggableBackendInterface
{
    const SEPARATOR = '^';

    const EXPIRYTIME_FORMAT = 'YmdHis';

    /**
     * @deprecated will be removed in Neos 9.0
     */
    const EXPIRYTIME_LENGTH = 14;

    /**
     * @deprecated will be removed in Neos 9.0
     */
    const DATASIZE_DIGITS = 10;

    /**
     * A file extension to use for each cache entry.
     *
     * @var string
     */
    protected $cacheEntryFileExtension = '';

    /**
     * @var array
     */
    protected $cacheEntryIdentifiers = [];

    /**
     * @var boolean
     */
    protected $frozen = false;

    /**
     * Freezes this cache backend.
     *
     * All data in a frozen backend remains unchanged and methods which try to add
     * or modify data result in an exception thrown. Possible expiry times of
     * individual cache entries are ignored.
     *
     * On the positive side, a frozen cache backend is much faster on read access.
     * A frozen backend can only be thawed by calling the flush() method.
     *
     * @return void
     * @throws \RuntimeException
     */
    public function freeze(): void
    {
        if ($this->frozen === true) {
            throw new \RuntimeException(sprintf('The cache "%s" is already frozen.', $this->cacheIdentifier), 1323353176);
        }

        for ($directoryIterator = new \DirectoryIterator($this->cacheDirectory); $directoryIterator->valid(); $directoryIterator->next()) {
            if ($directoryIterator->isDot()) {
                continue;
            }
            $entryIdentifier = $this->getEntryIdentifierFromFilename($directoryIterator->getFilename());
            $this->cacheEntryIdentifiers[$entryIdentifier] = true;

            $cacheEntryPathAndFilename = $this->cacheDirectory . $entryIdentifier . $this->cacheEntryFileExtension;
            $this->writeCacheFile($cacheEntryPathAndFilename, (string)$this->internalGet($entryIdentifier, false));
        }

        $cachePathAndFileName = $this->cacheDirectory . 'FrozenCache.data';
        if ($this->useIgBinary === true) {
            $data = igbinary_serialize($this->cacheEntryIdentifiers);
        } else {
            $data = serialize($this->cacheEntryIdentifiers);
        }
        if ($this->writeCacheFile($cachePathAndFileName, $data) !== false) {
            $this->frozen = true;
        }
    }

    /**
     * Tells if this backend is frozen.
     *
     * @return boolean
     */
    public function isFrozen(): bool
    {
        return $this->frozen;
    }

    /**
     * Sets a reference to the cache frontend which uses this backend and
     * initializes the default cache directory.
     *
     * This method also detects if this backend is frozen and sets the internal
     * flag accordingly.
     *
     * @param FrontendInterface $cache The cache frontend
     * @return void
     * @throws Exception
     */
    public function setCache(FrontendInterface $cache): void
    {
        parent::setCache($cache);

        if (is_file($this->cacheDirectory . 'FrozenCache.data')) {
            $this->frozen = true;
            $cachePathAndFileName = $this->cacheDirectory . 'FrozenCache.data';
            $data = $this->readCacheFile($cachePathAndFileName);
            if ($this->useIgBinary === true) {
                $this->cacheEntryIdentifiers = igbinary_unserialize((string)$data);
            } else {
                $this->cacheEntryIdentifiers = unserialize((string)$data);
            }
        }
    }

    /**
     * Saves data in a cache file.
     *
     * @param string $entryIdentifier An identifier for this specific cache entry
     * @param string $data The data to be stored
     * @param array $tags Tags to associate with this cache entry
     * @param integer $lifetime Lifetime of this cache entry in seconds. If NULL is specified, the default lifetime is used. "0" means unlimited lifetime.
     * @return void
     * @throws \RuntimeException
     * @throws Exception if the directory does not exist or is not writable or exceeds the maximum allowed path length, or if no cache frontend has been set.
     * @throws \InvalidArgumentException
     * @api
     */
    public function set(string $entryIdentifier, string $data, array $tags = [], int $lifetime = null): void
    {
        if ($entryIdentifier !== basename($entryIdentifier)) {
            throw new \InvalidArgumentException('The specified entry identifier must not contain a path segment.', 1282073032);
        }
        if ($entryIdentifier === '') {
            throw new \InvalidArgumentException('The specified entry identifier must not be empty.', 1298114280);
        }
        if ($this->frozen === true) {
            throw new \RuntimeException(sprintf('Cannot add or modify cache entry because the backend of cache "%s" is frozen.', $this->cacheIdentifier), 1323344192);
        }

        $cacheEntryPathAndFilename = $this->cacheDirectory . $entryIdentifier . $this->cacheEntryFileExtension;
        $lifetime = $lifetime ?? $this->defaultLifetime;
        $expiryTime = ($lifetime === 0) ? 0 : (time() + $lifetime);
        $entry = new FileBackendEntryDto($data, $tags, $expiryTime);
        $result = $this->writeCacheFile($cacheEntryPathAndFilename, (string)$entry);
        if ($result !== false) {
            if ($this->cacheEntryFileExtension === '.php') {
                OpcodeCacheHelper::clearAllActive($cacheEntryPathAndFilename);
            }
            return;
        }

        $this->throwExceptionIfPathExceedsMaximumLength($cacheEntryPathAndFilename);
        throw new Exception('The cache file "' . $cacheEntryPathAndFilename . '" could not be written.', 1222361632);
    }

    /**
     * Loads data from a cache file.
     *
     * @param string $entryIdentifier An identifier which describes the cache entry to load
     * @return mixed The cache entry's content as a string or false if the cache entry could not be loaded
     * @throws \InvalidArgumentException
     * @api
     */
    public function get(string $entryIdentifier)
    {
        return $this->frozen ? $this->internalGetWhileFrozen($entryIdentifier) : $this->internalGet($entryIdentifier);
    }

    /**
     * Checks if a cache entry with the specified identifier exists.
     *
     * @param string $entryIdentifier
     * @return boolean true if such an entry exists, false if not
     * @throws \InvalidArgumentException
     * @api
     */
    public function has(string $entryIdentifier): bool
    {
        if ($this->frozen === true) {
            return isset($this->cacheEntryIdentifiers[$entryIdentifier]);
        }
        if ($entryIdentifier !== basename($entryIdentifier)) {
            throw new \InvalidArgumentException('The specified entry identifier must not contain a path segment.', 1282073034);
        }
        return !$this->isCacheFileExpired($this->cacheDirectory . $entryIdentifier . $this->cacheEntryFileExtension);
    }

    /**
     * Removes all cache entries matching the specified identifier.
     * Usually this only affects one entry.
     *
     * @param string $entryIdentifier Specifies the cache entry to remove
     * @return boolean true if (at least) an entry could be removed or false if no entry was found
     * @throws \RuntimeException
     * @throws \InvalidArgumentException
     * @api
     */
    public function remove(string $entryIdentifier): bool
    {
        if ($this->frozen === true) {
            throw new \RuntimeException(sprintf('Cannot remove cache entry because the backend of cache "%s" is frozen.', $this->cacheIdentifier), 1323344193);
        }

        return parent::remove($entryIdentifier);
    }

    /**
     * Finds and returns all cache entry identifiers which are tagged by the
     * specified tag.
     *
     * @param string $searchedTag The tag to search for
     * @return string[] An array with identifiers of all matching entries. An empty array if no entries matched
     * @api
     */
    public function findIdentifiersByTag(string $searchedTag): array
    {
        return $this->findIdentifiersByTags([$searchedTag]);
    }

    /**
     * Finds and returns all cache entry identifiers which are tagged by the
     * specified tags.
     *
     * @param string[] $tags The tags to search for
     * @return string[] An array with identifiers of all matching entries. An empty array if no entries matched
     * @api
     */
    public function findIdentifiersByTags(array $tags): array
    {
        $entryIdentifiers = [];
        for ($directoryIterator = new \DirectoryIterator($this->cacheDirectory); $directoryIterator->valid(); $directoryIterator->next()) {
            if ($directoryIterator->isDot()) {
                continue;
            }

            $cacheEntryPathAndFilename = $directoryIterator->getPathname();
            $allData = $this->readCacheFile($cacheEntryPathAndFilename);
            if ($allData === false) {
                continue;
            }
            $entry = FileBackendEntryDto::fromString($allData);
            if ($entry->isExpired()) {
                continue;
            }

<<<<<<< HEAD
            if (!$entry->isTaggedWith($searchedTag)) {
=======
            $extractedTags = substr((string)$metaData, 0, -self::EXPIRYTIME_LENGTH);
            if (!$extractedTags || !array_intersect($tags, explode(' ', $extractedTags))) {
>>>>>>> cff15c45
                continue;
            }

            $entryIdentifiers[] = $this->getEntryIdentifierFromFilename($directoryIterator->getFilename());
        }
        return $entryIdentifiers;
    }

    /**
     * Removes all cache entries of this cache and sets the frozen flag to false.
     *
     * @return void
     * @throws FilesException
     * @api
     */
    public function flush(): void
    {
        Files::emptyDirectoryRecursively($this->cacheDirectory);
        if ($this->frozen === true) {
            try {
                @unlink($this->cacheDirectory . 'FrozenCache.data');
            } catch (\Throwable $e) {
                // PHP 8 apparently throws for unlink even with shutup operator, but we really don't care at this place. It's also the only way to handle this race-condition free.
            }
            $this->frozen = false;
        }
    }

    /**
     * Removes all cache entries of this cache which are tagged by the specified tag.
     *
     * @param string $tag The tag the entries must have
     * @return integer The number of entries which have been affected by this flush
     * @api
     */
    public function flushByTag(string $tag): int
    {
        return $this->flushByTags([$tag]);
    }

    /**
     * Removes all cache entries of this cache which are tagged by any of the specified tags.
     *
     * @api
     */
    public function flushByTags(array $tags): int
    {
        $identifiers = $this->findIdentifiersByTags($tags);

        foreach ($identifiers as $entryIdentifier) {
            $this->remove($entryIdentifier);
        }

        return count($identifiers);
    }

    /**
     * Checks if the given cache entry files are still valid or if their
     * lifetime has exceeded.
     *
     * @param string $cacheEntryPathAndFilename
     * @param boolean $acquireLock
     * @return boolean
     * @api
     */
    protected function isCacheFileExpired(string $cacheEntryPathAndFilename, bool $acquireLock = true): bool
    {
        if (is_file($cacheEntryPathAndFilename) === false) {
            return true;
        }

        $allData = $this->readCacheFile($cacheEntryPathAndFilename);
        if ($allData === false) {
            return true;
        }
        return FileBackendEntryDto::fromString($allData)->isExpired();
    }

    /**
     * Does garbage collection
     *
     * @return void
     * @api
     */
    public function collectGarbage(): void
    {
        if ($this->frozen === true) {
            return;
        }

        for ($directoryIterator = new \DirectoryIterator($this->cacheDirectory); $directoryIterator->valid(); $directoryIterator->next()) {
            if ($directoryIterator->isDot()) {
                continue;
            }

            if ($this->isCacheFileExpired($directoryIterator->getPathname())) {
                $this->remove($directoryIterator->getBasename($this->cacheEntryFileExtension));
            }
        }
    }

    /**
     * Tries to find the cache entry for the specified identifier.
     * Usually only one cache entry should be found - if more than one exist, this
     * is due to some error or crash.
     *
     * @param string $entryIdentifier The cache entry identifier
     * @return mixed The filenames (including path) as an array if one or more entries could be found, otherwise false
     */
    protected function findCacheFilesByIdentifier(string $entryIdentifier)
    {
        $pattern = $this->cacheDirectory . $entryIdentifier;
        $filesFound = glob($pattern);
        if ($filesFound === false || count($filesFound) === 0) {
            return false;
        }
        return $filesFound;
    }

    /**
     * Loads PHP code from the cache and require_onces it right away.
     *
     * @param string $entryIdentifier An identifier which describes the cache entry to load
     * @return mixed Potential return value from the include operation
     * @throws \InvalidArgumentException
     * @api
     */
    public function requireOnce(string $entryIdentifier)
    {
        $pathAndFilename = $this->cacheDirectory . $entryIdentifier . $this->cacheEntryFileExtension;

        if ($this->frozen === true) {
            if (isset($this->cacheEntryIdentifiers[$entryIdentifier])) {
                return require_once($pathAndFilename);
            }
            return false;
        }


        if ($entryIdentifier !== basename($entryIdentifier)) {
            throw new \InvalidArgumentException('The specified entry identifier (' . $entryIdentifier . ') must not contain a path segment.', 1282073036);
        }
        return ($this->isCacheFileExpired($pathAndFilename)) ? false : require_once($pathAndFilename);
    }

    /**
     * Internal get method, allows to nest locks by using the $acquireLock flag
     *
     * @param string $entryIdentifier
     * @param boolean $acquireLock
     * @return bool|string
     * @throws \InvalidArgumentException
     */
    protected function internalGet(string $entryIdentifier, bool $acquireLock = true)
    {
        if ($entryIdentifier !== basename($entryIdentifier)) {
            throw new \InvalidArgumentException('The specified entry identifier must not contain a path segment.', 1282073033);
        }

        $pathAndFilename = $this->cacheDirectory . $entryIdentifier . $this->cacheEntryFileExtension;

        if ($acquireLock) {
            $cacheData = $this->readCacheFile($pathAndFilename);
        } else {
            $cacheData = file_get_contents($pathAndFilename);
        }

        if ($cacheData === false) {
            return false;
        }

        $entry = FileBackendEntryDto::fromString($cacheData);
        if ($entry->isExpired()) {
            return false;
        }

        return $entry->getData();
    }

    /**
     * Internal get method in case the cache is frozen, this will not check expiry times!
     *
     * @param string $entryIdentifier
     * @return bool|string
     * @throws \InvalidArgumentException
     */
    protected function internalGetWhileFrozen(string $entryIdentifier)
    {
        if ($entryIdentifier !== basename($entryIdentifier)) {
            throw new \InvalidArgumentException('The specified entry identifier must not contain a path segment.', 1667977180);
        }

        $pathAndFilename = $this->cacheDirectory . $entryIdentifier . $this->cacheEntryFileExtension;
        if (!isset($this->cacheEntryIdentifiers[$entryIdentifier])) {
            return false;
        }

        return $this->readCacheFile($pathAndFilename);
    }

    protected function getEntryIdentifierFromFilename(string $filename): string
    {
        $cacheEntryFileExtensionLength = strlen($this->cacheEntryFileExtension);

        return $cacheEntryFileExtensionLength === 0 ? $filename : substr($filename, 0, - strlen($this->cacheEntryFileExtension));
    }
}<|MERGE_RESOLUTION|>--- conflicted
+++ resolved
@@ -266,12 +266,8 @@
                 continue;
             }
 
-<<<<<<< HEAD
-            if (!$entry->isTaggedWith($searchedTag)) {
-=======
-            $extractedTags = substr((string)$metaData, 0, -self::EXPIRYTIME_LENGTH);
-            if (!$extractedTags || !array_intersect($tags, explode(' ', $extractedTags))) {
->>>>>>> cff15c45
+            $extractedTags = $entry->getTags();
+            if ($extractedTags === [] || !array_intersect($tags, explode(' ', $extractedTags))) {
                 continue;
             }
 
