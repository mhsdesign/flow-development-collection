--- conflicted
+++ resolved
@@ -303,12 +303,7 @@
      * Tries to find the cache entry for the specified identifier.
      *
      * @param string $entryIdentifier The cache entry identifier
-<<<<<<< HEAD
      * @return mixed The filenames (including path) as an array if one or more entries could be found, otherwise false
-     * @throws Exception if no frontend has been set
-=======
-     * @return mixed The filenames (including path) as an array if one or more entries could be found, otherwise FALSE
->>>>>>> eea94455
      */
     protected function findCacheFilesByIdentifier(string $entryIdentifier)
     {
