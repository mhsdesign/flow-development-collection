--- conflicted
+++ resolved
@@ -500,23 +500,11 @@
                     continue;
                 }
                 if (flock($file, LOCK_SH) !== false) {
-<<<<<<< HEAD
-                    $data = $maxlen !== null ? file_get_contents($cacheEntryPathAndFilename, false, null, $offset, $maxlen) : file_get_contents($cacheEntryPathAndFilename, false, null, $offset);
-=======
-                    if ($offset !== null) {
-                        fseek($file, $offset);
+                    $data = '';
+                    if ($length !== 0) {
+                        $data = $maxlen !== null ? file_get_contents($cacheEntryPathAndFilename, false, null, $offset, $maxlen) : file_get_contents($cacheEntryPathAndFilename, false, null, $offset);
                     }
-
-                    $length = $maxlen !== null ? $maxlen : filesize($cacheEntryPathAndFilename) - (int)$offset;
-
-                    // fread requires a positive length. If the file is empty, we just return an empty string.
-                    if ($length === 0) {
-                        $data = '';
-                    } else {
-                        $data = fread($file, $length);
-                    }
-
->>>>>>> cff15c45
+                    
                     flock($file, LOCK_UN);
                 }
                 fclose($file);
