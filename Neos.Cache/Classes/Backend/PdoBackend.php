<?php
namespace Neos\Cache\Backend;

/*
 * This file is part of the Neos.Cache package.
 *
 * (c) Contributors of the Neos Project - www.neos.io
 *
 * This package is Open Source Software. For the full copyright and license
 * information, please view the LICENSE file which was distributed with this
 * source code.
 */

use Neos\Cache\Backend\AbstractBackend as IndependentAbstractBackend;
use Neos\Cache\Exception;
use Neos\Cache\Frontend\FrontendInterface;
use Neos\Utility\Files;
use Neos\Utility\PdoHelper;

/**
 * A PDO database cache backend
 *
 * @api
 */
class PdoBackend extends IndependentAbstractBackend implements TaggableBackendInterface, IterableBackendInterface, PhpCapableBackendInterface
{
    use RequireOnceFromValueTrait;

    /**
     * @var string
     */
    protected $dataSourceName;

    /**
     * @var string
     */
    protected $username;

    /**
     * @var string
     */
    protected $password;

    /**
     * @var \PDO
     */
    protected $databaseHandle;

    /**
     * @var string
     */
    protected $pdoDriver;

    /**
     * @var string
     */
    protected $context;

    /**
     * @var \ArrayIterator
     */
    protected $cacheEntriesIterator = null;

    /**
     * Sets the DSN to use
     *
     * @param string $DSN The DSN to use for connecting to the DB
     * @return void
     * @api
     */
    public function setDataSourceName(string $DSN)
    {
        $this->dataSourceName = $DSN;
    }

    /**
     * Sets the username to use
     *
     * @param string $username The username to use for connecting to the DB
     * @return void
     * @api
     */
    public function setUsername(string $username)
    {
        $this->username = $username;
    }

    /**
     * Sets the password to use
     *
     * @param string $password The password to use for connecting to the DB
     * @return void
     * @api
     */
    public function setPassword(string $password)
    {
        $this->password = $password;
    }

    /**
     * Initialize the cache backend.
     *
     * @return void
     */
    public function initializeObject()
    {
    }

    /**
     * Saves data in the cache.
     *
     * @param string $entryIdentifier An identifier for this specific cache entry
     * @param string $data The data to be stored
     * @param array $tags Tags to associate with this cache entry
     * @param integer $lifetime Lifetime of this cache entry in seconds. If NULL is specified, the default lifetime is used. "0" means unlimited lifetime.
     * @return void
     * @throws Exception if no cache frontend has been set.
     * @throws \InvalidArgumentException if the identifier is not valid
<<<<<<< HEAD
=======
     * @throws InvalidDataException if $data is not a string
     * @throws \Neos\Utility\Exception\FilesException
>>>>>>> eea94455
     * @api
     */
    public function set(string $entryIdentifier, string $data, array $tags = [], int $lifetime = null)
    {
        $this->connect();

        if (!$this->cache instanceof FrontendInterface) {
            throw new Exception('No cache frontend has been set yet via setCache().', 1259515600);
        }

        $this->remove($entryIdentifier);

        $lifetime = ($lifetime === null) ? $this->defaultLifetime : $lifetime;

        // Convert binary data into hexadecimal representation,
        // because it is not allowed to store null bytes in PostgreSQL.
        if ($this->pdoDriver === 'pgsql') {
            $data = bin2hex($data);
        }

        $statementHandle = $this->databaseHandle->prepare('INSERT INTO "cache" ("identifier", "context", "cache", "created", "lifetime", "content") VALUES (?, ?, ?, ?, ?, ?)');
        $result = $statementHandle->execute([$entryIdentifier, $this->context(), $this->cacheIdentifier, time(), $lifetime, $data]);
        if ($result === false) {
            throw new Exception('The cache entry "' . $entryIdentifier . '" could not be written.', 1259530791);
        }

        $statementHandle = $this->databaseHandle->prepare('INSERT INTO "tags" ("identifier", "context", "cache", "tag") VALUES (?, ?, ?, ?)');
        foreach ($tags as $tag) {
            $result = $statementHandle->execute([$entryIdentifier, $this->context(), $this->cacheIdentifier, $tag]);
            if ($result === false) {
                throw new Exception('The tag "' . $tag . ' for cache entry "' . $entryIdentifier . '" could not be written.', 1259530751);
            }
        }
    }

    /**
     * Loads data from the cache.
     *
     * @param string $entryIdentifier An identifier which describes the cache entry to load
<<<<<<< HEAD
     * @return mixed The cache entry's content as a string or false if the cache entry could not be loaded
=======
     * @return mixed The cache entry's content as a string or FALSE if the cache entry could not be loaded
     * @throws Exception
     * @throws \Neos\Utility\Exception\FilesException
>>>>>>> eea94455
     * @api
     */
    public function get(string $entryIdentifier)
    {
        $this->connect();

        $statementHandle = $this->databaseHandle->prepare('SELECT "content" FROM "cache" WHERE "identifier"=? AND "context"=? AND "cache"=?' . $this->getNotExpiredStatement());
        $statementHandle->execute([$entryIdentifier, $this->context(), $this->cacheIdentifier]);
        $fetchedColumn = $statementHandle->fetchColumn();

        // Convert hexadecimal data into binary string,
        // because it is not allowed to store null bytes in PostgreSQL.
        if ($fetchedColumn !== false && $this->pdoDriver === 'pgsql') {
            $fetchedColumn = hex2bin($fetchedColumn);
        }

        return $fetchedColumn;
    }

    /**
     * Checks if a cache entry with the specified identifier exists.
     *
     * @param string $entryIdentifier An identifier specifying the cache entry
<<<<<<< HEAD
     * @return boolean true if such an entry exists, false if not
=======
     * @return boolean TRUE if such an entry exists, FALSE if not
     * @throws Exception
     * @throws \Neos\Utility\Exception\FilesException
>>>>>>> eea94455
     * @api
     */
    public function has(string $entryIdentifier): bool
    {
        $this->connect();

        $statementHandle = $this->databaseHandle->prepare('SELECT COUNT("identifier") FROM "cache" WHERE "identifier"=? AND "context"=? AND "cache"=?' . $this->getNotExpiredStatement());
        $statementHandle->execute([$entryIdentifier, $this->context(), $this->cacheIdentifier]);
        return ($statementHandle->fetchColumn() > 0);
    }

    /**
     * Removes all cache entries matching the specified identifier.
     * Usually this only affects one entry but if - for what reason ever -
     * old entries for the identifier still exist, they are removed as well.
     *
     * @param string $entryIdentifier Specifies the cache entry to remove
<<<<<<< HEAD
     * @return boolean true if (at least) an entry could be removed or false if no entry was found
=======
     * @return boolean TRUE if (at least) an entry could be removed or FALSE if no entry was found
     * @throws Exception
     * @throws \Neos\Utility\Exception\FilesException
>>>>>>> eea94455
     * @api
     */
    public function remove(string $entryIdentifier): bool
    {
        $this->connect();

        $statementHandle = $this->databaseHandle->prepare('DELETE FROM "tags" WHERE "identifier"=? AND "context"=? AND "cache"=?');
        $statementHandle->execute([$entryIdentifier, $this->context(), $this->cacheIdentifier]);

        $statementHandle = $this->databaseHandle->prepare('DELETE FROM "cache" WHERE "identifier"=? AND "context"=? AND "cache"=?');
        $statementHandle->execute([$entryIdentifier, $this->context(), $this->cacheIdentifier]);

        return ($statementHandle->rowCount() > 0);
    }

    /**
     * Removes all cache entries of this cache.
     *
     * @return void
     * @throws Exception
     * @throws \Neos\Utility\Exception\FilesException
     * @api
     */
    public function flush()
    {
        $this->connect();

        $statementHandle = $this->databaseHandle->prepare('DELETE FROM "tags" WHERE "context"=? AND "cache"=?');
        $statementHandle->execute([$this->context(), $this->cacheIdentifier]);

        $statementHandle = $this->databaseHandle->prepare('DELETE FROM "cache" WHERE "context"=? AND "cache"=?');
        $statementHandle->execute([$this->context(), $this->cacheIdentifier]);
    }

    /**
     * Removes all cache entries of this cache which are tagged by the specified tag.
     *
     * @param string $tag The tag the entries must have
     * @return integer
     * @throws Exception
     * @throws \Neos\Utility\Exception\FilesException
     * @api
     */
    public function flushByTag(string $tag): int
    {
        $this->connect();

        $statementHandle = $this->databaseHandle->prepare('DELETE FROM "cache" WHERE "context"=? AND "cache"=? AND "identifier" IN (SELECT "identifier" FROM "tags" WHERE "context"=? AND "cache"=? AND "tag"=?)');
        $statementHandle->execute([$this->context(), $this->cacheIdentifier, $this->context(), $this->cacheIdentifier, $tag]);

        $flushed = $statementHandle->rowCount();

        $statementHandle = $this->databaseHandle->prepare('DELETE FROM "tags" WHERE "context"=? AND "cache"=? AND "tag"=?');
        $statementHandle->execute([$this->context(), $this->cacheIdentifier, $tag]);

        return $flushed;
    }

    /**
     * Finds and returns all cache entry identifiers which are tagged by the
     * specified tag.
     *
     * @param string $tag The tag to search for
     * @return array An array with identifiers of all matching entries. An empty array if no entries matched
     * @throws Exception
     * @throws \Neos\Utility\Exception\FilesException
     * @api
     */
    public function findIdentifiersByTag(string $tag): array
    {
        $this->connect();

        $statementHandle = $this->databaseHandle->prepare('SELECT "identifier" FROM "tags" WHERE "context"=?  AND "cache"=? AND "tag"=?');
        $statementHandle->execute([$this->context(), $this->cacheIdentifier, $tag]);
        return $statementHandle->fetchAll(\PDO::FETCH_COLUMN);
    }

    /**
     * Does garbage collection
     *
     * @return void
     * @throws Exception
     * @throws \Neos\Utility\Exception\FilesException
     * @api
     */
    public function collectGarbage()
    {
        $this->connect();

        $statementHandle = $this->databaseHandle->prepare('DELETE FROM "tags" WHERE "context"=? AND "cache"=? AND "identifier" IN (SELECT "identifier" FROM "cache" WHERE "context"=? AND "cache"=? AND "lifetime" > 0 AND "created" + "lifetime" < ' . time() . ')');
        $statementHandle->execute([$this->context(), $this->cacheIdentifier, $this->context(), $this->cacheIdentifier]);

        $statementHandle = $this->databaseHandle->prepare('DELETE FROM "cache" WHERE "context"=? AND "cache"=? AND "lifetime" > 0 AND "created" + "lifetime" < ' . time());
        $statementHandle->execute([$this->context(), $this->cacheIdentifier]);
    }

    /**
     * Returns an SQL statement that evaluates to true if the entry is not expired.
     *
     * @return string
     */
    protected function getNotExpiredStatement(): string
    {
        return ' AND ("lifetime" = 0 OR "created" + "lifetime" >= ' . time() . ')';
    }

    /**
     * Connect to the database
     *
     * @return void
     * @throws Exception if the connection cannot be established
     * @throws \Neos\Utility\Exception\FilesException
     */
    protected function connect()
    {
        if ($this->databaseHandle !== null) {
            return;
        }
        try {
            $splitdsn = explode(':', $this->dataSourceName, 2);
            $this->pdoDriver = $splitdsn[0];

            if ($this->pdoDriver === 'sqlite' && !file_exists($splitdsn[1])) {
                if (!file_exists(dirname($splitdsn[1]))) {
                    Files::createDirectoryRecursively(dirname($splitdsn[1]));
                }
                $this->databaseHandle = new \PDO($this->dataSourceName, $this->username, $this->password);
                $this->createCacheTables();
            } else {
                $this->databaseHandle = new \PDO($this->dataSourceName, $this->username, $this->password);
            }
            $this->databaseHandle->setAttribute(\PDO::ATTR_ERRMODE, \PDO::ERRMODE_EXCEPTION);

            if ($this->pdoDriver === 'mysql') {
                $this->databaseHandle->exec('SET SESSION sql_mode=\'ANSI\';');
            }
        } catch (\PDOException $exception) {
            throw new Exception('Could not connect to cache table with DSN "' . $this->dataSourceName . '". PDO error: ' . $exception->getMessage(), 1334736164);
        }
    }

    /**
     * Creates the tables needed for the cache backend.
     *
     * @return void
     * @throws Exception if something goes wrong
     * @throws \Neos\Utility\Exception\FilesException
     */
    protected function createCacheTables()
    {
        $this->connect();
        try {
            PdoHelper::importSql($this->databaseHandle, $this->pdoDriver, __DIR__ . '/../../Resources/Private/DDL.sql');
        } catch (\PDOException $exception) {
            throw new Exception('Could not create cache tables with DSN "' . $this->dataSourceName . '". PDO error: ' . $exception->getMessage(), 1259576985);
        }
    }

    /**
     * Returns the data of the current cache entry pointed to by the cache entry
     * iterator.
     *
     * @return mixed
     * @api
     */
    public function current()
    {
        if ($this->cacheEntriesIterator === null) {
            $this->rewind();
        }
        return $this->cacheEntriesIterator->current();
    }

    /**
     * Move forward to the next cache entry.
     *
     * @return void
     * @api
     */
    public function next()
    {
        if ($this->cacheEntriesIterator === null) {
            $this->rewind();
        }
        $this->cacheEntriesIterator->next();
    }

    /**
     * Returns the identifier of the current cache entry pointed to by the cache
     * entry iterator.
     *
     * @return string
     * @api
     */
    public function key(): string
    {
        if ($this->cacheEntriesIterator === null) {
            $this->rewind();
        }
        return $this->cacheEntriesIterator->key();
    }

    /**
     * Checks if the current position of the cache entry iterator is valid.
     *
     * @return boolean true if the current position is valid, otherwise false
     * @api
     */
    public function valid(): bool
    {
        if ($this->cacheEntriesIterator === null) {
            $this->rewind();
        }
        return $this->cacheEntriesIterator->valid();
    }

    /**
     * Rewinds the cache entry iterator to the first element
     * and fetches cacheEntries.
     *
     * @return void
     * @api
     */
    public function rewind()
    {
        if ($this->cacheEntriesIterator !== null) {
            $this->cacheEntriesIterator->rewind();
            return;
        }

        $cacheEntries = [];

        $statementHandle = $this->databaseHandle->prepare('SELECT "identifier", "content" FROM "cache" WHERE "context"=? AND "cache"=?' . $this->getNotExpiredStatement());
        $statementHandle->execute(array($this->context(), $this->cacheIdentifier));
        $fetchedColumns = $statementHandle->fetchAll();

        foreach ($fetchedColumns as $fetchedColumn) {
            // Convert hexadecimal data into binary string,
            // because it is not allowed to store null bytes in PostgreSQL.
            if ($this->pdoDriver === 'pgsql') {
                $fetchedColumn['content'] = hex2bin($fetchedColumn['content']);
            }

            $cacheEntries[$fetchedColumn['identifier']] = $fetchedColumn['content'];
        }

        $this->cacheEntriesIterator = new \ArrayIterator($cacheEntries);
    }

    /**
     * @return string
     */
    protected function context(): string
    {
        if ($this->context === null) {
            $this->context = md5($this->environmentConfiguration->getApplicationIdentifier());
        }
        return $this->context;
    }
}<|MERGE_RESOLUTION|>--- conflicted
+++ resolved
@@ -116,11 +116,7 @@
      * @return void
      * @throws Exception if no cache frontend has been set.
      * @throws \InvalidArgumentException if the identifier is not valid
-<<<<<<< HEAD
-=======
-     * @throws InvalidDataException if $data is not a string
-     * @throws \Neos\Utility\Exception\FilesException
->>>>>>> eea94455
+     * @throws \Neos\Utility\Exception\FilesException
      * @api
      */
     public function set(string $entryIdentifier, string $data, array $tags = [], int $lifetime = null)
@@ -160,13 +156,9 @@
      * Loads data from the cache.
      *
      * @param string $entryIdentifier An identifier which describes the cache entry to load
-<<<<<<< HEAD
      * @return mixed The cache entry's content as a string or false if the cache entry could not be loaded
-=======
-     * @return mixed The cache entry's content as a string or FALSE if the cache entry could not be loaded
-     * @throws Exception
-     * @throws \Neos\Utility\Exception\FilesException
->>>>>>> eea94455
+     * @throws Exception
+     * @throws \Neos\Utility\Exception\FilesException
      * @api
      */
     public function get(string $entryIdentifier)
@@ -190,13 +182,9 @@
      * Checks if a cache entry with the specified identifier exists.
      *
      * @param string $entryIdentifier An identifier specifying the cache entry
-<<<<<<< HEAD
      * @return boolean true if such an entry exists, false if not
-=======
-     * @return boolean TRUE if such an entry exists, FALSE if not
-     * @throws Exception
-     * @throws \Neos\Utility\Exception\FilesException
->>>>>>> eea94455
+     * @throws Exception
+     * @throws \Neos\Utility\Exception\FilesException
      * @api
      */
     public function has(string $entryIdentifier): bool
@@ -214,13 +202,9 @@
      * old entries for the identifier still exist, they are removed as well.
      *
      * @param string $entryIdentifier Specifies the cache entry to remove
-<<<<<<< HEAD
      * @return boolean true if (at least) an entry could be removed or false if no entry was found
-=======
-     * @return boolean TRUE if (at least) an entry could be removed or FALSE if no entry was found
-     * @throws Exception
-     * @throws \Neos\Utility\Exception\FilesException
->>>>>>> eea94455
+     * @throws Exception
+     * @throws \Neos\Utility\Exception\FilesException
      * @api
      */
     public function remove(string $entryIdentifier): bool
