<?php
declare(strict_types=1);

namespace Neos\Cache\Backend;

/*
 * This file is part of the Neos.Cache package.
 *
 * (c) Contributors of the Neos Project - www.neos.io
 *
 * This package is Open Source Software. For the full copyright and license
 * information, please view the LICENSE file which was distributed with this
 * source code.
 */

use Neos\Cache\Backend\AbstractBackend as IndependentAbstractBackend;
use Neos\Cache\Exception;
use Neos\Cache\Frontend\FrontendInterface;
use Neos\Error\Messages\Error;
use Neos\Error\Messages\Notice;
use Neos\Error\Messages\Result;
use Neos\Utility\Exception\FilesException;
use Neos\Utility\Files;
use Neos\Utility\PdoHelper;

/**
 * A PDO database cache backend
 *
 * @api
 */
class PdoBackend extends IndependentAbstractBackend implements TaggableBackendInterface, IterableBackendInterface, PhpCapableBackendInterface, WithSetupInterface, WithStatusInterface
{
    use RequireOnceFromValueTrait;

    /**
     * @var string
     */
    protected $dataSourceName = '';

    /**
     * @var string
     */
    protected $username;

    /**
     * @var string
     */
    protected $password;

    /**
     * @var \PDO
     */
    protected $databaseHandle;

    /**
     * @var string
     */
    protected $pdoDriver;

    /**
     * @var string
     */
    protected $context;

    /**
     * @var string
     */
    protected $cacheTableName = 'cache';

    /**
     * @var string
     */
    protected $tagsTableName = 'tags';

    /**
     * @var \ArrayIterator
     */
    protected $cacheEntriesIterator = null;

    /**
     * Sets the DSN to use
     *
     * @param string $DSN The DSN to use for connecting to the DB
     * @return void
     * @api
     */
    protected function setDataSourceName(string $DSN): void
    {
        $this->dataSourceName = $DSN;
    }

    /**
     * Sets the username to use
     *
     * @param string $username The username to use for connecting to the DB
     * @return void
     * @api
     */
    protected function setUsername(string $username): void
    {
        $this->username = $username;
    }

    /**
     * Sets the password to use
     *
     * @param string $password The password to use for connecting to the DB
     * @return void
     * @api
     */
    protected function setPassword(string $password): void
    {
        $this->password = $password;
    }

    /**
     * Sets the name of the "cache" table
     *
     * @param string $cacheTableName
     * @return void
     * @api
     */
    protected function setCacheTableName(string $cacheTableName): void
    {
        $this->cacheTableName = $cacheTableName;
    }

    /**
     * Sets the name of the "tags" table
     *
     * @param string $tagsTableName
     * @return void
     * @api
     */
    protected function setTagsTableName(string $tagsTableName): void
    {
        $this->tagsTableName = $tagsTableName;
    }

    /**
     * Saves data in the cache.
     *
     * @param string $entryIdentifier An identifier for this specific cache entry
     * @param string $data The data to be stored
     * @param array $tags Tags to associate with this cache entry
     * @param integer $lifetime Lifetime of this cache entry in seconds. If NULL is specified, the default lifetime is used. "0" means unlimited lifetime.
     * @return void
     * @throws Exception if no cache frontend has been set.
     * @throws \InvalidArgumentException if the identifier is not valid
     * @throws FilesException
     * @api
     */
    public function set(string $entryIdentifier, string $data, array $tags = [], int $lifetime = null): void
    {
        $this->connect();

        if (!$this->cache instanceof FrontendInterface) {
            throw new Exception('No cache frontend has been set yet via setCache().', 1259515600);
        }

        $this->remove($entryIdentifier);

        $lifetime = ($lifetime === null) ? $this->defaultLifetime : $lifetime;

        // Convert binary data into hexadecimal representation,
        // because it is not allowed to store null bytes in PostgreSQL.
        if ($this->pdoDriver === 'pgsql') {
            $data = bin2hex($data);
        }

        $statementHandle = $this->databaseHandle->prepare('INSERT INTO "' . $this->cacheTableName . '" ("identifier", "context", "cache", "created", "lifetime", "content") VALUES (?, ?, ?, ?, ?, ?)');
        $result = $statementHandle->execute([$entryIdentifier, $this->context(), $this->cacheIdentifier, time(), $lifetime, $data]);
        if ($result === false) {
            throw new Exception('The cache entry "' . $entryIdentifier . '" could not be written.', 1259530791);
        }

        $statementHandle = $this->databaseHandle->prepare('INSERT INTO "' . $this->tagsTableName . '" ("identifier", "context", "cache", "tag") VALUES (?, ?, ?, ?)');
        foreach ($tags as $tag) {
            $result = $statementHandle->execute([$entryIdentifier, $this->context(), $this->cacheIdentifier, $tag]);
            if ($result === false) {
                throw new Exception('The tag "' . $tag . ' for cache entry "' . $entryIdentifier . '" could not be written.', 1259530751);
            }
        }
    }

    /**
     * Loads data from the cache.
     *
     * @param string $entryIdentifier An identifier which describes the cache entry to load
     * @return mixed The cache entry's content as a string or false if the cache entry could not be loaded
     * @throws Exception
     * @api
     */
    public function get(string $entryIdentifier)
    {
        $this->connect();

        $statementHandle = $this->databaseHandle->prepare('SELECT "content" FROM "' . $this->cacheTableName . '" WHERE "identifier"=? AND "context"=? AND "cache"=?' . $this->getNotExpiredStatement());
        $statementHandle->execute([$entryIdentifier, $this->context(), $this->cacheIdentifier]);
        $fetchedColumn = $statementHandle->fetchColumn();

        // Convert hexadecimal data into binary string,
        // because it is not allowed to store null bytes in PostgreSQL.
        if ($fetchedColumn !== false && $this->pdoDriver === 'pgsql') {
            $fetchedColumn = hex2bin($fetchedColumn);
        }

        return $fetchedColumn;
    }

    /**
     * Checks if a cache entry with the specified identifier exists.
     *
     * @param string $entryIdentifier An identifier specifying the cache entry
     * @return boolean true if such an entry exists, false if not
     * @throws Exception
     * @api
     */
    public function has(string $entryIdentifier): bool
    {
        $this->connect();

        $statementHandle = $this->databaseHandle->prepare('SELECT COUNT("identifier") FROM "' . $this->cacheTableName . '" WHERE "identifier"=? AND "context"=? AND "cache"=?' . $this->getNotExpiredStatement());
        $statementHandle->execute([$entryIdentifier, $this->context(), $this->cacheIdentifier]);
        return ($statementHandle->fetchColumn() > 0);
    }

    /**
     * Removes all cache entries matching the specified identifier.
     * Usually this only affects one entry but if - for what reason ever -
     * old entries for the identifier still exist, they are removed as well.
     *
     * @param string $entryIdentifier Specifies the cache entry to remove
     * @return boolean true if (at least) an entry could be removed or false if no entry was found
     * @throws Exception
     * @api
     */
    public function remove(string $entryIdentifier): bool
    {
        $this->connect();

        $statementHandle = $this->databaseHandle->prepare('DELETE FROM "' . $this->tagsTableName . '" WHERE "identifier"=? AND "context"=? AND "cache"=?');
        $statementHandle->execute([$entryIdentifier, $this->context(), $this->cacheIdentifier]);

        $statementHandle = $this->databaseHandle->prepare('DELETE FROM "' . $this->cacheTableName . '" WHERE "identifier"=? AND "context"=? AND "cache"=?');
        $statementHandle->execute([$entryIdentifier, $this->context(), $this->cacheIdentifier]);

        return ($statementHandle->rowCount() > 0);
    }

    /**
     * Removes all cache entries of this cache.
     *
     * @return void
     * @throws Exception
     * @api
     */
    public function flush(): void
    {
        $this->connect();

        $statementHandle = $this->databaseHandle->prepare('DELETE FROM "' . $this->tagsTableName . '" WHERE "context"=? AND "cache"=?');
        try {
            $statementHandle->execute([$this->context(), $this->cacheIdentifier]);
        } catch (\PDOException $exception) {
        }

        $statementHandle = $this->databaseHandle->prepare('DELETE FROM "' . $this->cacheTableName . '" WHERE "context"=? AND "cache"=?');
        try {
            $statementHandle->execute([$this->context(), $this->cacheIdentifier]);
        } catch (\PDOException $exception) {
        }
    }

    /**
     * Removes all cache entries of this cache which are tagged by the specified tag.
     *
     * @param string $tag The tag the entries must have
     * @return integer
     * @throws Exception
     * @api
     */
    public function flushByTag(string $tag): int
    {
        $this->connect();

        $statementHandle = $this->databaseHandle->prepare('DELETE FROM "' . $this->cacheTableName . '" WHERE "context"=? AND "cache"=? AND "identifier" IN (SELECT "identifier" FROM "tags" WHERE "context"=? AND "cache"=? AND "tag"=?)');
        $statementHandle->execute([$this->context(), $this->cacheIdentifier, $this->context(), $this->cacheIdentifier, $tag]);

        $flushed = $statementHandle->rowCount();

        $statementHandle = $this->databaseHandle->prepare('DELETE FROM "' . $this->tagsTableName . '" WHERE "context"=? AND "cache"=? AND "tag"=?');
        $statementHandle->execute([$this->context(), $this->cacheIdentifier, $tag]);

        return $flushed;
    }

    /**
     * Finds and returns all cache entry identifiers which are tagged by the
     * specified tag.
     *
     * @param string $tag The tag to search for
     * @return string[] An array with identifiers of all matching entries. An empty array if no entries matched
     * @throws Exception
     * @api
     */
    public function findIdentifiersByTag(string $tag): array
    {
        $this->connect();

        $statementHandle = $this->databaseHandle->prepare('SELECT "identifier" FROM "' . $this->tagsTableName . '" WHERE "context"=?  AND "cache"=? AND "tag"=?');
        $statementHandle->execute([$this->context(), $this->cacheIdentifier, $tag]);
        return $statementHandle->fetchAll(\PDO::FETCH_COLUMN);
    }

    /**
     * Does garbage collection
     *
     * @return void
     * @throws Exception
     * @api
     */
    public function collectGarbage(): void
    {
        $this->connect();

        $statementHandle = $this->databaseHandle->prepare('DELETE FROM "' . $this->tagsTableName . '" WHERE "context"=? AND "cache"=? AND "identifier" IN (SELECT "identifier" FROM "cache" WHERE "context"=? AND "cache"=? AND "lifetime" > 0 AND "created" + "lifetime" < ' . time() . ')');
        $statementHandle->execute([$this->context(), $this->cacheIdentifier, $this->context(), $this->cacheIdentifier]);

        $statementHandle = $this->databaseHandle->prepare('DELETE FROM "' . $this->cacheTableName . '" WHERE "context"=? AND "cache"=? AND "lifetime" > 0 AND "created" + "lifetime" < ' . time());
        $statementHandle->execute([$this->context(), $this->cacheIdentifier]);
    }

    /**
     * Returns an SQL statement that evaluates to true if the entry is not expired.
     *
     * @return string
     */
    protected function getNotExpiredStatement(): string
    {
        return ' AND ("lifetime" = 0 OR "created" + "lifetime" >= ' . time() . ')';
    }

    /**
     * Connect to the database
     *
     * @return void
     * @throws Exception if the connection cannot be established
     */
    protected function connect()
    {
        if ($this->databaseHandle !== null) {
            return;
        }
        try {
            $splitdsn = explode(':', $this->dataSourceName, 2);
            $this->pdoDriver = $splitdsn[0];

            if ($this->pdoDriver === 'sqlite' && !file_exists($splitdsn[1])) {
                if (!file_exists(dirname($splitdsn[1]))) {
                    try {
                        Files::createDirectoryRecursively(dirname($splitdsn[1]));
                    } catch (FilesException $exception) {
                        throw new Exception(sprintf('Could not create directory for sqlite file "%s"', $splitdsn[1]), 1565359792, $exception);
                    }
                }
                $this->databaseHandle = new \PDO($this->dataSourceName, $this->username, $this->password);
                $this->createCacheTables();
            } else {
                $this->databaseHandle = new \PDO($this->dataSourceName, $this->username, $this->password);
            }
            $this->databaseHandle->setAttribute(\PDO::ATTR_ERRMODE, \PDO::ERRMODE_EXCEPTION);

            if ($this->pdoDriver === 'mysql') {
                $this->databaseHandle->exec('SET SESSION sql_mode=\'ANSI\';');
            }
        } catch (\PDOException $exception) {
            throw new Exception(sprintf('Could not connect to cache table with DSN "%s". PDO error: %s', $this->dataSourceName, $exception->getMessage()), 1334736164, $exception);
        }
    }

    /**
     * Creates the tables needed for the cache backend.
     *
     * @return void
     * @throws Exception if something goes wrong
     */
    protected function createCacheTables(): void
    {
        $this->connect();
        try {
            PdoHelper::importSql($this->databaseHandle, $this->pdoDriver, __DIR__ . '/../../Resources/Private/DDL.sql');
        } catch (\PDOException $exception) {
            throw new Exception('Could not create cache tables with DSN "' . $this->dataSourceName . '". PDO error: ' . $exception->getMessage(), 1259576985);
        }
    }

    /**
     * Returns the data of the current cache entry pointed to by the cache entry
     * iterator.
     *
     * @return mixed
     * @api
     */
    public function current()
    {
        if ($this->cacheEntriesIterator === null) {
            $this->rewind();
        }
        return $this->cacheEntriesIterator->current();
    }

    /**
     * Move forward to the next cache entry.
     *
     * @return void
     * @api
     */
    public function next()
    {
        if ($this->cacheEntriesIterator === null) {
            $this->rewind();
        }
        $this->cacheEntriesIterator->next();
    }

    /**
     * Returns the identifier of the current cache entry pointed to by the cache
     * entry iterator.
     *
     * @return string
     * @api
     */
    public function key(): string
    {
        if ($this->cacheEntriesIterator === null) {
            $this->rewind();
        }
        return $this->cacheEntriesIterator->key();
    }

    /**
     * Checks if the current position of the cache entry iterator is valid.
     *
     * @return boolean true if the current position is valid, otherwise false
     * @api
     */
    public function valid(): bool
    {
        if ($this->cacheEntriesIterator === null) {
            $this->rewind();
        }
        return $this->cacheEntriesIterator->valid();
    }

    /**
     * Rewinds the cache entry iterator to the first element
     * and fetches cacheEntries.
     *
     * @return void
     * @api
     */
    public function rewind()
    {
        if ($this->cacheEntriesIterator !== null) {
            $this->cacheEntriesIterator->rewind();
            return;
        }

        $cacheEntries = [];

        $statementHandle = $this->databaseHandle->prepare('SELECT "identifier", "content" FROM "' . $this->cacheTableName . '" WHERE "context"=? AND "cache"=?' . $this->getNotExpiredStatement());
        $statementHandle->execute([$this->context(), $this->cacheIdentifier]);
        $fetchedColumns = $statementHandle->fetchAll();

        foreach ($fetchedColumns as $fetchedColumn) {
            // Convert hexadecimal data into binary string,
            // because it is not allowed to store null bytes in PostgreSQL.
            if ($this->pdoDriver === 'pgsql') {
                $fetchedColumn['content'] = hex2bin($fetchedColumn['content']);
            }

            $cacheEntries[$fetchedColumn['identifier']] = $fetchedColumn['content'];
        }

        $this->cacheEntriesIterator = new \ArrayIterator($cacheEntries);
    }

    /**
     * @return string
     */
    protected function context(): string
    {
        if ($this->context === null) {
            $this->context = md5($this->environmentConfiguration->getApplicationIdentifier());
        }
        return $this->context;
    }

    /**
     * Connects to the configured PDO database and adds/updates table schema if required
     *
     * @return Result
     * @api
     */
    public function setup(): Result
    {
        $result = new Result();
        $result->addNotice(new Notice('Creating database tables "%s" & "%s"...', null, [$this->cacheTableName, $this->tagsTableName]));
        try {
<<<<<<< HEAD
            $this->connect();
            $connection = DriverManager::getConnection(['pdo' => $this->databaseHandle]);
        } catch (Exception | FilesException |DBALException $exception) {
            $result->addError(new Error($exception->getMessage(), (int)$exception->getCode(), [], 'Connection failed'));
            return $result;
        }

        try {
            $tablesExist = $connection->getSchemaManager()->tablesExist([$this->cacheTableName, $this->tagsTableName]);
        } /** @noinspection PhpRedundantCatchClauseInspection */ catch (DBALException $exception) {
            $result->addError(new Error($exception->getMessage(), (int)$exception->getCode(), [], 'Connection failed'));
            return $result;
        }
        if ($tablesExist) {
            $result->addNotice(new Notice('Tables "%s" and "%s" (already exists)', null, [$this->cacheTableName, $this->tagsTableName]));
        } else {
            $result->addNotice(new Notice('Creating database tables "%s" & "%s"...', null, [$this->cacheTableName, $this->tagsTableName]));
        }

        $fromSchema = $connection->getSchemaManager()->createSchema();
        $schemaDiff = (new Comparator())->compare($fromSchema, $this->getCacheTablesSchema());

        try {
            $statements = $schemaDiff->toSaveSql($connection->getDatabasePlatform());
        } catch (DBALException $exception) {
            $result->addError(new Error($exception->getMessage(), (int)$exception->getCode(), [], 'Connection failed'));
            return $result;
        }
        if ($statements === []) {
            $result->addNotice(new Notice('Table schema is up to date, no migration required'));
            return $result;
        }
        $connection->beginTransaction();
        try {
            foreach ($statements as $statement) {
                $result->addNotice(new Notice('<info>++</info> %s', null, [$statement]));
                $connection->exec($statement);
            }
            $connection->commit();
        } catch (\Exception $exception) {
            try {
                $connection->rollBack();
            } catch (\Exception $exception) {
            }
            $result->addError(new Error('Exception while trying to setup PdoBackend', (int)$exception->getCode(), [$exception->getMessage()]));
=======
            $this->createCacheTables();
        } catch (Exception $exception) {
            $result->addError(new Error($exception->getMessage(), $exception->getCode(), [], 'Failed'));
>>>>>>> f5346838
        }
        return $result;
    }

    /**
     * Validates that configured database is accessible and schema up to date
     *
     * @return Result
     * @api
     */
    public function getStatus(): Result
    {
        $result = new Result();
        try {
            $this->connect();
<<<<<<< HEAD
            $connection = DriverManager::getConnection(['pdo' => $this->databaseHandle]);
        } catch (\Exception $exception) {
            $result->addError(new Error($exception->getMessage(), (int)$exception->getCode(), [], 'Connection failed'));
            return $result;
        }
        try {
            $cacheTableExists = $connection->getSchemaManager()->tablesExist([$this->cacheTableName]);
            $tagsTableExists = $connection->getSchemaManager()->tablesExist([$this->tagsTableName]);
        } /** @noinspection PhpRedundantCatchClauseInspection */ catch (DBALException $exception) {
            $result->addError(new Error($exception->getMessage(), (int)$exception->getCode(), [], 'Connection failed'));
=======
        } catch (Exception $exception) {
            $result->addError(new Error($exception->getMessage(), $exception->getCode(), [], 'Connection failed'));
>>>>>>> f5346838
            return $result;
        }
        $result->addNotice(new Notice($this->pdoDriver, null, [], 'Driver'));
        if (!$this->tableExists($this->cacheTableName)) {
            $result->addError(new Error('%s (missing)', null, [$this->cacheTableName], 'Table'));
        }
        if (!$this->tableExists($this->tagsTableName)) {
            $result->addError(new Error('%s (missing)', null, [$this->tagsTableName], 'Table'));
        }
<<<<<<< HEAD
        if (!$cacheTableExists || !$tagsTableExists) {
            return $result;
        }
        $fromSchema = $connection->getSchemaManager()->createSchema();
        $schemaDiff = (new Comparator())->compare($fromSchema, $this->getCacheTablesSchema());
        try {
            $statements = $schemaDiff->toSaveSql($connection->getDatabasePlatform());
        } catch (DBALException $exception) {
            $result->addError(new Error($exception->getMessage(), (int)$exception->getCode(), [], 'Connection failed'));
            return $result;
        }
        if ($statements !== []) {
            $result->addError(new Error('The schema of the cache tables is not up-to-date', null, [], 'Table schema'));
            foreach ($statements as $statement) {
                $result->addWarning(new Warning($statement, null, [], 'Required statement'));
            }
        }
=======

>>>>>>> f5346838
        return $result;
    }

    /**
     * Returns true if the given $tableName exists, otherwise false
     *
     * @param string $tableName
     * @return bool
     */
    private function tableExists(string $tableName): bool
    {
        try {
            $this->databaseHandle->prepare('SELECT 1 FROM "' . $tableName . '" LIMIT 1')->execute();
        } catch (\PDOException $exception) {
            return false;
        }
        return true;
    }
}<|MERGE_RESOLUTION|>--- conflicted
+++ resolved
@@ -508,57 +508,9 @@
         $result = new Result();
         $result->addNotice(new Notice('Creating database tables "%s" & "%s"...', null, [$this->cacheTableName, $this->tagsTableName]));
         try {
-<<<<<<< HEAD
-            $this->connect();
-            $connection = DriverManager::getConnection(['pdo' => $this->databaseHandle]);
-        } catch (Exception | FilesException |DBALException $exception) {
-            $result->addError(new Error($exception->getMessage(), (int)$exception->getCode(), [], 'Connection failed'));
-            return $result;
-        }
-
-        try {
-            $tablesExist = $connection->getSchemaManager()->tablesExist([$this->cacheTableName, $this->tagsTableName]);
-        } /** @noinspection PhpRedundantCatchClauseInspection */ catch (DBALException $exception) {
-            $result->addError(new Error($exception->getMessage(), (int)$exception->getCode(), [], 'Connection failed'));
-            return $result;
-        }
-        if ($tablesExist) {
-            $result->addNotice(new Notice('Tables "%s" and "%s" (already exists)', null, [$this->cacheTableName, $this->tagsTableName]));
-        } else {
-            $result->addNotice(new Notice('Creating database tables "%s" & "%s"...', null, [$this->cacheTableName, $this->tagsTableName]));
-        }
-
-        $fromSchema = $connection->getSchemaManager()->createSchema();
-        $schemaDiff = (new Comparator())->compare($fromSchema, $this->getCacheTablesSchema());
-
-        try {
-            $statements = $schemaDiff->toSaveSql($connection->getDatabasePlatform());
-        } catch (DBALException $exception) {
-            $result->addError(new Error($exception->getMessage(), (int)$exception->getCode(), [], 'Connection failed'));
-            return $result;
-        }
-        if ($statements === []) {
-            $result->addNotice(new Notice('Table schema is up to date, no migration required'));
-            return $result;
-        }
-        $connection->beginTransaction();
-        try {
-            foreach ($statements as $statement) {
-                $result->addNotice(new Notice('<info>++</info> %s', null, [$statement]));
-                $connection->exec($statement);
-            }
-            $connection->commit();
-        } catch (\Exception $exception) {
-            try {
-                $connection->rollBack();
-            } catch (\Exception $exception) {
-            }
-            $result->addError(new Error('Exception while trying to setup PdoBackend', (int)$exception->getCode(), [$exception->getMessage()]));
-=======
             $this->createCacheTables();
         } catch (Exception $exception) {
             $result->addError(new Error($exception->getMessage(), $exception->getCode(), [], 'Failed'));
->>>>>>> f5346838
         }
         return $result;
     }
@@ -574,21 +526,8 @@
         $result = new Result();
         try {
             $this->connect();
-<<<<<<< HEAD
-            $connection = DriverManager::getConnection(['pdo' => $this->databaseHandle]);
-        } catch (\Exception $exception) {
-            $result->addError(new Error($exception->getMessage(), (int)$exception->getCode(), [], 'Connection failed'));
-            return $result;
-        }
-        try {
-            $cacheTableExists = $connection->getSchemaManager()->tablesExist([$this->cacheTableName]);
-            $tagsTableExists = $connection->getSchemaManager()->tablesExist([$this->tagsTableName]);
-        } /** @noinspection PhpRedundantCatchClauseInspection */ catch (DBALException $exception) {
-            $result->addError(new Error($exception->getMessage(), (int)$exception->getCode(), [], 'Connection failed'));
-=======
         } catch (Exception $exception) {
             $result->addError(new Error($exception->getMessage(), $exception->getCode(), [], 'Connection failed'));
->>>>>>> f5346838
             return $result;
         }
         $result->addNotice(new Notice($this->pdoDriver, null, [], 'Driver'));
@@ -598,27 +537,7 @@
         if (!$this->tableExists($this->tagsTableName)) {
             $result->addError(new Error('%s (missing)', null, [$this->tagsTableName], 'Table'));
         }
-<<<<<<< HEAD
-        if (!$cacheTableExists || !$tagsTableExists) {
-            return $result;
-        }
-        $fromSchema = $connection->getSchemaManager()->createSchema();
-        $schemaDiff = (new Comparator())->compare($fromSchema, $this->getCacheTablesSchema());
-        try {
-            $statements = $schemaDiff->toSaveSql($connection->getDatabasePlatform());
-        } catch (DBALException $exception) {
-            $result->addError(new Error($exception->getMessage(), (int)$exception->getCode(), [], 'Connection failed'));
-            return $result;
-        }
-        if ($statements !== []) {
-            $result->addError(new Error('The schema of the cache tables is not up-to-date', null, [], 'Table schema'));
-            foreach ($statements as $statement) {
-                $result->addWarning(new Warning($statement, null, [], 'Required statement'));
-            }
-        }
-=======
-
->>>>>>> f5346838
+
         return $result;
     }
 
