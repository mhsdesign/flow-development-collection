--- conflicted
+++ resolved
@@ -13,13 +13,8 @@
         "neos/utility-opcodecache": "*"
     },
     "require-dev": {
-<<<<<<< HEAD
-        "mikey179/vfsstream": "~1.6",
+        "mikey179/vfsstream": "^1.6.1",
         "phpunit/phpunit": "~9.0"
-=======
-        "mikey179/vfsstream": "^1.6.1",
-        "phpunit/phpunit": "~8.1"
->>>>>>> 992cf844
     },
     "autoload": {
         "psr-4": {
