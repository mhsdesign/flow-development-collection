{
    "name": "neos/flow-development-collection",
    "description": "Flow packages in a joined repository for pull requests.",
    "license": [
        "MIT"
    ],
    "type": "neos-package-collection",
    "require": {
        "php": ">=5.5.0",
        "ext-mbstring": "*",
        "ext-zlib": "*",
        "ext-SPL": "*",
        "ext-json": ">=1.2.0",
        "ext-reflection": "*",
        "ramsey/uuid": "^3.0.0",
        "paragonie/random_compat": "^1.0",
        "doctrine/orm": "~2.4.0",
        "doctrine/migrations": "~1.0.0",
        "doctrine/dbal": "~2.5.0",
        "symfony/yaml": "~2.5.0",
        "symfony/dom-crawler": "~2.5.0",
        "symfony/console": "~2.0",
        "neos/composer-plugin": "^1.0.1"
    },
    "replace": {
<<<<<<< HEAD
        "neos/redirecthandler": "self.version",
        "neos/redirecthandler-databasestorage": "self.version",
=======
        "neos/utility-arrays": "self.version",
        "neos/utility-files": "self.version",
        "neos/utility-lock": "self.version",
        "neos/utility-mediatypes": "self.version",
        "neos/utility-objecthandling": "self.version",
        "neos/utility-opcodecache": "self.version",
        "neos/utility-pdo": "self.version",
        "neos/utility-schema": "self.version",
        "neos/utility-unicode": "self.version",
>>>>>>> 8c9b547c
        "typo3/eel": "self.version",
        "typo3/flow": "self.version",
        "typo3/fluid": "self.version",
        "typo3/kickstart": "self.version"
    },
    "suggest": {
        "ext-curl": "To use the \\TYPO3\\Flow\\Http\\Client\\CurlEngine",
        "doctrine/data-fixtures": "To manage and execute the loading of data fixtures for the Doctrine ORM or ODM",
        "typo3/party": "To make use of basic user handling",
        "php-uuid": "For fast generation of UUIDs used in the persistence."
    },
    "autoload": {
        "psr-4": {
            "Neos\\RedirectHandler\\": "Neos.RedirectHandler/Classes",
            "Neos\\RedirectHandler\\DatabaseStorage\\": "Neos.RedirectHandler.DatabaseStorage/Classes"
        },
        "psr-0": {
            "TYPO3\\Flow\\Utility": [
                "Neos.Utility.Arrays/Classes",
                "Neos.Utility.Files/Classes",
                "Neos.Utility.MediaTypes/Classes",
                "Neos.Utility.ObjectHandling/Classes",
                "Neos.Utility.OpcodeCache/Classes",
                "Neos.Utility.Pdo/Classes",
                "Neos.Utility.Schema/Classes"
            ],
            "TYPO3\\Flow\\Utility\\Lock": [
                "Neos.Utility.Lock/Classes"
            ],
            "TYPO3\\Flow\\Reflection": [
                "Neos.Utility.ObjectHandling/Classes"
            ],
            "TYPO3\\Flow\\Utility\\Unicode": [
                "Neos.Utility.Unicode/Classes"
            ],
            "TYPO3\\Eel": [
                "TYPO3.Eel/Classes"
            ],
            "TYPO3\\Flow": [
                "TYPO3.Flow/Classes"
            ],
            "TYPO3\\Fluid": [
                "TYPO3.Fluid/Classes"
            ],
            "TYPO3\\Kickstart": [
                "TYPO3.Kickstart/Classes"
            ]
        },
        "psr-4": {
            "TYPO3\\Flow\\Core\\Migrations\\": [
                "TYPO3.Flow/Scripts/Migrations"
            ]
        }
    },
    "extra": {
        "installer-name": "Framework",
        "neos": {
            "warning": "AUTOGENERATED FILE, ONLY MODIFY THE .composer.json IN THIS DIRECTORY AND RUN THE MERGE SCRIPT."
        }
    },
    "require-dev": {
        "mikey179/vfsstream": "~1.6",
        "phpunit/phpunit": "~4.8 || ~5.0",
        "doctrine/orm": "~2.4.0"
    },
    "autoload-dev": {
        "psr-4": {
            "Neos\\Utility\\Arrays\\Tests\\": [
                "Neos.Utility.Arrays/Tests"
            ],
            "TYPO3\\Flow\\Utility\\Files\\Tests\\": [
                "Neos.Utility.Files/Tests"
            ],
            "TYPO3\\Flow\\Utility\\Lock\\Tests\\": [
                "Neos.Utility.Lock/Tests"
            ],
            "TYPO3\\Flow\\Utility\\MediaTypes\\Tests\\": [
                "Neos.Utility.MediaTypes/Tests"
            ],
            "Neos\\Utility\\ObjectHandling\\Tests\\": [
                "Neos.Utility.ObjectHandling/Tests"
            ],
            "TYPO3\\Flow\\Utility\\Schema\\Tests\\": [
                "Neos.Utility.Schema/Tests"
            ],
            "TYPO3\\Flow\\Utility\\Unicode\\Tests\\": [
                "Neos.Utility.Unicode/Tests"
            ]
        }
    }
}<|MERGE_RESOLUTION|>--- conflicted
+++ resolved
@@ -23,10 +23,8 @@
         "neos/composer-plugin": "^1.0.1"
     },
     "replace": {
-<<<<<<< HEAD
         "neos/redirecthandler": "self.version",
         "neos/redirecthandler-databasestorage": "self.version",
-=======
         "neos/utility-arrays": "self.version",
         "neos/utility-files": "self.version",
         "neos/utility-lock": "self.version",
@@ -36,7 +34,6 @@
         "neos/utility-pdo": "self.version",
         "neos/utility-schema": "self.version",
         "neos/utility-unicode": "self.version",
->>>>>>> 8c9b547c
         "typo3/eel": "self.version",
         "typo3/flow": "self.version",
         "typo3/fluid": "self.version",
