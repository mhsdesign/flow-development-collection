{
    "name": "neos/flow-development-collection",
    "description": "Flow packages in a joined repository for pull requests.",
    "license": [
        "MIT"
    ],
    "type": "neos-package-collection",
    "require": {
        "php": "^7.3 || ^8.0",
        "psr/simple-cache": "^1.0",
        "psr/cache": "~1.0",
        "psr/log": "^1.0",
        "ext-zlib": "*",
        "ext-SPL": "*",
        "ext-json": "*",
        "ext-reflection": "*",
        "ext-xml": "*",
        "psr/http-message": "^1.0",
        "psr/http-factory": "^1.0",
        "psr/container": "^1.0",
        "psr/http-server-middleware": "^1.0",
        "psr/http-server-handler": "^1.0",
        "ramsey/uuid": "^3.0 || ^4.0",
<<<<<<< HEAD
        "doctrine/orm": "^2.7, <2.9 || ^2.9.3",
        "doctrine/migrations": "^3.0",
        "doctrine/dbal": "^2.12",
        "doctrine/common": "^2.13.1 || ^3.0",
        "symfony/yaml": "^5.1",
        "symfony/dom-crawler": "^5.1",
        "symfony/console": "^5.1",
=======
        "doctrine/orm": "^2.6",
        "doctrine/migrations": "^1.8.1",
        "doctrine/dbal": "^2.9",
        "doctrine/common": "^2.4",
        "doctrine/persistence": "^1.3",
        "symfony/yaml": "^4.2",
        "symfony/dom-crawler": "^4.2",
        "symfony/console": "^4.2",
>>>>>>> 8bfc16d3
        "neos/composer-plugin": "^2.0",
        "composer/composer": "^1.9 || ^2.0",
        "egulias/email-validator": "^2.1",
        "typo3fluid/fluid": "~2.5.11 || ^2.6.10",
        "guzzlehttp/psr7": "^1.4.1, !=1.8.0",
        "ext-mbstring": "*"
    },
    "replace": {
        "symfony/polyfill-php70": "*",
        "symfony/polyfill-php71": "*",
        "symfony/polyfill-php72": "*",
        "symfony/polyfill-php73": "*",
        "symfony/polyfill-mbstring": "*",
        "neos/cache": "self.version",
        "neos/eel": "self.version",
        "neos/error-messages": "self.version",
        "neos/flow-log": "self.version",
        "neos/flow": "self.version",
        "neos/fluid-adaptor": "self.version",
        "neos/http-factories": "self.version",
        "neos/kickstarter": "self.version",
        "neos/utility-arrays": "self.version",
        "neos/utility-files": "self.version",
        "neos/utility-mediatypes": "self.version",
        "neos/utility-objecthandling": "self.version",
        "neos/utility-opcodecache": "self.version",
        "neos/utility-pdo": "self.version",
        "neos/utility-schema": "self.version",
        "neos/utility-unicode": "self.version"
    },
    "suggest": {
        "ext-memcache": "If you have a memcache server and want to use it for caching.",
        "ext-memcached": "Alternative, if you have a memcache server and want to use it for caching.",
        "ext-redis": "If you have a redis server and want to use it for caching.",
        "ext-curl": "To use the \\Neos\\Flow\\Http\\Client\\CurlEngine",
        "doctrine/data-fixtures": "To manage and execute the loading of data fixtures for the Doctrine ORM or ODM",
        "neos/party": "To make use of basic user handling",
        "php-uuid": "For fast generation of UUIDs used in the persistence.",
        "neos/fluid-adaptor": "For rendering templates with TYPO3.Fluid"
    },
    "autoload": {
        "psr-4": {
            "Neos\\Cache\\": [
                "Neos.Cache/Classes"
            ],
            "Neos\\Eel\\": [
                "Neos.Eel/Classes"
            ],
            "Neos\\Error\\Messages\\": [
                "Neos.Error.Messages/Classes"
            ],
            "Neos\\Flow\\Log\\": [
                "Neos.Flow.Log/Classes"
            ],
            "Neos\\Flow\\": [
                "Neos.Flow/Classes"
            ],
            "Neos\\Flow\\Core\\Migrations\\": [
                "Neos.Flow/Scripts/Migrations"
            ],
            "Neos\\FluidAdaptor\\": [
                "Neos.FluidAdaptor/Classes/"
            ],
            "Neos\\Http\\Factories\\": [
                "Neos.Http.Factories/Classes"
            ],
            "Neos\\Kickstarter\\": [
                "Neos.Kickstarter/Classes"
            ],
            "Neos\\Utility\\": [
                "Neos.Utility.Arrays/Classes",
                "Neos.Utility.Files/Classes",
                "Neos.Utility.MediaTypes/Classes",
                "Neos.Utility.ObjectHandling/Classes",
                "Neos.Utility.OpcodeCache/Classes",
                "Neos.Utility.Pdo/Classes",
                "Neos.Utility.Schema/Classes"
            ],
            "Neos\\Utility\\Unicode\\": [
                "Neos.Utility.Unicode/Classes"
            ]
        }
    },
    "extra": {
        "installer-name": "Framework",
        "neos": {
            "warning": "AUTOGENERATED FILE, ONLY MODIFY THE .composer.json IN THIS DIRECTORY AND RUN THE COMPOSER MANIFEST MERGER SCRIPT PROVIDED BY THE BUILD ESSENTIALS PACKAGE."
        }
    },
    "require-dev": {
        "mikey179/vfsstream": "^1.6.1",
<<<<<<< HEAD
        "phpunit/phpunit": "~9.0",
=======
        "phpunit/phpunit": "~8.5",
>>>>>>> 8bfc16d3
        "vimeo/psalm": "~4.1.1"
    },
    "autoload-dev": {
        "psr-4": {
            "Neos\\Cache\\Tests\\": [
                "Neos.Cache/Tests"
            ],
            "Neos\\Eel\\Tests\\": [
                "Neos.Eel/Classes"
            ],
            "Neos\\Error\\Messages\\Tests\\": [
                "Neos.Error.Messages/Tests"
            ],
            "Neos\\Flow\\Log\\Tests\\": [
                "Neos.Flow.Log/Tests"
            ],
            "Neos\\Flow\\Tests\\": [
                "Neos.Flow/Tests"
            ],
            "Neos\\Http\\Factories\\Tests\\": [
                "Neos.Http.Factories/Tests"
            ],
            "Neos\\Kickstarter\\Tests\\": [
                "Neos.Kickstarter/Tests"
            ],
            "Neos\\Utility\\Arrays\\Tests\\": [
                "Neos.Utility.Arrays/Tests"
            ],
            "Neos\\Flow\\Utility\\Files\\Tests\\": [
                "Neos.Utility.Files/Tests"
            ],
            "Neos\\Utility\\MediaTypes\\Tests\\": [
                "Neos.Utility.MediaTypes/Tests"
            ],
            "Neos\\Utility\\ObjectHandling\\Tests\\": [
                "Neos.Utility.ObjectHandling/Tests"
            ],
            "Neos\\Flow\\Utility\\Schema\\Tests\\": [
                "Neos.Utility.Schema/Tests"
            ],
            "Neos\\Flow\\Utility\\Unicode\\Tests\\": [
                "Neos.Utility.Unicode/Tests"
            ]
        }
    }
}<|MERGE_RESOLUTION|>--- conflicted
+++ resolved
@@ -21,7 +21,6 @@
         "psr/http-server-middleware": "^1.0",
         "psr/http-server-handler": "^1.0",
         "ramsey/uuid": "^3.0 || ^4.0",
-<<<<<<< HEAD
         "doctrine/orm": "^2.7, <2.9 || ^2.9.3",
         "doctrine/migrations": "^3.0",
         "doctrine/dbal": "^2.12",
@@ -29,16 +28,6 @@
         "symfony/yaml": "^5.1",
         "symfony/dom-crawler": "^5.1",
         "symfony/console": "^5.1",
-=======
-        "doctrine/orm": "^2.6",
-        "doctrine/migrations": "^1.8.1",
-        "doctrine/dbal": "^2.9",
-        "doctrine/common": "^2.4",
-        "doctrine/persistence": "^1.3",
-        "symfony/yaml": "^4.2",
-        "symfony/dom-crawler": "^4.2",
-        "symfony/console": "^4.2",
->>>>>>> 8bfc16d3
         "neos/composer-plugin": "^2.0",
         "composer/composer": "^1.9 || ^2.0",
         "egulias/email-validator": "^2.1",
@@ -130,11 +119,7 @@
     },
     "require-dev": {
         "mikey179/vfsstream": "^1.6.1",
-<<<<<<< HEAD
         "phpunit/phpunit": "~9.0",
-=======
-        "phpunit/phpunit": "~8.5",
->>>>>>> 8bfc16d3
         "vimeo/psalm": "~4.1.1"
     },
     "autoload-dev": {
