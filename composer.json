{
    "name": "neos/flow-development-collection",
    "description": "Flow packages in a joined repository for pull requests.",
    "license": [
        "MIT"
    ],
    "type": "neos-package-collection",
    "require": {
        "php": "^7.2",
        "psr/simple-cache": "^1.0",
        "psr/cache": "~1.0",
        "psr/log": "^1.0",
        "ext-zlib": "*",
        "ext-SPL": "*",
        "ext-json": "*",
        "ext-reflection": "*",
        "ext-xml": "*",
        "psr/http-message": "^1.0",
        "psr/http-factory": "^1.0",
        "psr/container": "^1.0",
        "ramsey/uuid": "^3.0",
        "doctrine/orm": "^2.6",
        "doctrine/migrations": "^1.8",
        "doctrine/dbal": "^2.9",
        "doctrine/common": "^2.4",
        "symfony/yaml": "^4.2",
        "symfony/dom-crawler": "^4.2",
        "symfony/console": "^4.2",
        "neos/composer-plugin": "^2.0",
        "composer/composer": "^1.9 || ^2.0",
        "typo3fluid/fluid": "~2.5.11 || ^2.6.10",
        "guzzlehttp/psr7": "^1.4, !=1.8.0",
        "ext-mbstring": "*"
    },
    "replace": {
        "typo3/eel": "self.version",
        "typo3/flow": "self.version",
        "symfony/polyfill-php54": "*",
        "symfony/polyfill-php55": "*",
        "symfony/polyfill-php56": "*",
        "symfony/polyfill-php70": "*",
        "symfony/polyfill-php71": "*",
        "symfony/polyfill-mbstring": "*",
        "typo3/kickstart": "self.version",
        "neos/cache": "self.version",
        "neos/eel": "self.version",
        "neos/error-messages": "self.version",
        "neos/flow-log": "self.version",
        "neos/flow": "self.version",
        "neos/fluid-adaptor": "self.version",
        "neos/http-factories": "self.version",
        "neos/kickstarter": "self.version",
        "neos/utility-arrays": "self.version",
        "neos/utility-files": "self.version",
        "neos/utility-mediatypes": "self.version",
        "neos/utility-objecthandling": "self.version",
        "neos/utility-opcodecache": "self.version",
        "neos/utility-pdo": "self.version",
        "neos/utility-schema": "self.version",
<<<<<<< HEAD
        "neos/utility-unicode": "self.version",
        "symfony/polyfill-php54": "*",
        "symfony/polyfill-php55": "*",
        "symfony/polyfill-php56": "*",
        "symfony/polyfill-php70": "*",
        "symfony/polyfill-php71": "*",
        "symfony/polyfill-php72": "*",
        "symfony/polyfill-mbstring": "*"
=======
        "neos/utility-unicode": "self.version"
>>>>>>> dad9cb77
    },
    "suggest": {
        "ext-memcache": "If you have a memcache server and want to use it for caching.",
        "ext-memcached": "Alternative, if you have a memcache server and want to use it for caching.",
        "ext-redis": "If you have a redis server and want to use it for caching.",
        "ext-curl": "To use the \\Neos\\Flow\\Http\\Client\\CurlEngine",
        "doctrine/data-fixtures": "To manage and execute the loading of data fixtures for the Doctrine ORM or ODM",
        "neos/party": "To make use of basic user handling",
        "php-uuid": "For fast generation of UUIDs used in the persistence."
    },
    "autoload": {
        "psr-4": {
            "Neos\\Cache\\": [
                "Neos.Cache/Classes"
            ],
            "Neos\\Eel\\": [
                "Neos.Eel/Classes"
            ],
            "Neos\\Error\\Messages\\": [
                "Neos.Error.Messages/Classes"
            ],
            "Neos\\Flow\\Log\\": [
                "Neos.Flow.Log/Classes"
            ],
            "Neos\\Flow\\": [
                "Neos.Flow/Classes"
            ],
            "Neos\\Flow\\Core\\Migrations\\": [
                "Neos.Flow/Scripts/Migrations"
            ],
            "Neos\\FluidAdaptor\\": [
                "Neos.FluidAdaptor/Classes/"
            ],
            "Neos\\Http\\Factories\\": [
                "Neos.Http.Factories/Classes"
            ],
            "Neos\\Kickstarter\\": [
                "Neos.Kickstarter/Classes"
            ],
            "Neos\\Utility\\": [
                "Neos.Utility.Arrays/Classes",
                "Neos.Utility.Files/Classes",
                "Neos.Utility.MediaTypes/Classes",
                "Neos.Utility.ObjectHandling/Classes",
                "Neos.Utility.OpcodeCache/Classes",
                "Neos.Utility.Pdo/Classes",
                "Neos.Utility.Schema/Classes"
            ],
            "Neos\\Utility\\Lock\\": [
                "Neos.Utility.Lock/Classes"
            ],
            "Neos\\Utility\\Unicode\\": [
                "Neos.Utility.Unicode/Classes"
            ]
        }
    },
    "extra": {
        "installer-name": "Framework",
        "neos": {
            "warning": "AUTOGENERATED FILE, ONLY MODIFY THE .composer.json IN THIS DIRECTORY AND RUN THE MERGE SCRIPT."
        }
    },
    "require-dev": {
        "mikey179/vfsstream": "^1.6.1",
<<<<<<< HEAD
        "phpunit/phpunit": "~8.1",
        "doctrine/orm": "^2.6",
        "doctrine/common": "^2.4",
        "vimeo/psalm": "~4.1.1"
=======
        "phpunit/phpunit": "~7.1"
>>>>>>> dad9cb77
    },
    "autoload-dev": {
        "psr-4": {
            "Neos\\Cache\\Tests\\": [
                "Neos.Cache/Tests"
            ],
            "Neos\\Eel\\Tests\\": [
                "Neos.Eel/Classes"
            ],
            "Neos\\Error\\Messages\\Tests\\": [
                "Neos.Error.Messages/Tests"
            ],
            "Neos\\Flow\\Log\\Tests\\": [
                "Neos.Flow.Log/Tests"
            ],
            "Neos\\Flow\\Tests\\": [
                "Neos.Flow/Tests"
            ],
            "Neos\\Http\\Factories\\Tests\\": [
                "Neos.Http.Factories/Tests"
            ],
            "Neos\\Kickstarter\\Tests\\": [
                "Neos.Kickstarter/Tests"
            ],
            "Neos\\Utility\\Arrays\\Tests\\": [
                "Neos.Utility.Arrays/Tests"
            ],
            "Neos\\Flow\\Utility\\Files\\Tests\\": [
                "Neos.Utility.Files/Tests"
            ],
            "Neos\\Utility\\MediaTypes\\Tests\\": [
                "Neos.Utility.MediaTypes/Tests"
            ],
            "Neos\\Utility\\ObjectHandling\\Tests\\": [
                "Neos.Utility.ObjectHandling/Tests"
            ],
            "Neos\\Flow\\Utility\\Schema\\Tests\\": [
                "Neos.Utility.Schema/Tests"
            ],
            "Neos\\Flow\\Utility\\Unicode\\Tests\\": [
                "Neos.Utility.Unicode/Tests"
            ]
        }
    }
}<|MERGE_RESOLUTION|>--- conflicted
+++ resolved
@@ -40,6 +40,7 @@
         "symfony/polyfill-php56": "*",
         "symfony/polyfill-php70": "*",
         "symfony/polyfill-php71": "*",
+        "symfony/polyfill-php72": "*",
         "symfony/polyfill-mbstring": "*",
         "typo3/kickstart": "self.version",
         "neos/cache": "self.version",
@@ -57,18 +58,7 @@
         "neos/utility-opcodecache": "self.version",
         "neos/utility-pdo": "self.version",
         "neos/utility-schema": "self.version",
-<<<<<<< HEAD
-        "neos/utility-unicode": "self.version",
-        "symfony/polyfill-php54": "*",
-        "symfony/polyfill-php55": "*",
-        "symfony/polyfill-php56": "*",
-        "symfony/polyfill-php70": "*",
-        "symfony/polyfill-php71": "*",
-        "symfony/polyfill-php72": "*",
-        "symfony/polyfill-mbstring": "*"
-=======
         "neos/utility-unicode": "self.version"
->>>>>>> dad9cb77
     },
     "suggest": {
         "ext-memcache": "If you have a memcache server and want to use it for caching.",
@@ -117,9 +107,6 @@
                 "Neos.Utility.Pdo/Classes",
                 "Neos.Utility.Schema/Classes"
             ],
-            "Neos\\Utility\\Lock\\": [
-                "Neos.Utility.Lock/Classes"
-            ],
             "Neos\\Utility\\Unicode\\": [
                 "Neos.Utility.Unicode/Classes"
             ]
@@ -133,14 +120,8 @@
     },
     "require-dev": {
         "mikey179/vfsstream": "^1.6.1",
-<<<<<<< HEAD
         "phpunit/phpunit": "~8.1",
-        "doctrine/orm": "^2.6",
-        "doctrine/common": "^2.4",
         "vimeo/psalm": "~4.1.1"
-=======
-        "phpunit/phpunit": "~7.1"
->>>>>>> dad9cb77
     },
     "autoload-dev": {
         "psr-4": {
