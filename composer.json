--- conflicted
+++ resolved
@@ -116,14 +116,9 @@
         "mikey179/vfsstream": "~1.6",
         "phpunit/phpunit": "~8.1",
         "vimeo/psalm": "~3.10.0",
-<<<<<<< HEAD
         "doctrine/orm": "^2.7",
-        "doctrine/common": "^2.13.1"
-=======
-        "doctrine/orm": "^2.6",
-        "doctrine/common": "^2.4",
+        "doctrine/common": "^2.13.1",
         "vimeo/psalm": "~4.1.1"
->>>>>>> 5637314a
     },
     "autoload-dev": {
         "psr-4": {
