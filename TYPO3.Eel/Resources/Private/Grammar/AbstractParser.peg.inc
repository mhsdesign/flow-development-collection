<?php
namespace TYPO3\Eel;
// @codingStandardsIgnoreFile

/*                                                                        *
 * This script belongs to the Flow framework.                             *
 *                                                                        *
 * It is free software; you can redistribute it and/or modify it under    *
 * the terms of the MIT license.                                          *
 *                                                                        */

require_once __DIR__ . '/../../../Resources/Private/PHP/php-peg/Parser.php';

/*!* !insert_autogen_warning */

/**
 * This Abstract Parser class contains definitions for absolutely basic types,
 * like quoted strings or identifiers
 */
abstract class AbstractParser extends \PhpPeg\Parser {
/*!* WhiteSpace

S: / \s* /

*/

/*!* BasicTypes

_IntegerNumber: / -? [0-9]+ /
_Decimals: / \.[0-9]+ /
NumberLiteral: int:_IntegerNumber dec:_Decimals?

DoubleQuotedStringLiteral: '"' / (\\"|[^"])* / '"'
SingleQuotedStringLiteral: "\'" / (\\'|[^'])* / "\'"
StringLiteral: SingleQuotedStringLiteral | DoubleQuotedStringLiteral

BooleanLiteral: 'true' | 'TRUE' | 'false' | 'FALSE'

Identifier: / [a-zA-Z_] [a-zA-Z0-9_\-]* /
*/

    public function StringLiteral_SingleQuotedStringLiteral(&$result, $sub)
    {
        $result['val'] = (string)str_replace("'", "'", substr($sub['text'], 1, -1));
    }

	public function StringLiteral_SingleQuotedStringLiteral(&$result, $sub) {
		$result['val'] = (string)str_replace("'", "'", substr($sub['text'], 1, -1));
	}
	public function StringLiteral_DoubleQuotedStringLiteral(&$result, $sub) {
<<<<<<< HEAD
		$result['val'] = (string)str_replace('\"', '"', substr($sub['text'], 1, -1));
	}
}
=======
        $result['val'] = (string)str_replace('\"', '"', substr($sub['text'], 1, -1));
    }
}
?>
>>>>>>> b606a7a4
<|MERGE_RESOLUTION|>--- conflicted
+++ resolved
@@ -39,22 +39,10 @@
 Identifier: / [a-zA-Z_] [a-zA-Z0-9_\-]* /
 */
 
-    public function StringLiteral_SingleQuotedStringLiteral(&$result, $sub)
-    {
-        $result['val'] = (string)str_replace("'", "'", substr($sub['text'], 1, -1));
-    }
-
 	public function StringLiteral_SingleQuotedStringLiteral(&$result, $sub) {
 		$result['val'] = (string)str_replace("'", "'", substr($sub['text'], 1, -1));
 	}
 	public function StringLiteral_DoubleQuotedStringLiteral(&$result, $sub) {
-<<<<<<< HEAD
-		$result['val'] = (string)str_replace('\"', '"', substr($sub['text'], 1, -1));
-	}
-}
-=======
         $result['val'] = (string)str_replace('\"', '"', substr($sub['text'], 1, -1));
     }
-}
-?>
->>>>>>> b606a7a4
+}