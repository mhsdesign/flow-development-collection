--- conflicted
+++ resolved
@@ -495,11 +495,7 @@
         $flowQuery = $this->getAccessibleMock(\TYPO3\Eel\FlowQuery\FlowQuery::class, array('dummy'), array($elements));
 
             // Set up mock persistence manager to return dummy object identifiers
-<<<<<<< HEAD
-        $this->mockPersistenceManager = $this->getMock(\TYPO3\Flow\Persistence\PersistenceManagerInterface::class);
-=======
-        $this->mockPersistenceManager = $this->createMock('TYPO3\Flow\Persistence\PersistenceManagerInterface');
->>>>>>> 95ff38e8
+        $this->mockPersistenceManager = $this->createMock(\TYPO3\Flow\Persistence\PersistenceManagerInterface::class);
         $this->mockPersistenceManager->expects($this->any())->method('getIdentifierByObject')->will($this->returnCallback(function ($object) {
             if (isset($object->__identity)) {
                 return $object->__identity;
@@ -507,11 +503,7 @@
         }));
 
         $mockPersistenceManager = $this->mockPersistenceManager;
-<<<<<<< HEAD
-        $objectManager = $this->getMock(\TYPO3\Flow\Object\ObjectManagerInterface::class);
-=======
-        $objectManager = $this->createMock('TYPO3\Flow\Object\ObjectManagerInterface');
->>>>>>> 95ff38e8
+        $objectManager = $this->createMock(\TYPO3\Flow\Object\ObjectManagerInterface::class);
         $objectManager->expects($this->any())->method('get')->will($this->returnCallback(function ($className) use ($mockPersistenceManager) {
             $instance = new $className;
             // Special case to inject the mock persistence manager into the filter operation
