<?php
namespace Neos\FluidAdaptor\Tests\Functional\Form;

/*
 * This file is part of the Neos.FluidAdaptor package.
 *
 * (c) Contributors of the Neos Project - www.neos.io
 *
 * This package is Open Source Software. For the full copyright and license
 * information, please view the LICENSE file which was distributed with this
 * source code.
 */

use Neos\Flow\Mvc\Routing\Route;

/**
 * Testcase for Standalone View
 *
 * @group large
 */
class FormObjectsTest extends \Neos\Flow\Tests\FunctionalTestCase
{
    /**
     * @var boolean
     */
    protected static $testablePersistenceEnabled = true;

    /**
     * @var \Neos\Flow\Http\Client\Browser
     */
    protected $browser;

    /**
     * Initializer
     */
    protected function setUp(): void
    {
        parent::setUp();

        $route = new Route();
        $route->setUriPattern('test/fluid/formobjects(/{@action})');
        $route->setDefaults([
            '@package' => 'Neos.FluidAdaptor',
            '@subpackage' => 'Tests\Functional\Form\Fixtures',
            '@controller' => 'Form',
            '@action' => 'index',
            '@format' => 'html'
        ]);
        $route->setAppendExceedingArguments(true);
        $this->router->addRoute($route);
    }

    /**
     * @test
     */
    public function objectIsCreatedCorrectly()
    {
        $this->browser->request('http://localhost/test/fluid/formobjects');
        $form = $this->browser->getForm();

        $form['post']['name']->setValue('Neos Team');
        $form['post']['author']['emailAddress']->setValue('hello@neos.io');

        $response = $this->browser->submit($form);
<<<<<<< HEAD
        $this->assertSame('Neos Team|hello@neos.io', $response->getBody()->getContents());
=======
        self::assertSame('Neos Team|hello@neos.io', $response->getContent());
>>>>>>> 38150ee5
    }

    /**
     * @test
     */
    public function multipleCheckboxRendersCorrectFieldNameForEntities()
    {
        $postIdentifier = $this->setupDummyPost(true);

        $this->browser->request('http://localhost/test/fluid/formobjects/edit?fooPost=' . $postIdentifier);
        $form = $this->browser->getForm();
        self::assertFalse(isset($form['post']['tags']['__identity']), 'Post tags identities not set.');
        self::assertFalse(isset($form['tags']['__identity']), 'Tags identities not set.');
    }

    /**
     * @test
     */
    public function embeddedValueObjectWillNotRenderHiddenIdentityField()
    {
        $postIdentifier = $this->setupDummyPost(true);

        $this->browser->request('http://localhost/test/fluid/formobjects/edit?fooPost=' . $postIdentifier);
        $form = $this->browser->getForm();
        self::assertFalse(isset($form['post']['author']['location']['__identity']));
    }

    /**
     * @test
     */
    public function formIsRedisplayedIfValidationErrorsOccur()
    {
        $this->browser->request('http://localhost/test/fluid/formobjects');
        $form = $this->browser->getForm();

        $form['post']['name']->setValue('Neos Team');
        $form['post']['author']['emailAddress']->setValue('test_noValidEmail');

        $this->browser->submit($form);
        $form = $this->browser->getForm();
        self::assertSame('Neos Team', $form['post']['name']->getValue());
        self::assertSame('test_noValidEmail', $form['post']['author']['emailAddress']->getValue());
        self::assertSame('f3-form-error', $this->browser->getCrawler()->filterXPath('//*[@id="email"]')->attr('class'));

        $form['post']['author']['emailAddress']->setValue('another@email.org');

        $response = $this->browser->submit($form);
<<<<<<< HEAD
        $this->assertSame('Neos Team|another@email.org', $response->getBody()->getContents());
=======
        self::assertSame('Neos Team|another@email.org', $response->getContent());
>>>>>>> 38150ee5
    }

    /**
     * @test
     */
    public function formForPersistedObjectIsRedisplayedIfValidationErrorsOccur()
    {
        $postIdentifier = $this->setupDummyPost();

        $this->browser->request('http://localhost/test/fluid/formobjects/edit?fooPost=' . $postIdentifier);
        $form = $this->browser->getForm();

        $form['post']['name']->setValue('Egon Olsen');
        $form['post']['author']['emailAddress']->setValue('test_noValidEmail');

        $this->browser->submit($form);
        $form = $this->browser->getForm();
        self::assertSame('Egon Olsen', $form['post']['name']->getValue());
        self::assertSame('test_noValidEmail', $form['post']['author']['emailAddress']->getValue());
        self::assertSame('f3-form-error', $this->browser->getCrawler()->filterXPath('//*[@id="email"]')->attr('class'));

        $form['post']['author']['emailAddress']->setValue('another@email.org');

        $response = $this->browser->submit($form);
<<<<<<< HEAD
        $this->assertSame('Egon Olsen|another@email.org', $response->getBody()->getContents());
=======
        self::assertSame('Egon Olsen|another@email.org', $response->getContent());
>>>>>>> 38150ee5
    }

    /**
     * @test
     */
    public function formErrorsForNonObjectAccessorFieldsAreHighlightedIfValidationErrorsOccur()
    {
        $this->browser->request('http://localhost/test/fluid/formobjects/check');
        $form = $this->browser->getForm();

        $form['email']->setValue('test_noValidEmail');

        $this->browser->submit($form);

        $form = $this->browser->getForm();
        self::assertSame('f3-form-error', $this->browser->getCrawler()->filterXPath('//*[@id="email"]')->attr('class'));
    }

    /**
     * @test
     */
    public function valueOfNonObjectAccessorFieldsIsOverriddenBySubmittedValueIfValidationErrorsOccur()
    {
        $this->browser->request('http://localhost/test/fluid/formobjects/check');
        $form = $this->browser->getForm();

        $form['email']->setValue('test_noValidEmail');

        $this->browser->submit($form);

        $form = $this->browser->getForm();
        self::assertSame('test_noValidEmail', $form['email']->getValue());
    }

    /**
     * @test
     */
    public function objectIsNotCreatedAnymoreIfHmacHasBeenTampered()
    {
        $this->browser->request('http://localhost/test/fluid/formobjects');
        $form = $this->browser->getForm();

        $form['__trustedProperties']->setValue($form['__trustedProperties']->getValue() . 'a');
        $this->browser->submit($form);

<<<<<<< HEAD
        $this->assertSame(500, $this->browser->getLastResponse()->getStatusCode());
=======
        self::assertSame('500 Internal Server Error', $this->browser->getLastResponse()->getStatus());
>>>>>>> 38150ee5
    }

    /**
     * @test
     */
    public function objectIsNotCreatedAnymoreIfIdentityFieldHasBeenAdded()
    {
        $postIdentifier = $this->setupDummyPost();
        $this->browser->request('http://localhost/test/fluid/formobjects');
        $form = $this->browser->getForm();

        $identityFieldDom = dom_import_simplexml(simplexml_load_string('<input type="text" name="post[__identity]" value="' . $postIdentifier . '" />'));
        $form->set(new \Symfony\Component\DomCrawler\Field\InputFormField($identityFieldDom));

        $this->browser->submit($form);

<<<<<<< HEAD
        $this->assertSame(500, $this->browser->getLastResponse()->getStatusCode());
=======
        self::assertSame('500 Internal Server Error', $this->browser->getLastResponse()->getStatus());
>>>>>>> 38150ee5
    }

    /**
     * @test
     */
    public function objectIsNotCreatedAnymoreIfNewFieldHasBeenAdded()
    {
        $this->browser->request('http://localhost/test/fluid/formobjects');
        $form = $this->browser->getForm();

        $identityFieldDom = dom_import_simplexml(simplexml_load_string('<input type="text" name="post[someProperty]" value="someValue" />'));
        $form->set(new \Symfony\Component\DomCrawler\Field\InputFormField($identityFieldDom));

        $this->browser->submit($form);

<<<<<<< HEAD
        $this->assertSame(500, $this->browser->getLastResponse()->getStatusCode());
=======
        self::assertSame('500 Internal Server Error', $this->browser->getLastResponse()->getStatus());
>>>>>>> 38150ee5
    }

    /**
     * @test
     */
    public function objectIsNotCreatedAnymoreIfHmacIsRemoved()
    {
        $this->browser->request('http://localhost/test/fluid/formobjects');
        $form = $this->browser->getForm();

        unset($form['__trustedProperties']);
        $this->browser->submit($form);

<<<<<<< HEAD
        $this->assertSame(500, $this->browser->getLastResponse()->getStatusCode());
=======
        self::assertSame('500 Internal Server Error', $this->browser->getLastResponse()->getStatus());
>>>>>>> 38150ee5
    }

    /**
     * @test
     */
    public function objectIsNotModifiedOnFormError()
    {
        $postIdentifier = $this->setupDummyPost();

        $this->browser->request('http://localhost/test/fluid/formobjects/edit?fooPost=' . $postIdentifier);
        $form = $this->browser->getForm();
        $form['post']['name']->setValue('Hello World');
        $form['post']['author']['emailAddress']->setValue('test_noValidEmail');

        $response = $this->browser->submit($form);
<<<<<<< HEAD
        $this->assertNotSame('Hello World|test_noValidEmail', $response->getBody()->getContents());
=======
        self::assertNotSame('Hello World|test_noValidEmail', $response->getContent());
>>>>>>> 38150ee5

        $this->persistenceManager->clearState();
        $post = $this->persistenceManager->getObjectByIdentifier($postIdentifier, \Neos\FluidAdaptor\Tests\Functional\Form\Fixtures\Domain\Model\Post::class);
        self::assertNotSame('test_noValidEmail', $post->getAuthor()->getEmailAddress(), 'The invalid email address "' . $post->getAuthor()->getEmailAddress() . '" was persisted!');
    }

    /**
     * @test
     */
    public function objectCanBeModifiedAfterFormError()
    {
        $postIdentifier = $this->setupDummyPost();

        $this->browser->request('http://localhost/test/fluid/formobjects/edit?fooPost=' . $postIdentifier);
        $form = $this->browser->getForm();
        $form['post']['name']->setValue('Hello World');
        $form['post']['author']['emailAddress']->setValue('test_noValidEmail');

        $this->browser->submit($form);

        self::assertSame($postIdentifier, $this->browser->getCrawler()->filterXPath('//input[@name="post[__identity]"]')->attr('value'));

        $form['post']['name']->setValue('Hello World');
        $form['post']['author']['emailAddress']->setValue('foo@bar.org');
        $response = $this->browser->submit($form);
<<<<<<< HEAD
        $this->assertSame('Hello World|foo@bar.org', $response->getBody()->getContents());
=======
        self::assertSame('Hello World|foo@bar.org', $response->getContent());
>>>>>>> 38150ee5

        $post = $this->persistenceManager->getObjectByIdentifier($postIdentifier, \Neos\FluidAdaptor\Tests\Functional\Form\Fixtures\Domain\Model\Post::class);
        self::assertSame('foo@bar.org', $post->getAuthor()->getEmailAddress());
    }

    /**
     * @test
     */
    public function objectCanBeModified()
    {
        $postIdentifier = $this->setupDummyPost();

        $this->browser->request('http://localhost/test/fluid/formobjects/edit?fooPost=' . $postIdentifier);
        $form = $this->browser->getForm();

        self::assertSame('myName', $form['post']['name']->getValue());

        $form['post']['name']->setValue('Hello World');
        $response = $this->browser->submit($form);
<<<<<<< HEAD
        $this->assertSame('Hello World|foo@bar.org', $response->getBody()->getContents());
=======
        self::assertSame('Hello World|foo@bar.org', $response->getContent());
>>>>>>> 38150ee5
    }

    /**
     * @test
     */
    public function objectIsNotModifiedAnymoreIfHmacHasBeenManipulated()
    {
        $postIdentifier = $this->setupDummyPost();

        $this->browser->request('http://localhost/test/fluid/formobjects/edit?fooPost=' . $postIdentifier);
        $form = $this->browser->getForm();

        $form['__trustedProperties']->setValue($form['__trustedProperties']->getValue() . 'a');
        $this->browser->submit($form);

<<<<<<< HEAD
        $this->assertSame(500, $this->browser->getLastResponse()->getStatusCode());
=======
        self::assertSame('500 Internal Server Error', $this->browser->getLastResponse()->getStatus());
>>>>>>> 38150ee5
    }

    /**
     * @test
     */
    public function objectIsNotModifiedAnymoreIfIdentityFieldHasBeenRemoved()
    {
        $postIdentifier = $this->setupDummyPost();

        $this->browser->request('http://localhost/test/fluid/formobjects/edit?fooPost=' . $postIdentifier);
        $form = $this->browser->getForm();
        $form->remove('post[__identity]');

        $this->browser->submit($form);

<<<<<<< HEAD
        $this->assertSame(500, $this->browser->getLastResponse()->getStatusCode());
=======
        self::assertSame('500 Internal Server Error', $this->browser->getLastResponse()->getStatus());
>>>>>>> 38150ee5
    }

    /**
     * @test
     */
    public function objectIsNotModifiedAnymoreIfNewFieldHasBeenAdded()
    {
        $postIdentifier = $this->setupDummyPost();

        $this->browser->request('http://localhost/test/fluid/formobjects/edit?fooPost=' . $postIdentifier);
        $form = $this->browser->getForm();

        $privateFieldDom = dom_import_simplexml(simplexml_load_string('<input type="text" name="post[pivate]" value="0" />'));
        $form->set(new \Symfony\Component\DomCrawler\Field\InputFormField($privateFieldDom));

        $this->browser->submit($form);

<<<<<<< HEAD
        $this->assertSame(500, $this->browser->getLastResponse()->getStatusCode());
=======
        self::assertSame('500 Internal Server Error', $this->browser->getLastResponse()->getStatus());
>>>>>>> 38150ee5
    }

    /**
     * @test
     */
    public function objectIsNotModifiedAnymoreIfHmacIsRemoved()
    {
        $postIdentifier = $this->setupDummyPost();

        $this->browser->request('http://localhost/test/fluid/formobjects/edit?fooPost=' . $postIdentifier);
        $form = $this->browser->getForm();

        unset($form['__trustedProperties']);
        $this->browser->submit($form);

<<<<<<< HEAD
        $this->assertSame(500, $this->browser->getLastResponse()->getStatusCode());
=======
        self::assertSame('500 Internal Server Error', $this->browser->getLastResponse()->getStatus());
>>>>>>> 38150ee5
    }

    /**
     * @param boolean $withTags
     * @return string UUID of the dummy post
     */
    protected function setupDummyPost($withTags = false)
    {
        $author = new Fixtures\Domain\Model\User();
        $author->setEmailAddress('foo@bar.org');
        $post = new Fixtures\Domain\Model\Post();
        $post->setAuthor($author);
        $post->setName('myName');
        $post->setPrivate(true);
        if ($withTags === true) {
            $post->addTag(new Fixtures\Domain\Model\Tag('Tag1'));
            $post->addTag(new Fixtures\Domain\Model\Tag('Tag2'));
        }
        $this->persistenceManager->add($post);
        $postIdentifier = $this->persistenceManager->getIdentifierByObject($post);
        $this->persistenceManager->persistAll();
        $this->persistenceManager->clearState();

        return $postIdentifier;
    }

    /**
     * @test
     */
    public function checkboxIsCheckedCorrectlyOnValidationErrorsEvenIfDefaultTrueValue()
    {
        $this->browser->request('http://localhost/test/fluid/formobjects');
        $form = $this->browser->getForm();

        $form['post']['author']['emailAddress']->setValue('test_noValidEmail');
        $form['post']['private']->setValue(false);

        $this->browser->submit($form);
        self::assertEmpty($this->browser->getCrawler()->filterXPath('//input[@id="private"]')->attr('checked'));

        $form['post']['private']->setValue(true);
        $this->browser->submit($form);
        self::assertNotNull($this->browser->getCrawler()->filterXPath('//input[@id="private"]')->attr('checked'));
    }

    /**
     * @test
     */
    public function radioButtonsAreCheckedCorrectlyOnValidationErrors()
    {
        $this->browser->request('http://localhost/test/fluid/formobjects');
        $form = $this->browser->getForm();

        $form['post']['author']['emailAddress']->setValue('test_noValidEmail');
        $form['post']['category']->setValue('bar');
        $form['post']['subCategory']->setValue('bar');

        $this->browser->submit($form);

        self::assertNull($this->browser->getCrawler()->filterXPath('//input[@id="category_foo"]')->attr('checked'));
        self::assertNotNull($this->browser->getCrawler()->filterXPath('//input[@id="category_bar"]')->attr('checked'));
        self::assertNull($this->browser->getCrawler()->filterXPath('//input[@id="subCategory_foo"]')->attr('checked'));
        self::assertNotNull($this->browser->getCrawler()->filterXPath('//input[@id="subCategory_bar"]')->attr('checked'));

        $form['post']['category']->setValue('foo');
        $form['post']['subCategory']->setValue('foo');

        $this->browser->submit($form);

        self::assertNotNull($this->browser->getCrawler()->filterXPath('//input[@id="category_foo"]')->attr('checked'));
        self::assertNull($this->browser->getCrawler()->filterXPath('//input[@id="category_bar"]')->attr('checked'));
        self::assertNotNull($this->browser->getCrawler()->filterXPath('//input[@id="subCategory_foo"]')->attr('checked'));
        self::assertNull($this->browser->getCrawler()->filterXPath('//input[@id="subCategory_bar"]')->attr('checked'));
    }

    /**
     * @test
     */
    public function valueForDisabledCheckboxIsNotLost()
    {
        $postIdentifier = $this->setupDummyPost();
        $post = $this->persistenceManager->getObjectByIdentifier($postIdentifier, \Neos\FluidAdaptor\Tests\Functional\Form\Fixtures\Domain\Model\Post::class);
        self::assertEquals(true, $post->getPrivate());

        $this->browser->request('http://localhost/test/fluid/formobjects/edit?fooPost=' . $postIdentifier);
        $checkboxDisabled = $this->browser->getCrawler()->filterXPath('//*[@id="private"]')->attr('disabled');
        self::assertNotNull($checkboxDisabled, 'Private checkbox was not disabled.');
        self::assertEquals($checkboxDisabled, $this->browser->getCrawler()->filterXPath('//input[@type="hidden" and contains(@name,"private")]')->attr('disabled'), 'The hidden checkbox field is not disabled like the connected checkbox.');

        $form = $this->browser->getForm();
        $this->browser->submit($form);

        $this->persistenceManager->clearState();
        $post = $this->persistenceManager->getObjectByIdentifier($postIdentifier, \Neos\FluidAdaptor\Tests\Functional\Form\Fixtures\Domain\Model\Post::class);
        // This will currently never fail, because DomCrawler\Form does not handle hidden checkbox fields correctly!
        // Hence this test currently only relies on the correctly set "disabled" attribute on the hidden field.
        self::assertEquals(true, $post->getPrivate(), 'The value for the checkbox field "private" was lost on form submit!');
    }
}<|MERGE_RESOLUTION|>--- conflicted
+++ resolved
@@ -62,11 +62,7 @@
         $form['post']['author']['emailAddress']->setValue('hello@neos.io');
 
         $response = $this->browser->submit($form);
-<<<<<<< HEAD
-        $this->assertSame('Neos Team|hello@neos.io', $response->getBody()->getContents());
-=======
-        self::assertSame('Neos Team|hello@neos.io', $response->getContent());
->>>>>>> 38150ee5
+        self::assertSame('Neos Team|hello@neos.io', $response->getBody()->getContents());
     }
 
     /**
@@ -114,11 +110,7 @@
         $form['post']['author']['emailAddress']->setValue('another@email.org');
 
         $response = $this->browser->submit($form);
-<<<<<<< HEAD
-        $this->assertSame('Neos Team|another@email.org', $response->getBody()->getContents());
-=======
-        self::assertSame('Neos Team|another@email.org', $response->getContent());
->>>>>>> 38150ee5
+        self::assertSame('Neos Team|another@email.org', $response->getBody()->getContents());
     }
 
     /**
@@ -143,11 +135,7 @@
         $form['post']['author']['emailAddress']->setValue('another@email.org');
 
         $response = $this->browser->submit($form);
-<<<<<<< HEAD
-        $this->assertSame('Egon Olsen|another@email.org', $response->getBody()->getContents());
-=======
-        self::assertSame('Egon Olsen|another@email.org', $response->getContent());
->>>>>>> 38150ee5
+        self::assertSame('Egon Olsen|another@email.org', $response->getBody()->getContents());
     }
 
     /**
@@ -193,11 +181,7 @@
         $form['__trustedProperties']->setValue($form['__trustedProperties']->getValue() . 'a');
         $this->browser->submit($form);
 
-<<<<<<< HEAD
-        $this->assertSame(500, $this->browser->getLastResponse()->getStatusCode());
-=======
-        self::assertSame('500 Internal Server Error', $this->browser->getLastResponse()->getStatus());
->>>>>>> 38150ee5
+        self::assertSame(500, $this->browser->getLastResponse()->getStatusCode());
     }
 
     /**
@@ -214,11 +198,7 @@
 
         $this->browser->submit($form);
 
-<<<<<<< HEAD
-        $this->assertSame(500, $this->browser->getLastResponse()->getStatusCode());
-=======
-        self::assertSame('500 Internal Server Error', $this->browser->getLastResponse()->getStatus());
->>>>>>> 38150ee5
+        self::assertSame(500, $this->browser->getLastResponse()->getStatusCode());
     }
 
     /**
@@ -234,11 +214,7 @@
 
         $this->browser->submit($form);
 
-<<<<<<< HEAD
-        $this->assertSame(500, $this->browser->getLastResponse()->getStatusCode());
-=======
-        self::assertSame('500 Internal Server Error', $this->browser->getLastResponse()->getStatus());
->>>>>>> 38150ee5
+        self::assertSame(500, $this->browser->getLastResponse()->getStatusCode());
     }
 
     /**
@@ -252,11 +228,7 @@
         unset($form['__trustedProperties']);
         $this->browser->submit($form);
 
-<<<<<<< HEAD
-        $this->assertSame(500, $this->browser->getLastResponse()->getStatusCode());
-=======
-        self::assertSame('500 Internal Server Error', $this->browser->getLastResponse()->getStatus());
->>>>>>> 38150ee5
+        self::assertSame(500, $this->browser->getLastResponse()->getStatusCode());
     }
 
     /**
@@ -272,11 +244,7 @@
         $form['post']['author']['emailAddress']->setValue('test_noValidEmail');
 
         $response = $this->browser->submit($form);
-<<<<<<< HEAD
-        $this->assertNotSame('Hello World|test_noValidEmail', $response->getBody()->getContents());
-=======
-        self::assertNotSame('Hello World|test_noValidEmail', $response->getContent());
->>>>>>> 38150ee5
+        self::assertNotSame('Hello World|test_noValidEmail', $response->getBody()->getContents());
 
         $this->persistenceManager->clearState();
         $post = $this->persistenceManager->getObjectByIdentifier($postIdentifier, \Neos\FluidAdaptor\Tests\Functional\Form\Fixtures\Domain\Model\Post::class);
@@ -302,11 +270,7 @@
         $form['post']['name']->setValue('Hello World');
         $form['post']['author']['emailAddress']->setValue('foo@bar.org');
         $response = $this->browser->submit($form);
-<<<<<<< HEAD
-        $this->assertSame('Hello World|foo@bar.org', $response->getBody()->getContents());
-=======
-        self::assertSame('Hello World|foo@bar.org', $response->getContent());
->>>>>>> 38150ee5
+        self::assertSame('Hello World|foo@bar.org', $response->getBody()->getContents());
 
         $post = $this->persistenceManager->getObjectByIdentifier($postIdentifier, \Neos\FluidAdaptor\Tests\Functional\Form\Fixtures\Domain\Model\Post::class);
         self::assertSame('foo@bar.org', $post->getAuthor()->getEmailAddress());
@@ -326,11 +290,7 @@
 
         $form['post']['name']->setValue('Hello World');
         $response = $this->browser->submit($form);
-<<<<<<< HEAD
-        $this->assertSame('Hello World|foo@bar.org', $response->getBody()->getContents());
-=======
-        self::assertSame('Hello World|foo@bar.org', $response->getContent());
->>>>>>> 38150ee5
+        self::assertSame('Hello World|foo@bar.org', $response->getBody()->getContents());
     }
 
     /**
@@ -346,11 +306,7 @@
         $form['__trustedProperties']->setValue($form['__trustedProperties']->getValue() . 'a');
         $this->browser->submit($form);
 
-<<<<<<< HEAD
-        $this->assertSame(500, $this->browser->getLastResponse()->getStatusCode());
-=======
-        self::assertSame('500 Internal Server Error', $this->browser->getLastResponse()->getStatus());
->>>>>>> 38150ee5
+        self::assertSame(500, $this->browser->getLastResponse()->getStatusCode());
     }
 
     /**
@@ -366,11 +322,7 @@
 
         $this->browser->submit($form);
 
-<<<<<<< HEAD
-        $this->assertSame(500, $this->browser->getLastResponse()->getStatusCode());
-=======
-        self::assertSame('500 Internal Server Error', $this->browser->getLastResponse()->getStatus());
->>>>>>> 38150ee5
+        self::assertSame(500, $this->browser->getLastResponse()->getStatusCode());
     }
 
     /**
@@ -388,11 +340,7 @@
 
         $this->browser->submit($form);
 
-<<<<<<< HEAD
-        $this->assertSame(500, $this->browser->getLastResponse()->getStatusCode());
-=======
-        self::assertSame('500 Internal Server Error', $this->browser->getLastResponse()->getStatus());
->>>>>>> 38150ee5
+        self::assertSame(500, $this->browser->getLastResponse()->getStatusCode());
     }
 
     /**
@@ -408,11 +356,7 @@
         unset($form['__trustedProperties']);
         $this->browser->submit($form);
 
-<<<<<<< HEAD
-        $this->assertSame(500, $this->browser->getLastResponse()->getStatusCode());
-=======
-        self::assertSame('500 Internal Server Error', $this->browser->getLastResponse()->getStatus());
->>>>>>> 38150ee5
+        self::assertSame(500, $this->browser->getLastResponse()->getStatusCode());
     }
 
     /**
