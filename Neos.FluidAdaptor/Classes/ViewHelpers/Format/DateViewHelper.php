--- conflicted
+++ resolved
@@ -119,14 +119,11 @@
     /**
      * Render the supplied DateTime object as a formatted date.
      *
-<<<<<<< HEAD
-=======
      * @param mixed $date either a \DateTime object or a string that is accepted by \DateTime constructor
      * @param string $format Format String which is taken to format the Date/Time if none of the locale options are set.
      * @param string $localeFormatType Whether to format (according to locale set in $forceLocale) date, time or dateTime. Must be one of Neos\Flow\I18n\Cldr\Reader\DatesReader::FORMAT_TYPE_*'s constants.
      * @param string $localeFormatLength Format length if locale set in $forceLocale. Must be one of Neos\Flow\I18n\Cldr\Reader\DatesReader::FORMAT_LENGTH_*'s constants.
      * @param string $cldrFormat Format string in CLDR format (see http://cldr.unicode.org/translation/date-time)
->>>>>>> f21c9b23
      * @throws ViewHelperException
      * @return string Formatted date
      * @api
