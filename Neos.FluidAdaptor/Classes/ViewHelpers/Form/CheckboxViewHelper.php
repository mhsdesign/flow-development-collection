--- conflicted
+++ resolved
@@ -78,13 +78,10 @@
     {
         $this->tag->addAttribute('type', 'checkbox');
 
-<<<<<<< HEAD
         $checked = $this->arguments['checked'];
         $multiple = $this->arguments['multiple'];
 
-=======
         // if value was assigned an object, it's identifier will be returned
->>>>>>> 76ed0489
         $valueAttribute = $this->getValueAttribute(true);
         $propertyValue = null;
         if ($this->hasMappingErrorOccurred()) {
