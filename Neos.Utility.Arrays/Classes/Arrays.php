<?php
namespace Neos\Utility;

/*
 * This file is part of the Neos.Utility.Arrays package.
 *
 * (c) Contributors of the Neos Project - www.neos.io
 *
 * This package is Open Source Software. For the full copyright and license
 * information, please view the LICENSE file which was distributed with this
 * source code.
 */

/**
 * Some array functions to help with common tasks
 *
 */
abstract class Arrays
{
    /**
     * Explodes a $string delimited by $delimiter and passes each item in the array through intval().
     * Corresponds to explode(), but with conversion to integers for all values.
     *
     * @param string $delimiter Delimiter string to explode with
     * @param string $string The string to explode
     * @return array Exploded values, all converted to integers
     */
    public static function integerExplode(string $delimiter, string $string): array
    {
        $chunksArr = explode($delimiter, $string);
        foreach ($chunksArr as $key => $value) {
            $chunks[$key] = (int)$value;
        }
        reset($chunks);
        return $chunks;
    }

    /**
     * Explodes a string and trims all values for whitespace in the ends.
     * If $onlyNonEmptyValues is set, then all blank ('') values are removed.
     *
     * @param string $delimiter Delimiter string to explode with
     * @param string $string The string to explode
     * @param boolean $onlyNonEmptyValues If disabled, even empty values (='') will be set in output
     * @return array Exploded values
     */
    public static function trimExplode(string $delimiter, string $string, bool $onlyNonEmptyValues = true): array
    {
        $chunksArr = explode($delimiter, $string);
        $newChunksArr = [];
        foreach ($chunksArr as $value) {
            if ($onlyNonEmptyValues === false || strcmp('', trim($value))) {
                $newChunksArr[] = trim($value);
            }
        }
        reset($newChunksArr);
        return $newChunksArr;
    }

    /**
     * Merges two arrays recursively and "binary safe" (integer keys are overridden as well), overruling similar values
     * in the first array ($firstArray) with the values of the second array ($secondArray) in case of identical keys,
     * ie. keeping the values of the second.
     *
     * @param array $firstArray First array
     * @param array $secondArray Second array, overruling the first array
     * @param boolean $dontAddNewKeys If set, keys that are NOT found in $firstArray (first array) will not be set. Thus only existing value can/will be overruled from second array.
     * @param boolean $emptyValuesOverride If set (which is the default), values from $secondArray will overrule if they are empty (according to PHP's empty() function)
     * @return array Resulting array where $secondArray values has overruled $firstArray values
     */
    public static function arrayMergeRecursiveOverrule(array $firstArray, array $secondArray, bool $dontAddNewKeys = false, bool $emptyValuesOverride = true): array
    {
        $data = [&$firstArray, $secondArray];
        $entryCount = 1;
        for ($i = 0; $i < $entryCount; $i++) {
            $firstArrayInner = &$data[$i * 2];
            $secondArrayInner = $data[$i * 2 + 1];
            foreach ($secondArrayInner as $key => $value) {
                if (isset($firstArrayInner[$key]) && is_array($firstArrayInner[$key])) {
                    if ((!$emptyValuesOverride || $value !== []) && is_array($value)) {
                        $data[] = &$firstArrayInner[$key];
                        $data[] = $value;
                        $entryCount++;
                    } else {
                        $firstArrayInner[$key] = $value;
                    }
                } else {
                    if ($dontAddNewKeys) {
                        if (array_key_exists($key, $firstArrayInner) && ($emptyValuesOverride || !empty($value))) {
                            $firstArrayInner[$key] = $value;
                        }
                    } else {
                        if ($emptyValuesOverride || !empty($value)) {
                            $firstArrayInner[$key] = $value;
                        } elseif (!isset($firstArrayInner[$key]) && $value === []) {
                            $firstArrayInner[$key] = $value;
                        }
                    }
                }
            }
        }
        reset($firstArray);
        return $firstArray;
    }

    /**
     * Merges two arrays recursively and "binary safe" (integer keys are overridden as well), overruling similar values in the first array ($firstArray) with the values of the second array ($secondArray)
     * In case of identical keys, ie. keeping the values of the second. The given $toArray closure will be used if one of the two array keys contains an array and the other not. It should return an array.
     *
     * @param array $firstArray First array
     * @param array $secondArray Second array, overruling the first array
     * @param \Closure $toArray The given callable will get a value that is not an array and has to return an array.
     *                          This is to allow custom merging of simple types with (sub) arrays
     * @param \Closure|null $overrideFirst The given callable will determine whether the value of the first array should be overridden.
     *                                     It should have the following signature $callable($key, ?array $firstValue = null, ?array $secondValue = null): bool
     * @return array Resulting array where $secondArray values has overruled $firstArray values
     */
    public static function arrayMergeRecursiveOverruleWithCallback(array $firstArray, array $secondArray, \Closure $toArray, ?\Closure $overrideFirst = null): array
    {
        $data = [&$firstArray, $secondArray];
        $entryCount = 1;
        for ($i = 0; $i < $entryCount; $i++) {
            $firstArrayInner = &$data[$i * 2];
            $secondArrayInner = $data[$i * 2 + 1];
            foreach ($secondArrayInner as $key => $value) {
                if (!isset($firstArrayInner[$key]) || (!is_array($firstArrayInner[$key]) && !is_array($value))) {
                    $firstArrayInner[$key] = $value;
                } else {
                    if (!is_array($value)) {
                        $value = $toArray($value);
                    }

                    if (!is_array($firstArrayInner[$key])) {
                        $firstArrayInner[$key] = $toArray($firstArrayInner[$key]);
                    }

                    if (is_array($firstArrayInner[$key]) && is_array($value)) {
                        if ($overrideFirst !== null && $overrideFirst($key, $firstArrayInner[$key], $value)) {
                            $firstArrayInner[$key] = $value;
                        }

                        $data[] = &$firstArrayInner[$key];
                        $data[] = $value;
                        $entryCount++;
                    } else {
                        $firstArrayInner[$key] = $value;
                    }
                }
            }
        }
        reset($firstArray);
        return $firstArray;
    }

    /**
     * Returns true if the given array contains elements of varying types
     *
     * @param array $array
     * @return boolean
     */
    public static function containsMultipleTypes(array $array): bool
    {
        if (count($array) > 0) {
            reset($array);
            $previousType = gettype(current($array));
            next($array);
            foreach ($array as $value) {
                if ($previousType !== gettype($value)) {
                    return true;
                }
            }
        }
        return false;
    }

    /**
     * Replacement for array_reduce that allows any type for $initial (instead
     * of only integer)
     *
     * @param array $array the array to reduce
     * @param string $function the reduce function with the same order of parameters as in the native array_reduce (i.e. accumulator first, then current array element)
     * @param mixed $initial the initial accumulator value
     * @return mixed
     */
    public static function array_reduce(array $array, string $function, $initial = null)
    {
        $accumulator = $initial;
        foreach ($array as $value) {
            $accumulator = $function($accumulator, $value);
        }
        return $accumulator;
    }

    /**
     * Returns the value of a nested array by following the specifed path.
     *
     * @param array &$array The array to traverse as a reference
     * @param array|string $path The path to follow. Either a simple array of keys or a string in the format 'foo.bar.baz'
     * @return mixed The value found, NULL if the path didn't exist (note there is no way to distinguish between a found NULL value and "path not found")
     * @throws \InvalidArgumentException
     */
    public static function getValueByPath(array &$array, $path)
    {
        if (is_string($path)) {
            $path = explode('.', $path);
        } elseif (!is_array($path)) {
            throw new \InvalidArgumentException('getValueByPath() expects $path to be string or array, "' . gettype($path) . '" given.', 1304950007);
        }
        $key = array_shift($path);
        if (isset($array[$key])) {
            if (count($path) > 0) {
                return (is_array($array[$key])) ? self::getValueByPath($array[$key], $path) : null;
            } else {
                return $array[$key];
            }
        } else {
            return null;
        }
    }

    /**
     * Sets the given value in a nested array or object by following the specified path.
     *
     * @param array|\ArrayAccess $subject The array or ArrayAccess instance to work on
     * @param array|string $path The path to follow. Either a simple array of keys or a string in the format 'foo.bar.baz'
     * @param mixed $value The value to set
     * @return array|\ArrayAccess The modified array or object
     * @throws \InvalidArgumentException
     */
    public static function setValueByPath($subject, $path, $value)
    {
        if (!is_array($subject) && !($subject instanceof \ArrayAccess)) {
            throw new \InvalidArgumentException('setValueByPath() expects $subject to be array or an object implementing \ArrayAccess, "' . (is_object($subject) ? get_class($subject) : gettype($subject)) . '" given.', 1306424308);
        }
        if (is_string($path)) {
            $path = explode('.', $path);
        } elseif (!is_array($path)) {
            throw new \InvalidArgumentException('setValueByPath() expects $path to be string or array, "' . gettype($path) . '" given.', 1305111499);
        }
        $key = array_shift($path);
        if (count($path) === 0) {
            $subject[$key] = $value;
        } else {
            if (!isset($subject[$key]) || !is_array($subject[$key])) {
                $subject[$key] = [];
            }
            $subject[$key] = self::setValueByPath($subject[$key], $path, $value);
        }
        return $subject;
    }

    /**
     * Unsets an element/part of a nested array by following the specified path.
     *
     * @param array $array The array
     * @param array|string $path The path to follow. Either a simple array of keys or a string in the format 'foo.bar.baz'
     * @return array The modified array
     * @throws \InvalidArgumentException
     */
    public static function unsetValueByPath(array $array, $path): array
    {
        if (is_string($path)) {
            $path = explode('.', $path);
        } elseif (!is_array($path)) {
            throw new \InvalidArgumentException('unsetValueByPath() expects $path to be string or array, "' . gettype($path) . '" given.', 1305111513);
        }
        $key = array_shift($path);
        if (count($path) === 0) {
            unset($array[$key]);
        } else {
            if (!isset($array[$key]) || !is_array($array[$key])) {
                return $array;
            }
            $array[$key] = self::unsetValueByPath($array[$key], $path);
        }
        return $array;
    }

    /**
     * Sorts multidimensional arrays by recursively calling ksort on its elements.
     *
     * @param array $array the array to sort
     * @param integer $sortFlags may be used to modify the sorting behavior using these values (see http://www.php.net/manual/en/function.sort.php)
     * @return boolean true on success, false on failure
     * @see asort()
     */
<<<<<<< HEAD
    public static function sortKeysRecursively(array &$array, int $sortFlags = SORT_REGULAR): bool
=======
    public static function sortKeysRecursively(array &$array, int $sortFlags = \SORT_REGULAR): bool
>>>>>>> 66170f50
    {
        foreach ($array as &$value) {
            if (is_array($value)) {
                if (self::sortKeysRecursively($value, $sortFlags) === false) {
                    return false;
                }
            }
        }
        return ksort($array, $sortFlags);
    }

    /**
     * Recursively convert an object hierarchy into an associative array.
     *
     * @param mixed $subject An object or array of objects
     * @return array The subject represented as an array
     * @throws \InvalidArgumentException
     */
    public static function convertObjectToArray($subject): array
    {
        if (!is_object($subject) && !is_array($subject)) {
            throw new \InvalidArgumentException('convertObjectToArray expects either array or object as input, ' . gettype($subject) . ' given.', 1287059709);
        }
        if (is_object($subject)) {
            $subject = (array)$subject;
        }
        foreach ($subject as $key => $value) {
            if (is_array($value) || is_object($value)) {
                $subject[$key] = self::convertObjectToArray($value);
            }
        }
        return $subject;
    }

    /**
     * Recursively removes empty array elements.
     *
     * @param array $array
     * @return array the modified array
     */
    public static function removeEmptyElementsRecursively(array $array): array
    {
        $result = $array;
        foreach ($result as $key => $value) {
            if (is_array($value)) {
                $result[$key] = self::removeEmptyElementsRecursively($value);
                if ($result[$key] === []) {
                    unset($result[$key]);
                }
            } elseif ($value === null) {
                unset($result[$key]);
            }
        }
        return $result;
    }
}<|MERGE_RESOLUTION|>--- conflicted
+++ resolved
@@ -284,11 +284,7 @@
      * @return boolean true on success, false on failure
      * @see asort()
      */
-<<<<<<< HEAD
-    public static function sortKeysRecursively(array &$array, int $sortFlags = SORT_REGULAR): bool
-=======
     public static function sortKeysRecursively(array &$array, int $sortFlags = \SORT_REGULAR): bool
->>>>>>> 66170f50
     {
         foreach ($array as &$value) {
             if (is_array($value)) {
