--- conflicted
+++ resolved
@@ -5,13 +5,8 @@
   "homepage": "http://flow.neos.io",
   "license": "MIT",
   "require": {
-<<<<<<< HEAD
     "php": "^8.0",
-    "neos/utility-objecthandling": "*"
-=======
-    "php": "^7.3 || ^8.0",
     "neos/utility-objecthandling": "self.version"
->>>>>>> 1d64e6a7
   },
   "require-dev": {
     "mikey179/vfsstream": "^1.6.10",
