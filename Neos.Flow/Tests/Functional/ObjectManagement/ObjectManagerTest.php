<?php
namespace Neos\Flow\Tests\Functional\ObjectManagement;

/*
 * This file is part of the Neos.Flow package.
 *
 * (c) Contributors of the Neos Project - www.neos.io
 *
 * This package is Open Source Software. For the full copyright and license
 * information, please view the LICENSE file which was distributed with this
 * source code.
 */

use Neos\Flow\Configuration\ConfigurationManager;
use Neos\Flow\Core\Bootstrap;
use Neos\Flow\ObjectManagement\ObjectManagerInterface;
use Neos\Flow\SignalSlot\Dispatcher;
use Neos\Flow\Tests\FunctionalTestCase;

/**
 * Functional tests for the Object Manager features
 */
class ObjectManagerTest extends FunctionalTestCase
{
    /**
     * @test
     */
    public function ifOnlyOneImplementationExistsGetReturnsTheImplementationByTheSpecifiedInterface()
    {
        $objectByInterface = $this->objectManager->get(Fixtures\InterfaceA::class);
        $objectByClassName = $this->objectManager->get(Fixtures\InterfaceAImplementation::class);

        self::assertInstanceOf(Fixtures\InterfaceAImplementation::class, $objectByInterface);
        self::assertInstanceOf(Fixtures\InterfaceAImplementation::class, $objectByClassName);
    }

    /**
     * @test
     */
    public function prototypeIsTheDefaultScopeIfNothingElseWasDefined()
    {
        $instanceA = new Fixtures\PrototypeClassB();
        $instanceB = new Fixtures\PrototypeClassB();

        self::assertNotSame($instanceA, $instanceB);
    }

    /**
     * @test
     */
    public function interfaceObjectsHaveTheScopeDefinedInTheImplementationClassIfNothingElseWasSpecified()
    {
        $objectByInterface = $this->objectManager->get(Fixtures\InterfaceA::class);
        $objectByClassName = $this->objectManager->get(Fixtures\InterfaceAImplementation::class);

        self::assertSame($objectByInterface, $objectByClassName);
    }

    /**
     * @test
     */
    public function shutdownObjectMethodIsCalledAfterRegistrationViaConstructor()
    {
        $entity = new Fixtures\PrototypeClassG();
        $entity->setName('Shutdown');

        /**
         * When shutting down the ObjectManager shutdownObject() on Fixtures\TestEntityWithShutdown is called
         * and sets $destructed property to true
         */
        \Neos\Flow\Core\Bootstrap::$staticObjectManager->shutdown();

<<<<<<< HEAD
        self::assertTrue($entity->isDestructed());
=======
        $this->assertTrue($entity->isDestructed());
    }

    /**
     * ObjectManager has to be shutdown before the ConfigurationManager
     * @see https://github.com/neos/flow-development-collection/issues/2183
     * @test
     */
    public function objectManagerShutdownSlotIsRegisteredBeforeConfigurationManager()
    {
        $dispatcher = $this->objectManager->get(Dispatcher::class);
        $slots = $dispatcher->getSlots(Bootstrap::class, 'bootstrapShuttingDown');

        $slotClassNames = array_column($slots, 'class');
        $relevantSlots = array_filter($slotClassNames, function (string $className) {
            return in_array(
                $className,
                [
                    ObjectManagerInterface::class,
                    ConfigurationManager::class
                ],
                true
            );
        });

        $first = reset($relevantSlots);
        $last = end($relevantSlots);

        self::assertSame(ObjectManagerInterface::class, $first);
        self::assertSame(ConfigurationManager::class, $last);
    }

    /**
     * XXX: Remove this with Flow 6.0
     * @test
     */
    public function deprecatedDoctrineObjectManagerInjectsSameInstanceAsEntityManagerInterface()
    {
        $classWithInjections = $this->objectManager->get(Fixtures\ClassWithDoctrineInjections::class);

        $this->assertSame($classWithInjections->entityManager, $classWithInjections->objectManager);
>>>>>>> 11631d0b
    }
}<|MERGE_RESOLUTION|>--- conflicted
+++ resolved
@@ -70,9 +70,6 @@
          */
         \Neos\Flow\Core\Bootstrap::$staticObjectManager->shutdown();
 
-<<<<<<< HEAD
-        self::assertTrue($entity->isDestructed());
-=======
         $this->assertTrue($entity->isDestructed());
     }
 
@@ -114,6 +111,5 @@
         $classWithInjections = $this->objectManager->get(Fixtures\ClassWithDoctrineInjections::class);
 
         $this->assertSame($classWithInjections->entityManager, $classWithInjections->objectManager);
->>>>>>> 11631d0b
     }
 }