<?php
namespace Neos\Flow\Tests\Functional\ObjectManagement;

/*
 * This file is part of the Neos.Flow package.
 *
 * (c) Contributors of the Neos Project - www.neos.io
 *
 * This package is Open Source Software. For the full copyright and license
 * information, please view the LICENSE file which was distributed with this
 * source code.
 */

use Neos\Flow\ObjectManagement\Exception\CannotBuildObjectException;
use Neos\Flow\ObjectManagement\Proxy\ProxyClass;
use Neos\Flow\ObjectManagement\Proxy\ProxyInterface;
use Neos\Flow\Reflection\ClassReflection;
<<<<<<< HEAD
use Neos\Flow\Reflection\MethodReflection;
use Neos\Flow\Reflection\PropertyReflection;
=======
use Neos\Flow\Reflection\ReflectionService;
use Neos\Flow\Tests\Functional\ObjectManagement\Fixtures\ClassImplementingInterfaceWithConstructor;
>>>>>>> 1c5f2403
use Neos\Flow\Tests\FunctionalTestCase;

/**
 * Functional tests for the Proxy Compiler and related features
 *
 */
class ProxyCompilerTest extends FunctionalTestCase
{
    /**
     * @test
     */
    public function proxyClassesStillContainAnnotationsFromItsOriginalClass()
    {
        $class = new ClassReflection(Fixtures\PrototypeClassA::class);
        $method = $class->getMethod('setSomeProperty');

        self::assertTrue($class->implementsInterface(ProxyInterface::class));
        self::assertTrue($class->isTaggedWith('scope'));
        self::assertTrue($method->isTaggedWith('session'));
    }

    /**
     * @test
     */
    public function proxyClassesStillContainDocCommentsFromItsOriginalClass()
    {
        $class = new ClassReflection(Fixtures\ClassWithDocComments::class);
        $expectedResult = 'This is a example doc comment which should be copied' . chr(10) . 'to the proxy class.';
        $actualResult = $class->getDescription();

        self::assertSame($expectedResult, $actualResult);
    }

    /**
     * @test
     */
    public function proxiedMethodsStillContainReturnAnnotationFromOriginalClass()
    {
        $class = new ClassReflection(Fixtures\PrototypeClassA::class);
        $method = $class->getMethod('getSingletonA');

        self::assertEquals(['SingletonClassA The singleton class A'], $method->getTagValues('return'));
    }

    /**
     * @test
     */
    public function proxiedMethodsStillContainParamDocumentationFromOriginalClass()
    {
        $class = new ClassReflection(Fixtures\PrototypeClassA::class);
        $method = $class->getMethod('setSomeProperty');

        self::assertEquals(['string $someProperty The property value'], $method->getTagValues('param'));
    }

    /**
     * @test
     */
    public function proxiedMethodsDoContainAnnotationsOnlyOnce()
    {
        $class = new ClassReflection(Fixtures\PrototypeClassA::class);
        $method = $class->getMethod('setSomeProperty');

        self::assertEquals(['autoStart=true'], $method->getTagValues('session'));
    }

    /**
     * @test
     */
    public function classesAnnotatedWithProxyDisableAreNotProxied()
    {
        $singletonB = $this->objectManager->get(Fixtures\SingletonClassB::class);
        $this->assertNotInstanceOf(ProxyInterface::class, $singletonB);
    }

    /**
     * @test
     */
    public function setInstanceOfSubClassDoesNotOverrideParentClass()
    {
        $singletonE = $this->objectManager->get(Fixtures\SingletonClassE::class);
        self::assertEquals(Fixtures\SingletonClassE::class, get_class($singletonE));

        $singletonEsub = $this->objectManager->get(Fixtures\SingletonClassEsub::class);
        self::assertEquals(Fixtures\SingletonClassEsub::class, get_class($singletonEsub));

        $singletonE2 = $this->objectManager->get(Fixtures\SingletonClassE::class);
        self::assertEquals(Fixtures\SingletonClassE::class, get_class($singletonE2));
        self::assertSame($singletonE, $singletonE2);
    }

    /**
     * @test
     */
    public function transientPropertiesAreNotSerializedOnSleep()
    {
        $prototypeF = $this->objectManager->get(Fixtures\PrototypeClassF::class);
        $prototypeF->setTransientProperty('foo');
        $prototypeF->setNonTransientProperty('bar');

        $serializedObject = serialize($prototypeF);
        $prototypeF = null;

        $prototypeF = unserialize($serializedObject);
        self::assertSame($prototypeF->getNonTransientProperty(), 'bar');
        self::assertSame($prototypeF->getTransientProperty(), null);
    }

    /**
     * @test
     */
    public function proxiedFinalClassesAreStillFinal()
    {
        $reflectionClass = new ClassReflection(Fixtures\FinalClassWithDependencies::class);
        self::assertTrue($reflectionClass->isFinal());
    }

<<<<<<< HEAD
    /**
     * @test
     */
    public function attributesArePreserved()
    {
        if (PHP_MAJOR_VERSION < 8) {
            $this->markTestSkipped('Only for PHP 8 with Attributes');
        }
        $reflectionClass = new ClassReflection(Fixtures\ClassWithPhpAttributes::class);
        $attributes = $reflectionClass->getAttributes();
        self::assertCount(2, $attributes);
        self::assertEquals(Fixtures\SampleAttribute::class, $attributes[0]->getName());
        self::assertEquals(Fixtures\ClassWithPhpAttributes::class, $attributes[0]->getArguments()[0]);
    }

    /**
     * @test
     */
    public function complexPropertyTypesArePreserved()
    {
        if (PHP_MAJOR_VERSION < 8) {
            $this->markTestSkipped('Only for PHP 8 with UnionTypes');
        }
        $reflectionClass = new ClassReflection(Fixtures\PHP8\ClassWithUnionTypes::class);
        /** @var PropertyReflection $property */
        foreach ($reflectionClass->getProperties() as $property) {
            if ($property->getName() !== 'propertyA' && $property->getName() !== 'propertyB') {
                self::assertInstanceOf(\ReflectionUnionType::class, $property->getType(), $property->getName() . ': ' . $property->getType());
            }
        }
        self::assertEquals(
            $reflectionClass->getProperty('propertyA')->getType(),
            $reflectionClass->getProperty('propertyB')->getType(),
            '?string is equal to string|null'
        );
    }

    /**
     * @test
     */
    public function complexMethodReturnTypesArePreserved()
    {
        if (PHP_MAJOR_VERSION < 8) {
            $this->markTestSkipped('Only for PHP 8 with UnionTypes');
        }
        $reflectionClass = new ClassReflection(Fixtures\PHP8\ClassWithUnionTypes::class);
        /** @var MethodReflection $method */
        foreach ($reflectionClass->getMethods() as $method) {
            if (str_starts_with($method->getName(), 'get') &&
                !str_ends_with($method->getName(), 'PropertyA') &&
                !str_ends_with($method->getName(), 'PropertyB')) {
                self::assertInstanceOf(\ReflectionUnionType::class, $method->getReturnType(), $method->getName() . ': ' . $method->getReturnType());
            }
        }
        self::assertEquals(
            $reflectionClass->getMethod('getPropertyA')->getReturnType(),
            $reflectionClass->getMethod('getPropertyB')->getReturnType(),
            '?string is equal to string|null'
        );
    }

    /**
     * @test
     */
    public function constructorPropertiesArePreserved()
    {
        if (PHP_MAJOR_VERSION < 8) {
            $this->markTestSkipped('Only for PHP 8 with Constructor properties');
        }
        $reflectionClass = new ClassReflection(Fixtures\PHP8\ClassWithConstructorProperties::class);
        /** @var PropertyReflection $property */
        self::assertTrue($reflectionClass->hasProperty('propertyA'));
        self::assertTrue($reflectionClass->hasProperty('propertyB'));
        self::assertTrue($reflectionClass->hasProperty('propertyC'));

        self::assertEquals('?string', (string)$reflectionClass->getProperty('propertyA')->getType());
        self::assertEquals('?int', (string)$reflectionClass->getProperty('propertyB')->getType());
        self::assertEquals('?DateTime', (string)$reflectionClass->getProperty('propertyC')->getType());
=======

    /**
     * @test
     * @see https://github.com/neos/flow-development-collection/issues/2554
     */
    public function proxyingClassImplementingInterfacesWithParametrizedConstructorsLeadsToException()
    {
        $this->expectException(CannotBuildObjectException::class);
        $proxyClass = new ProxyClass(ClassImplementingInterfaceWithConstructor::class);
        $proxyClass->injectReflectionService($this->objectManager->get(ReflectionService::class));
        $proxyClass->getConstructor()->addPreParentCallCode('// some code');
        $proxyClass->render();
>>>>>>> 1c5f2403
    }
}<|MERGE_RESOLUTION|>--- conflicted
+++ resolved
@@ -15,13 +15,10 @@
 use Neos\Flow\ObjectManagement\Proxy\ProxyClass;
 use Neos\Flow\ObjectManagement\Proxy\ProxyInterface;
 use Neos\Flow\Reflection\ClassReflection;
-<<<<<<< HEAD
 use Neos\Flow\Reflection\MethodReflection;
 use Neos\Flow\Reflection\PropertyReflection;
-=======
 use Neos\Flow\Reflection\ReflectionService;
 use Neos\Flow\Tests\Functional\ObjectManagement\Fixtures\ClassImplementingInterfaceWithConstructor;
->>>>>>> 1c5f2403
 use Neos\Flow\Tests\FunctionalTestCase;
 
 /**
@@ -139,7 +136,6 @@
         self::assertTrue($reflectionClass->isFinal());
     }
 
-<<<<<<< HEAD
     /**
      * @test
      */
@@ -153,6 +149,19 @@
         self::assertCount(2, $attributes);
         self::assertEquals(Fixtures\SampleAttribute::class, $attributes[0]->getName());
         self::assertEquals(Fixtures\ClassWithPhpAttributes::class, $attributes[0]->getArguments()[0]);
+    }
+
+    /**
+     * @test
+     * @see https://github.com/neos/flow-development-collection/issues/2554
+     */
+    public function proxyingClassImplementingInterfacesWithParametrizedConstructorsLeadsToException()
+    {
+        $this->expectException(CannotBuildObjectException::class);
+        $proxyClass = new ProxyClass(ClassImplementingInterfaceWithConstructor::class);
+        $proxyClass->injectReflectionService($this->objectManager->get(ReflectionService::class));
+        $proxyClass->getConstructor()->addPreParentCallCode('// some code');
+        $proxyClass->render();
     }
 
     /**
@@ -218,19 +227,5 @@
         self::assertEquals('?string', (string)$reflectionClass->getProperty('propertyA')->getType());
         self::assertEquals('?int', (string)$reflectionClass->getProperty('propertyB')->getType());
         self::assertEquals('?DateTime', (string)$reflectionClass->getProperty('propertyC')->getType());
-=======
-
-    /**
-     * @test
-     * @see https://github.com/neos/flow-development-collection/issues/2554
-     */
-    public function proxyingClassImplementingInterfacesWithParametrizedConstructorsLeadsToException()
-    {
-        $this->expectException(CannotBuildObjectException::class);
-        $proxyClass = new ProxyClass(ClassImplementingInterfaceWithConstructor::class);
-        $proxyClass->injectReflectionService($this->objectManager->get(ReflectionService::class));
-        $proxyClass->getConstructor()->addPreParentCallCode('// some code');
-        $proxyClass->render();
->>>>>>> 1c5f2403
     }
 }