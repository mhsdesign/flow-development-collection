--- conflicted
+++ resolved
@@ -69,19 +69,11 @@
         $entityIdentifier = $this->persistenceManager->getIdentifierByObject($entity);
         $validArguments = ['entity' => ['__identity' => $entityIdentifier, 'name' => 'long enough name']];
         $response = $this->browser->request('http://localhost/test/validation/entity/update', 'POST', $validArguments);
-<<<<<<< HEAD
-        $this->assertSame('Entity "long enough name" updated', $response->getBody()->getContents());
+        self::assertSame('Entity "long enough name" updated', $response->getBody()->getContents());
 
         $invalidArguments = ['entity' => ['__identity' => $entityIdentifier, 'name' => 'xx']];
         $response = $this->browser->request('http://localhost/test/validation/entity/update', 'POST', $invalidArguments);
-        $this->assertSame('An error occurred while trying to call Neos\Flow\Tests\Functional\Mvc\Fixtures\Controller\EntityController->updateAction().' . PHP_EOL . 'Error for entity.name:  This field must contain at least 3 characters.' . PHP_EOL, $response->getBody()->getContents());
-=======
-        self::assertSame('Entity "long enough name" updated', $response->getContent());
-
-        $invalidArguments = ['entity' => ['__identity' => $entityIdentifier, 'name' => 'xx']];
-        $response = $this->browser->request('http://localhost/test/validation/entity/update', 'POST', $invalidArguments);
-        self::assertSame('An error occurred while trying to call Neos\Flow\Tests\Functional\Mvc\Fixtures\Controller\EntityController->updateAction().' . PHP_EOL . 'Error for entity.name:  This field must contain at least 3 characters.' . PHP_EOL, $response->getContent());
->>>>>>> 38150ee5
+        self::assertSame('An error occurred while trying to call Neos\Flow\Tests\Functional\Mvc\Fixtures\Controller\EntityController->updateAction().' . PHP_EOL . 'Error for entity.name:  This field must contain at least 3 characters.' . PHP_EOL, $response->getBody()->getContents());
     }
 
     /**
@@ -106,11 +98,7 @@
 
         $invalidArguments = ['entity' => ['__identity' => $entityIdentifier, 'name' => 'long enough name', 'subEntities' => [['__identity' => $subEntityIdentifier, 'content' => '']]]];
         $response = $this->browser->request('http://localhost/test/validation/entity/update', 'POST', $invalidArguments);
-<<<<<<< HEAD
-        $this->assertSame('An error occurred while trying to call Neos\Flow\Tests\Functional\Mvc\Fixtures\Controller\EntityController->updateAction().' . PHP_EOL . 'Error for entity.subEntities.0.content:  This property is required.' . PHP_EOL, $response->getBody()->getContents());
-=======
-        self::assertSame('An error occurred while trying to call Neos\Flow\Tests\Functional\Mvc\Fixtures\Controller\EntityController->updateAction().' . PHP_EOL . 'Error for entity.subEntities.0.content:  This property is required.' . PHP_EOL, $response->getContent());
->>>>>>> 38150ee5
+        self::assertSame('An error occurred while trying to call Neos\Flow\Tests\Functional\Mvc\Fixtures\Controller\EntityController->updateAction().' . PHP_EOL . 'Error for entity.subEntities.0.content:  This property is required.' . PHP_EOL, $response->getBody()->getContents());
     }
 
     /**
@@ -145,11 +133,7 @@
             ]
         ];
         $response = $this->browser->request('http://localhost/test/validation/entity/update', 'POST', $invalidArguments);
-<<<<<<< HEAD
-        $this->assertSame('An error occurred while trying to call Neos\Flow\Tests\Functional\Mvc\Fixtures\Controller\EntityController->updateAction().' . PHP_EOL . 'Error for entity.name:  This field must contain at least 3 characters.' . PHP_EOL, $response->getBody()->getContents());
-=======
-        self::assertSame('An error occurred while trying to call Neos\Flow\Tests\Functional\Mvc\Fixtures\Controller\EntityController->updateAction().' . PHP_EOL . 'Error for entity.name:  This field must contain at least 3 characters.' . PHP_EOL, $response->getContent());
->>>>>>> 38150ee5
+        self::assertSame('An error occurred while trying to call Neos\Flow\Tests\Functional\Mvc\Fixtures\Controller\EntityController->updateAction().' . PHP_EOL . 'Error for entity.name:  This field must contain at least 3 characters.' . PHP_EOL, $response->getBody()->getContents());
     }
 
     /**
@@ -185,12 +169,7 @@
             ]
         ];
         $response = $this->browser->request('http://localhost/test/validation/entity/update', 'POST', $invalidArguments);
-<<<<<<< HEAD
-        $this->assertNotSame('An error occurred while trying to call Neos\Flow\Tests\Functional\Mvc\Fixtures\Controller\EntityController->updateAction().' . PHP_EOL . 'Error for entity.relatedEntity.name:  This field must contain at least 3 characters.' . PHP_EOL, $response->getBody()->getContents());
-        $this->assertSame(200, $response->getStatusCode());
-=======
-        self::assertNotSame('An error occurred while trying to call Neos\Flow\Tests\Functional\Mvc\Fixtures\Controller\EntityController->updateAction().' . PHP_EOL . 'Error for entity.relatedEntity.name:  This field must contain at least 3 characters.' . PHP_EOL, $response->getContent());
+        self::assertNotSame('An error occurred while trying to call Neos\Flow\Tests\Functional\Mvc\Fixtures\Controller\EntityController->updateAction().' . PHP_EOL . 'Error for entity.relatedEntity.name:  This field must contain at least 3 characters.' . PHP_EOL, $response->getBody()->getContents());
         self::assertSame(200, $response->getStatusCode());
->>>>>>> 38150ee5
     }
 }