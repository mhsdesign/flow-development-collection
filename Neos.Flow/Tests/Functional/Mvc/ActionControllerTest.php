--- conflicted
+++ resolved
@@ -398,44 +398,6 @@
      */
     public function argumentTestsDataProvider()
     {
-<<<<<<< HEAD
-        $requiredArgumentExceptionText = 'Uncaught Exception in Flow #1298012500: Required argument "argument" is not set.';
-        $data = [
-            'required string            '       => ['requiredString', 'some String', '\'some String\''],
-            'required string - missing value'   => ['requiredString', null, $requiredArgumentExceptionText],
-            'optional string'                   => ['optionalString', '123', '\'123\''],
-            'optional string - default'         => ['optionalString', null, '\'default\''],
-            'optional string - nullable'        => ['optionalNullableString', null, 'NULL'],
-            'required integer'                  => ['requiredInteger', '234', 234],
-            'required integer - missing value'  => ['requiredInteger', null, $requiredArgumentExceptionText],
-            'required integer - mapping error'  => ['requiredInteger', 'not an integer', 'Validation failed while trying to call Neos\Flow\Tests\Functional\Mvc\Fixtures\Controller\ActionControllerTestBController->requiredIntegerAction().'],
-            'required integer - empty value'    => ['requiredInteger', '', 'NULL'],
-            'optional integer'                  => ['optionalInteger', 456, 456],
-            'optional integer - default value'  => ['optionalInteger', null, 123],
-            'optional integer - mapping error'  => ['optionalInteger', 'not an integer', 'Validation failed while trying to call Neos\Flow\Tests\Functional\Mvc\Fixtures\Controller\ActionControllerTestBController->optionalIntegerAction().'],
-            'optional integer - empty value'    => ['optionalInteger', '', 123],
-            'optional integer - nullable'       => ['optionalNullableInteger', null, 'NULL'],
-            'required float'                    => ['requiredFloat', 34.56, 34.56],
-            'required float - integer'          => ['requiredFloat', 485, '485'],
-            'required float - integer2'         => ['requiredFloat', '888', '888'],
-            'required float - missing value'    => ['requiredFloat', null, $requiredArgumentExceptionText],
-            'required float - mapping error'    => ['requiredFloat', 'not a float', 'Validation failed while trying to call Neos\Flow\Tests\Functional\Mvc\Fixtures\Controller\ActionControllerTestBController->requiredFloatAction().'],
-            'required float - empty value'      => ['requiredFloat', '', 'NULL'],
-            'optional float'                    => ['optionalFloat', 78.90, 78.9],
-            'optional float - default value'    => ['optionalFloat', null, 112.34],
-            'optional float - mapping error'    => ['optionalFloat', 'not a float', 'Validation failed while trying to call Neos\Flow\Tests\Functional\Mvc\Fixtures\Controller\ActionControllerTestBController->optionalFloatAction().'],
-            'optional float - empty value'      => ['optionalFloat', '', 112.34],
-            'optional float - nullable'         => ['optionalNullableFloat', null, 'NULL'],
-            'required date'                     => ['requiredDate', ['date' => '1980-12-13', 'dateFormat' => 'Y-m-d'], '1980-12-13'],
-            'required date string'              => ['requiredDate', '1980-12-13T14:22:12+02:00', '1980-12-13'],
-            'required date - missing value'     => ['requiredDate', null, $requiredArgumentExceptionText],
-            'required date - mapping error'     => ['requiredDate', 'no date', 'Validation failed while trying to call Neos\Flow\Tests\Functional\Mvc\Fixtures\Controller\ActionControllerTestBController->requiredDateAction().'],
-            'optional date string'              => ['optionalDate', '1980-12-13T14:22:12+02:00', '1980-12-13'],
-            'optional date - default value'     => ['optionalDate', null, 'null'],
-            'optional date - mapping error'     => ['optionalDate', 'no date', 'Validation failed while trying to call Neos\Flow\Tests\Functional\Mvc\Fixtures\Controller\ActionControllerTestBController->optionalDateAction().'],
-            'optional date - missing value'     => ['optionalDate', null, 'null'],
-            'optional date - empty value'       => ['optionalDate', '', 'null'],
-=======
         return [
             'required string            '       => ['requiredString', 'some String', '\'some String\'', 200],
             'required string - missing value'   => ['requiredString', null, 'Required argument is missing', 400],
@@ -466,13 +428,11 @@
             'required date string'              => ['requiredDate', '1980-12-13T14:22:12+02:00', '1980-12-13', 200],
             'required date - missing value'     => ['requiredDate', null, 'Required argument is missing', 400],
             'required date - mapping error'     => ['requiredDate', 'no date', 'Validation failed while trying to call Neos\Flow\Tests\Functional\Mvc\Fixtures\Controller\ActionControllerTestBController->requiredDateAction().', 200],
-            'required date - empty value'       => ['requiredDate', '', 'Uncaught Exception in Flow Argument 1 passed to Neos\Flow\Tests\Functional\Mvc\Fixtures\Controller\ActionControllerTestBController_Original::requiredDateAction() must be an instance of DateTime, null given', 500],
             'optional date string'              => ['optionalDate', '1980-12-13T14:22:12+02:00', '1980-12-13', 200],
             'optional date - default value'     => ['optionalDate', null, 'null', 200],
             'optional date - mapping error'     => ['optionalDate', 'no date', 'Validation failed while trying to call Neos\Flow\Tests\Functional\Mvc\Fixtures\Controller\ActionControllerTestBController->optionalDateAction().', 200],
             'optional date - missing value'     => ['optionalDate', null, 'null', 200],
             'optional date - empty value'       => ['optionalDate', '', 'null', 200],
->>>>>>> 75962d9c
         ];
     }
 
