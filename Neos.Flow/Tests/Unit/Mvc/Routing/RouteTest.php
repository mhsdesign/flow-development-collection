<?php
namespace Neos\Flow\Tests\Unit\Mvc\Routing;

/*
 * This file is part of the Neos.Flow package.
 *
 * (c) Contributors of the Neos Project - www.neos.io
 *
 * This package is Open Source Software. For the full copyright and license
 * information, please view the LICENSE file which was distributed with this
 * source code.
 */

use GuzzleHttp\Psr7\Uri;
use Neos\Flow\Mvc\Exception\InvalidRoutePartHandlerException;
use Neos\Flow\Mvc\Exception\InvalidRoutePartValueException;
use Neos\Flow\Mvc\Exception\InvalidRouteSetupException;
use Neos\Flow\Mvc\Exception\InvalidUriPatternException;
use Neos\Flow\Mvc\Routing\Dto\RouteParameters;
use Neos\Flow\Mvc\Routing\Dto\RouteContext;
use Neos\Flow\Mvc\Routing\Fixtures\MockRoutePartHandler;
use Neos\Flow\Mvc\Routing;
use Neos\Flow\ObjectManagement\ObjectManagerInterface;
use Neos\Flow\Persistence\PersistenceManagerInterface;
use Neos\Flow\Tests\UnitTestCase;
use Psr\Http\Message\ServerRequestInterface;
use Psr\Http\Message\UriInterface;

require_once(__DIR__ . '/Fixtures/MockRoutePartHandler.php');

/**
 * Testcase for the MVC Web Routing Route Class
 */
class RouteTest extends UnitTestCase
{
    /**
     * @var Routing\Route
     */
    protected $route;

    /**
     * @var ObjectManagerInterface|\PHPUnit\Framework\MockObject\MockObject
     */
    protected $mockObjectManager;

    /**
     * @var PersistenceManagerInterface|\PHPUnit\Framework\MockObject\MockObject
     */
    protected $mockPersistenceManager;

    /**
     * @var array
     */
    protected $routeValues;

    /**
     * Sets up this test case
     *
     */
    protected function setUp(): void
    {
        $this->mockObjectManager = $this->createMock(ObjectManagerInterface::class);
        $this->route = $this->getAccessibleMock(Routing\Route::class, ['dummy']);
        $this->route->_set('objectManager', $this->mockObjectManager);

        $this->mockPersistenceManager = $this->createMock(PersistenceManagerInterface::class);
        $this->mockPersistenceManager->method('convertObjectsToIdentityArrays')->will(self::returnCallBack(function ($array) {
            return $array;
        }));
        $this->inject($this->route, 'persistenceManager', $this->mockPersistenceManager);
    }

    /**
     * @param string $routePath
     * @return boolean
     */
    protected function routeMatchesPath($routePath)
    {
        $mockUri = new Uri('http://localhost/' . $routePath);
        /** @var Http\Request|\PHPUnit\Framework\MockObject\MockObject $mockHttpRequest */
        $mockHttpRequest = $this->getMockBuilder(ServerRequestInterface::class)->disableOriginalConstructor()->getMock();
        $mockHttpRequest->method('getUri')->willReturn($mockUri);

        $routeContext = new RouteContext($mockHttpRequest, RouteParameters::createEmpty());
        return $this->route->matches($routeContext);
    }

    /*                                                                        *
     * Basic functionality (getters, setters, exceptions)                     *
     *                                                                        */

    /**
     * @test
     */
    public function setNameCorrectlySetsRouteName()
    {
        $this->route->setName('SomeName');

        self::assertEquals('SomeName', $this->route->getName());
    }

    /**
     * @test
     */
    public function httpMethodConstraintsCanBeSetAndRetrieved()
    {
        self::assertFalse($this->route->hasHttpMethodConstraints(), 'hasHttpMethodConstraints should be false by default');
        $httpMethods = ['POST', 'PUT'];
        $this->route->setHttpMethods($httpMethods);
        self::assertTrue($this->route->hasHttpMethodConstraints(), 'hasHttpMethodConstraints should be true if httpMethods are set');
        self::assertEquals($httpMethods, $this->route->getHttpMethods());
        $this->route->setHttpMethods([]);
        self::assertFalse($this->route->hasHttpMethodConstraints(), 'hasHttpMethodConstraints should be false if httpMethods is empty');
    }

    /**
     * @test
     */
    public function settingUriPatternResetsRoute()
    {
        $this->route->_set('isParsed', true);
        $this->route->setUriPattern('foo/{key3}/foo');

        self::assertFalse($this->route->_get('isParsed'));
    }

    /**
     * @test
     */
    public function routePartHandlerIsInstantiated()
    {
        $this->route->setUriPattern('{key1}/{key2}');
        $this->route->setRoutePartsConfiguration(
            [
                'key1' => [
                    'handler' => 'SomeRoutePartHandler',
                ]
            ]
        );
        $mockRoutePartHandler = $this->createMock(Routing\DynamicRoutePartInterface::class);
        $this->mockObjectManager->expects(self::once())->method('get')->with('SomeRoutePartHandler')->willReturn($mockRoutePartHandler);

        $this->route->parse();
    }

    /**
     * @test
     */
    public function settingInvalidRoutePartHandlerThrowsException()
    {
        $this->expectException(InvalidRoutePartHandlerException::class);
        $this->route->setUriPattern('{key1}/{key2}');
        $this->route->setRoutePartsConfiguration(
            [
                'key1' => [
                    'handler' => Routing\StaticRoutePart::class,
                ]
            ]
        );
        $mockRoutePartHandler = $this->createMock(Routing\StaticRoutePart::class);
        $this->mockObjectManager->expects(self::once())->method('get')->with(Routing\StaticRoutePart::class)->willReturn($mockRoutePartHandler);

        $this->route->parse();
    }

    /**
     * @test
     */
    public function ifAnObjectTypeIsSpecifiedTheIdentityRoutePartHandlerIsInstantiated()
    {
        $this->route->setUriPattern('{key1}');
        $this->route->setRoutePartsConfiguration(
            [
                'key1' => [
                    'objectType' => 'SomeObjectType',
                ]
            ]
        );

        $this->route->parse();
        $identityRoutePart = current($this->route->_get('routeParts'));
        self::assertInstanceOf(Routing\IdentityRoutePart::class, $identityRoutePart);
        self::assertSame('SomeObjectType', $identityRoutePart->getObjectType());
    }

    /**
     * @test
     */
    public function parseSetsUriPatternOfIdentityRoutePartIfSpecified()
    {
        $this->route->setUriPattern('{key1}');
        $this->route->setRoutePartsConfiguration(
            [
                'key1' => [
                    'objectType' => 'SomeObjectType',
                    'uriPattern' => 'SomeUriPattern'
                ]
            ]
        );

        $this->route->parse();
        $identityRoutePart = current($this->route->_get('routeParts'));
        self::assertSame('SomeUriPattern', $identityRoutePart->getUriPattern());
    }

    /**
     * @test
     */
    public function uriPatternWithTrailingSlashThrowsException()
    {
        $this->expectException(InvalidUriPatternException::class);
        $this->route->setUriPattern('some/uri/pattern/');
        $this->route->parse();
    }

    /**
     * @test
     */
    public function uriPatternWithLeadingSlashThrowsException()
    {
        $this->expectException(InvalidUriPatternException::class);
        $this->route->setUriPattern('/some/uri/pattern');
        $this->route->parse();
    }

    /**
     * @test
     */
    public function uriPatternWithSuccessiveDynamicRoutepartsThrowsException()
    {
        $this->expectException(InvalidUriPatternException::class);
        $this->route->setUriPattern('{key1}{key2}');
        $this->route->parse();
    }

    /**
     * @test
     */
    public function uriPatternWithSuccessiveOptionalSectionsThrowsException()
    {
        $this->expectException(InvalidUriPatternException::class);
        $this->route->setUriPattern('(foo/bar)(/bar/foo)');
        $this->route->parse();
    }

    /**
     * @test
     */
    public function uriPatternWithUnterminatedOptionalSectionsThrowsException()
    {
        $this->expectException(InvalidUriPatternException::class);
        $this->route->setUriPattern('foo/(bar');
        $this->route->parse();
    }

    /**
     * @test
     */
    public function uriPatternWithUnopenedOptionalSectionsThrowsException()
    {
        $this->expectException(InvalidUriPatternException::class);
        $this->route->setUriPattern('foo)/bar');
        $this->route->parse();
    }

    /*                                                                        *
     * URI matching                                                           *
     *                                                                        */

    /**
     * @test
     */
    public function routeDoesNotMatchEmptyRequestPathIfUriPatternIsNotSet()
    {
        self::assertFalse($this->routeMatchesPath(''), 'Route should not match if no URI Pattern is set.');
    }

    /**
     * @test
     */
    public function routeDoesNotMatchIfRequestPathIsDifferentFromStaticUriPattern()
    {
        $this->route->setUriPattern('foo/bar');

        self::assertFalse($this->routeMatchesPath('bar/foo'), '"foo/bar"-Route should not match "bar/foo"-request.');
    }

    /**
     * @test
     */
    public function routeDoesNotMatchIfOneSegmentOfRequestPathIsDifferentFromItsRespectiveStaticUriPatternSegment()
    {
        $this->route->setUriPattern('foo/{bar}');

        self::assertFalse($this->routeMatchesPath('bar/someValue'), '"foo/{bar}"-Route should not match "bar/someValue"-request.');
    }

    /**
     * @test
     */
    public function routeMatchesEmptyRequestPathIfUriPatternIsEmpty()
    {
        $this->route->setUriPattern('');

        self::assertTrue($this->routeMatchesPath(''), 'Route should match if URI Pattern and RequestPath are empty.');
    }

    /**
     * @test
     */
    public function routeMatchesIfRequestPathIsEqualToStaticUriPattern()
    {
        $this->route->setUriPattern('foo/bar');

        self::assertTrue($this->routeMatchesPath('foo/bar'), '"foo/bar"-Route should match "foo/bar"-request.');
    }

    /**
     * @test
     */
    public function routeDoesNotMatchIfRequestPathIsEqualToStaticUriPatternWithoutSlashes()
    {
        $this->route->setUriPattern('required1/required2');

        self::assertFalse($this->routeMatchesPath('required1required2'));
    }

    /**
     * @test
     */
    public function routeMatchesIfStaticSegmentsMatchAndASegmentExistsForAllDynamicUriPartSegments()
    {
        $this->route->setUriPattern('foo/{bar}');

        self::assertTrue($this->routeMatchesPath('foo/someValue'), '"foo/{bar}"-Route should match "foo/someValue"-request.');
    }

    /**
     * @test
     */
    public function getMatchResultsReturnsCorrectResultsAfterSuccessfulMatch()
    {
        $this->route->setUriPattern('foo/{bar}');
        $this->routeMatchesPath('foo/someValue');

        self::assertEquals(['bar' => 'someValue'], $this->route->getMatchResults(), 'Route match results should be set correctly on successful match');
    }

    /**
     * @test
     */
    public function staticAndDynamicRoutesCanBeMixedInAnyOrder()
    {
        $this->route->setUriPattern('{key1}/foo/{key2}/bar');

        self::assertFalse($this->routeMatchesPath('value1/foo/value2/foo'), '"{key1}/foo/{key2}/bar"-Route should not match "value1/foo/value2/foo"-request.');
        self::assertTrue($this->routeMatchesPath('value1/foo/value2/bar'), '"{key1}/foo/{key2}/bar"-Route should match "value1/foo/value2/bar"-request.');
        self::assertEquals(['key1' => 'value1', 'key2' => 'value2'], $this->route->getMatchResults(), 'Route match results should be set correctly on successful match');
    }

    /**
     * @test
     */
    public function uriPatternSegmentCanContainTwoDynamicRouteParts()
    {
        $this->route->setUriPattern('user/{firstName}-{lastName}');

        self::assertFalse($this->routeMatchesPath('user/johndoe'), '"user/{firstName}-{lastName}"-Route should not match "user/johndoe"-request.');
        self::assertTrue($this->routeMatchesPath('user/john-doe'), '"user/{firstName}-{lastName}"-Route should match "user/john-doe"-request.');
        self::assertEquals(['firstName' => 'john', 'lastName' => 'doe'], $this->route->getMatchResults(), 'Route match results should be set correctly on successful match');
    }

    /**
     * @test
     */
    public function uriPatternSegmentsCanContainMultipleDynamicRouteParts()
    {
        $this->route->setUriPattern('{key1}-{key2}/{key3}.{key4}.{@format}');

        self::assertFalse($this->routeMatchesPath('value1-value2/value3.value4value5'), '"{key1}-{key2}/{key3}.{key4}.{@format}"-Route should not match "value1-value2/value3.value4value5"-request.');
        self::assertTrue($this->routeMatchesPath('value1-value2/value3.value4.value5'), '"{key1}-{key2}/{key3}.{key4}.{@format}"-Route should match "value1-value2/value3.value4.value5"-request.');
        self::assertEquals(['key1' => 'value1', 'key2' => 'value2', 'key3' => 'value3', 'key4' => 'value4', '@format' => 'value5'], $this->route->getMatchResults(), 'Route match results should be set correctly on successful match');
    }

    /**
     * @test
     */
    public function routeDoesNotMatchIfRoutePartDoesNotMatchAndDefaultValueIsSet()
    {
        $this->route->setUriPattern('{foo}');
        $this->route->setDefaults(['foo' => 'bar']);

        self::assertFalse($this->routeMatchesPath(''), 'Route should not match if required Route Part does not match.');
    }

    /**
     * @test
     */
    public function setDefaultsAllowsToSetTheDefaultPackageControllerAndActionName()
    {
        $this->route->setUriPattern('SomePackage');

        $defaults = [
            '@package' => 'SomePackage',
            '@controller' => 'SomeController',
            '@action' => 'someAction'
        ];

        $this->route->setDefaults($defaults);
        $this->routeMatchesPath('SomePackage');
        $matchResults = $this->route->getMatchResults();

<<<<<<< HEAD
        self::assertEquals($defaults['@controller'], $matchResults{'@controller'});
        self::assertEquals($defaults['@action'], $matchResults['@action']);
=======
        $this->assertEquals($defaults['@controller'], $matchResults['@controller']);
        $this->assertEquals($defaults['@action'], $matchResults['@action']);
>>>>>>> dc5f47e1
    }

    /**
     * @test
     */
    public function registeredRoutePartHandlerIsInvokedWhenCallingMatch()
    {
        $this->route->setUriPattern('{key1}/{key2}');
        $this->route->setRoutePartsConfiguration(
            [
                'key1' => [
                    'handler' => MockRoutePartHandler::class,
                ]
            ]
        );
        $mockRoutePartHandler = new MockRoutePartHandler();
        $this->mockObjectManager->expects(self::once())->method('get')->with(MockRoutePartHandler::class)->willReturn($mockRoutePartHandler);
        $this->routeMatchesPath('foo/bar');

        self::assertEquals(['key1' => '_match_invoked_', 'key2' => 'bar'], $this->route->getMatchResults());
    }

    /**
     * @test
     * @dataProvider matchesThrowsExceptionIfRoutePartValueContainsObjectsDataProvider()
     * @param boolean $shouldThrowException
     * @param mixed $routePartValue
     */
    public function matchesThrowsExceptionIfRoutePartValueContainsObjects($shouldThrowException, $routePartValue)
    {
        if ($shouldThrowException === true) {
            $this->expectException(InvalidRoutePartValueException::class);
        }
        $mockRoutePart = $this->createMock(Routing\RoutePartInterface::class);
        $mockRoutePart->expects(self::once())->method('match')->with('foo')->willReturn(true);
        $mockRoutePart->method('getName')->willReturn('TestRoutePart');
        $mockRoutePart->expects(self::once())->method('getValue')->willReturn($routePartValue);

        $this->route->setUriPattern('foo');
        $this->route->_set('routeParts', [$mockRoutePart]);
        $this->route->_set('isParsed', true);
        $this->routeMatchesPath('foo');
    }

    /**
     * Data provider
     */
    public function matchesThrowsExceptionIfRoutePartValueContainsObjectsDataProvider()
    {
        $object = new \stdClass();
        return [
            [true, ['foo' => $object]],
            [true, ['foo' => 'bar', 'baz' => $object]],
            [true, ['foo' => ['bar' => ['baz' => 'quux', 'here' => $object]]]],
            [false, ['no object']],
            [false, ['foo' => 'no object']],
            [false, [true]]
        ];
    }

    /**
     * @test
     */
    public function matchesRecursivelyMergesMatchResults()
    {
        $mockRoutePart1 = $this->createMock(Routing\RoutePartInterface::class);
        $mockRoutePart1->expects(self::once())->method('match')->willReturn(true);
        $mockRoutePart1->expects(self::atLeastOnce())->method('getName')->willReturn('firstLevel.secondLevel.routePart1');
        $mockRoutePart1->expects(self::once())->method('getValue')->willReturn('foo');

        $mockRoutePart2 = $this->createMock(Routing\RoutePartInterface::class);
        $mockRoutePart2->expects(self::once())->method('match')->willReturn(true);
        $mockRoutePart2->expects(self::atLeastOnce())->method('getName')->willReturn('someOtherRoutePart');
        $mockRoutePart2->expects(self::once())->method('getValue')->willReturn('bar');

        $mockRoutePart3 = $this->createMock(Routing\RoutePartInterface::class);
        $mockRoutePart3->expects(self::once())->method('match')->willReturn(true);
        $mockRoutePart3->expects(self::atLeastOnce())->method('getName')->willReturn('firstLevel.secondLevel.routePart2');
        $mockRoutePart3->expects(self::once())->method('getValue')->willReturn('baz');

        $this->route->setUriPattern('');
        $this->route->_set('routeParts', [$mockRoutePart1, $mockRoutePart2, $mockRoutePart3]);
        $this->route->_set('isParsed', true);
        $this->routeMatchesPath('');

        $expectedResult = ['firstLevel' => ['secondLevel' => ['routePart1' => 'foo', 'routePart2' => 'baz']], 'someOtherRoutePart' => 'bar'];
        $actualResult = $this->route->getMatchResults();
        self::assertEquals($expectedResult, $actualResult);
    }

    /*                                                                        *
     * URI matching (optional Route Parts)                                    *
     *                                                                        */

    /**
     * @test
     */
    public function routeMatchesEmptyRequestPathIfUriPatternContainsOneOptionalStaticRoutePart()
    {
        $this->route->setUriPattern('(optional)');

        self::assertTrue($this->routeMatchesPath(''));
    }

    /**
     * @test
     */
    public function routeMatchesRequestPathWithAllPartsIfUriPatternContainsOneOptionalAndOneRequiredStaticRoutePart()
    {
        $this->route->setUriPattern('required(optional)');

        self::assertTrue($this->routeMatchesPath('requiredoptional'));
    }

    /**
     * @test
     */
    public function routeMatchesRequestPathWithOnlyRequiredPartsIfUriPatternContainsOneRequiredAndOneOptionalStaticRoutePart()
    {
        $this->route->setUriPattern('required(optional)');

        self::assertTrue($this->routeMatchesPath('required'));
    }

    /**
     * @test
     */
    public function routeMatchesRequestPathWithOnlyRequiredPartsIfUriPatternContainsOneOptionalAndOneRequiredStaticRoutePart()
    {
        $this->route->setUriPattern('(optional)required');

        self::assertTrue($this->routeMatchesPath('required'));
    }

    /**
     * @test
     */
    public function routeMatchesRequestPathWithOnlyRequiredPartsIfUriPatternContainsTwoOptionalAndOneRequiredStaticRoutePart()
    {
        $this->route->setUriPattern('(optional)required(optional2)');

        self::assertTrue($this->routeMatchesPath('required'));
    }

    /**
     * @test
     */
    public function routeMatchesRequestPathWithAllPartsIfUriPatternContainsTwoOptionalAndOneRequiredStaticRoutePart()
    {
        $this->route->setUriPattern('(optional)required(optional2)');

        self::assertTrue($this->routeMatchesPath('optionalrequiredoptional2'));
    }

    /**
     * @test
     */
    public function routeThrowsExceptionIfUriPatternContainsOneOptionalDynamicRoutePartWithoutDefaultValue()
    {
        $this->expectException(InvalidRouteSetupException::class);
        $this->route->setUriPattern('({optional})');

        self::assertFalse($this->routeMatchesPath(''));
    }

    /**
     * @test
     */
    public function routeMatchesEmptyRequestPathIfUriPatternContainsOneOptionalDynamicRoutePartWithDefaultValue()
    {
        $this->route->setUriPattern('({optional})');
        $this->route->setDefaults(['optional' => 'defaultValue']);

        self::assertTrue($this->routeMatchesPath(''));
    }

    /**
     * @test
     */
    public function routeDoesNotMatchRequestPathContainingOnlySomeOfTheOptionalRouteParts()
    {
        $this->route->setUriPattern('page(.{@format})');
        $this->route->setDefaults(['@format' => 'html']);

        self::assertFalse($this->routeMatchesPath('page.'));
    }

    /**
     * @test
     */
    public function routeMatchesRequestPathContainingNoneOfTheOptionalRouteParts()
    {
        $this->route->setUriPattern('page(.{@format})');
        $this->route->setDefaults(['@format' => 'html']);

        self::assertTrue($this->routeMatchesPath('page'));
    }

    /**
     * @test
     */
    public function routeMatchesRequestPathContainingAllOfTheOptionalRouteParts()
    {
        $this->route->setUriPattern('page(.{@format})');
        $this->route->setDefaults(['@format' => 'html']);

        self::assertTrue($this->routeMatchesPath('page.html'));
    }

    /**
     * @test
     */
    public function routeMatchesRequestPathWithOnlyRequiredPartsIfUriPatternEndsWithTwoSuccessiveOptionalRouteParts()
    {
        $this->route->setUriPattern('required(/optional1/optional2)');

        self::assertTrue($this->routeMatchesPath('required'));
    }

    /**
     * @test
     */
    public function routeDoesNotMatchRequestPathWithRequiredAndOnlyOneOptionalPartsIfUriPatternEndsWithTwoSuccessiveOptionalRouteParts()
    {
        $this->route->setUriPattern('required(/optional1/optional2)');

        self::assertFalse($this->routeMatchesPath('required/optional1'));
    }

    /**
     * @test
     */
    public function routeDoesNotMatchRequestPathWithAllPartsIfUriPatternEndsWithTwoSuccessiveOptionalRouteParts()
    {
        $this->route->setUriPattern('required(/optional1/optional2)');

        self::assertTrue($this->routeMatchesPath('required/optional1/optional2'));
    }

    /**
     * @test
     */
    public function routeMatchesRequestPathWithOnlyRequiredPartsIfUriPatternContainsTwoSuccessiveOptionalRouteParts()
    {
        $this->route->setUriPattern('required1(/optional1/optional2)/required2');

        self::assertTrue($this->routeMatchesPath('required1/required2'));
    }

    /**
     * @test
     */
    public function routeDoesNotMatchRequestPathWithOnlyOneOptionalPartIfUriPatternContainsTwoSuccessiveOptionalRouteParts()
    {
        $this->route->setUriPattern('required1/(optional1/optional2/)required2');

        self::assertFalse($this->routeMatchesPath('required1/optional1/required2'));
    }

    /**
     * @test
     */
    public function routeMatchesRequestPathWithAllPartsIfUriPatternContainsTwoSuccessiveOptionalRouteParts()
    {
        $this->route->setUriPattern('required1/(optional1/optional2/)required2');

        self::assertTrue($this->routeMatchesPath('required1/optional1/optional2/required2'));
    }

    /**
     * @test
     */
    public function routeMatchesRequestPathWithOnlyRequiredPartsIfUriPatternStartsWithTwoSuccessiveOptionalRouteParts()
    {
        $this->route->setUriPattern('(optional1/optional2/)required1/required2');

        self::assertTrue($this->routeMatchesPath('required1/required2'));
    }

    /**
     * @test
     */
    public function routeDoesNotMatchRequestPathWithOnlyOneOptionalPartIfUriPatternStartsWithTwoSuccessiveOptionalRouteParts()
    {
        $this->route->setUriPattern('(optional1/optional2/)required1/required2');

        self::assertFalse($this->routeMatchesPath('optional1/required1/required2'));
    }

    /**
     * @test
     */
    public function routeMatchesRequestPathWithAllPartsIfUriPatternStartsWithTwoSuccessiveOptionalRouteParts()
    {
        $this->route->setUriPattern('(optional1/optional2/)required1/required2');

        self::assertTrue($this->routeMatchesPath('optional1/optional2/required1/required2'));
    }

    /**
     * @test
     */
    public function routeMatchesIfRoutePartDoesNotMatchButIsOptionalAndHasDefault()
    {
        $this->route->setUriPattern('({foo})');
        $this->route->setDefaults(['foo' => 'bar']);

        self::assertTrue($this->routeMatchesPath(''), 'Route should match if optional Route Part has a default value.');
    }

    /**
     * @test
     */
    public function defaultValuesAreSetForUriPatternSegmentsWithMultipleOptionalRouteParts()
    {
        $this->route->setUriPattern('{key1}-({key2})/({key3}).({key4}.{@format})');
        $defaults = [
            'key1' => 'defaultValue1',
            'key2' => 'defaultValue2',
            'key3' => 'defaultValue3',
            'key4' => 'defaultValue4',
            '@format' => 'xml'
        ];
        $this->route->setDefaults($defaults);
        $this->routeMatchesPath('foo-/.bar.xml');

        self::assertEquals(['key1' => 'foo', 'key2' => 'defaultValue2', 'key3' => 'defaultValue3', 'key4' => 'bar', '@format' => 'xml'], $this->route->getMatchResults(), 'Route match results should be set correctly on successful match');
    }

    /**
     * @test
     */
    public function routeDoesNotMatchIfRequestMethodIsNotAccepted()
    {
        $this->route->setUriPattern('');
        $this->route->setHttpMethods(['POST', 'PUT']);

        /** @var ServerRequestInterface|\PHPUnit\Framework\MockObject\MockObject $mockHttpRequest */
        $mockHttpRequest = $this->getMockBuilder(ServerRequestInterface::class)->disableOriginalConstructor()->getMock();

        $mockUri = $this->getMockBuilder(UriInterface::class)->disableOriginalConstructor()->getMock();
        $mockUri->expects(self::any())->method('getPath')->will(self::returnValue('/'));
        $mockUri->method('withQuery')->willReturn($mockUri);
        $mockUri->method('withFragment')->willReturn($mockUri);
        $mockUri->method('withPath')->willReturn($mockUri);
        $mockHttpRequest->method('getUri')->willReturn($mockUri);

        $mockHttpRequest->expects(self::atLeastOnce())->method('getMethod')->willReturn('GET');
        self::assertFalse($this->route->matches(new RouteContext($mockHttpRequest, RouteParameters::createEmpty())), 'Route must not match GET requests if only POST or PUT requests are accepted.');
    }

    /**
     * @test
     */
    public function routeMatchesIfRequestMethodIsAccepted()
    {
        $this->route->setUriPattern('');
        $this->route->setHttpMethods(['POST', 'PUT']);

        /** @var ServerRequestInterface|\PHPUnit\Framework\MockObject\MockObject $mockHttpRequest */
        $mockHttpRequest = $this->getMockBuilder(ServerRequestInterface::class)->disableOriginalConstructor()->getMock();

        $mockUri = $this->getMockBuilder(Uri::class)->disableOriginalConstructor()->getMock();
        $mockUri->expects(self::any())->method('getPath')->will(self::returnValue('/'));
        $mockUri->method('withQuery')->willReturn($mockUri);
        $mockUri->method('withFragment')->willReturn($mockUri);
        $mockUri->method('withPath')->willReturn($mockUri);
        $mockHttpRequest->method('getUri')->willReturn($mockUri);

        $mockBaseUri = new Uri('http://localhost/');

        $mockHttpRequest->expects(self::atLeastOnce())->method('getMethod')->willReturn('PUT');

        self::assertTrue($this->route->matches(new RouteContext($mockHttpRequest, RouteParameters::createEmpty())), 'Route should match PUT requests if POST and PUT requests are accepted.');
    }

    /*                                                                        *
     * URI resolving                                                          *
     *                                                                        */

    /**
     * @test
     */

    public function matchingRouteIsProperlyResolved()
    {
        $this->route->setUriPattern('{key1}-{key2}/{key3}.{key4}.{@format}');
        $this->route->setDefaults(['@format' => 'xml']);
        $this->routeValues = ['key1' => 'value1', 'key2' => 'value2', 'key3' => 'value3', 'key4' => 'value4'];

        self::assertTrue($this->route->resolves($this->routeValues));
        self::assertEquals('value1-value2/value3.value4.xml', $this->route->getResolvedUriConstraints()->getPathConstraint());
    }

    /**
     * @test
     */
    public function byDefaultRouteDoesNotResolveIfUriPatternContainsLessValuesThanAreSpecified()
    {
        $this->route->setUriPattern('{key1}-{key2}/{key3}.{key4}.{@format}');
        $this->route->setDefaults(['@format' => 'xml']);
        $this->routeValues = ['key1' => 'value1', 'key2' => 'value2', 'key3' => 'value3', 'key4' => 'value4', 'nonexistingkey' => 'foo'];

        self::assertFalse($this->route->resolves($this->routeValues));
    }

    /**
     * @test
     */
    public function routeAlwaysAppendsExceedingInternalArguments()
    {
        $this->route->setUriPattern('{key1}-{key2}/{key3}.{key4}.{@format}');
        $this->route->setDefaults(['@format' => 'xml']);
        $this->routeValues = ['key1' => 'value1', 'key2' => 'value2', 'key3' => 'value3', 'key4' => 'value4', '__someInternalArgument' => 'someValue'];

        self::assertTrue($this->route->resolves($this->routeValues));
        self::assertEquals('value1-value2/value3.value4.xml?__someInternalArgument=someValue', $this->route->getResolvedUriConstraints()->getPathConstraint());
    }

    /**
     * @test
     */
    public function routeAlwaysAppendsExceedingInternalArgumentsRecursively()
    {
        $this->route->setUriPattern('{key1}-{key2}/{key3}.{key4}.{@format}');
        $this->route->setDefaults(['@format' => 'xml']);
        $this->routeValues = ['key1' => 'value1', 'key2' => 'value2', 'key3' => 'value3', 'key4' => 'value4', '--subRequest' => ['__someInternalArgument' => 'someValue']];

        self::assertTrue($this->route->resolves($this->routeValues));
        self::assertEquals('value1-value2/value3.value4.xml?--subRequest%5B__someInternalArgument%5D=someValue', $this->route->getResolvedUriConstraints()->getPathConstraint());
    }

    /**
     * @test
     */
    public function routeDoesNotResolveIfRouteValuesContainAnIdentityForAnArgumentThatIsNotPartOfTheRoute()
    {
        $this->route->setUriPattern('{key1}-{key2}/{key3}.{key4}.{@format}');
        $this->route->setDefaults(['@format' => 'xml']);
        $this->routeValues = ['key1' => 'value1', 'key2' => 'value2', 'key3' => 'value3', 'key4' => 'value4', 'someArgument' => ['__identity' => 'someUuid']];

        self::assertFalse($this->route->resolves($this->routeValues));
    }

    /**
     * @test
     */
    public function routeAppendsAllAdditionalQueryParametersIfUriPatternContainsLessValuesThanAreSpecifiedIfAppendExceedingArgumentsIsTrue()
    {
        $this->route->setUriPattern('{key1}-{key2}/{key3}.{key4}.{@format}');
        $this->route->setDefaults(['@format' => 'xml']);
        $this->routeValues = ['key1' => 'value1', 'key2' => 'value2', 'key3' => 'value3', 'key4' => 'value4', '__someInternalArgument' => 'someValue', 'nonexistingkey' => 'foo'];
        $this->route->setAppendExceedingArguments(true);

        self::assertTrue($this->route->resolves($this->routeValues));
        self::assertEquals('value1-value2/value3.value4.xml?__someInternalArgument=someValue&nonexistingkey=foo', $this->route->getResolvedUriConstraints()->getPathConstraint());
    }

    /**
     * @test
     */
    public function routeCanBeResolvedIfASpecifiedValueIsEqualToItsDefaultValue()
    {
        $this->route->setUriPattern('{key2}');
        $this->route->setDefaults(['key1' => 'value1', 'key2' => 'value2']);
        $this->routeValues = ['key1' => 'value1'];

        self::assertTrue($this->route->resolves($this->routeValues));
    }

    /**
     * @test
     */
    public function routeCanBeResolvedIfAComplexValueIsEqualToItsDefaultValue()
    {
        $this->route->setUriPattern('{key2.key2b}');
        $this->route->setDefaults(['key1' => ['key1a' => 'key1aValue', 'key1b' => 'key1bValue'], 'key2' => ['key2a' => 'key2aValue', 'key2b' => 'key2bValue']]);
        $this->routeValues = ['key1' => ['key1a' => 'key1aValue', 'key1b' => 'key1bValue'], 'key2' => ['key2a' => 'key2aValue']];

        self::assertTrue($this->route->resolves($this->routeValues));
        self::assertEquals('key2bValue', $this->route->getResolvedUriConstraints()->getPathConstraint());
    }

    /**
     * @test
     */
    public function resolvesAppendsDefaultValuesOfOptionalUriPartsToResolvedUriPathConstraint()
    {
        $this->route->setUriPattern('foo(/{bar}/{baz})');
        $this->route->setDefaults(['bar' => 'barDefaultValue', 'baz' => 'bazDefaultValue']);
        $this->routeValues = ['baz' => 'bazValue'];

        $this->route->resolves($this->routeValues);
        $expectedResult = 'foo/barDefaultValue/bazvalue';
        $actualResult = $this->route->getResolvedUriConstraints()->getPathConstraint();
        self::assertSame($expectedResult, $actualResult);
    }

    /**
     * @test
     */
    public function resolvesLowerCasesResolvedUriPathConstraintByDefault()
    {
        $this->route->setUriPattern('CamelCase/{someKey}');
        $this->routeValues = ['someKey' => 'CamelCase'];

        self::assertTrue($this->route->resolves($this->routeValues));
        self::assertEquals('camelcase/camelcase', $this->route->getResolvedUriConstraints()->getPathConstraint());
    }

    /**
     * @test
     */
    public function resolvesKeepsCaseOfResolvedUriIfToLowerCaseIsFalse()
    {
        $this->route->setUriPattern('CamelCase/{someKey}');
        $this->route->setLowerCase(false);
        $this->routeValues = ['someKey' => 'CamelCase'];

        self::assertTrue($this->route->resolves($this->routeValues));
        self::assertEquals('CamelCase/CamelCase', $this->route->getResolvedUriConstraints()->getPathConstraint());
    }

    /**
     * @test
     */
    public function routeCantBeResolvedIfASpecifiedValueIsNotEqualToItsDefaultValue()
    {
        $this->route->setUriPattern('{key1}');
        $this->route->setDefaults(['key1' => 'value1', 'key2' => 'value2']);
        $this->routeValues = ['key2' => 'differentValue'];

        self::assertFalse($this->route->resolves($this->routeValues));
    }

    /**
     * @test
     */
    public function resolvedUriPathConstraintIsNullAfterUnsuccessfulResolve()
    {
        $mockObjectManager = $this->createMock(ObjectManagerInterface::class);
        $this->route = new Routing\Route($this->mockObjectManager, $mockObjectManager);
        $this->route->setUriPattern('{key1}');
        $this->routeValues = ['key1' => 'value1'];

        self::assertTrue($this->route->resolves($this->routeValues));

        $this->routeValues = ['differentKey' => 'value1'];
        self::assertFalse($this->route->resolves($this->routeValues));
        self::assertNull($this->route->getResolvedUriConstraints()->getPathConstraint());
    }

    /**
     * @test
     */
    public function registeredRoutePartHandlerIsInvokedWhenCallingResolve()
    {
        $this->route->setUriPattern('{key1}/{key2}');
        $this->route->setRoutePartsConfiguration(
            [
                'key1' => [
                    'handler' => MockRoutePartHandler::class,
                ]
            ]
        );
        $this->routeValues = ['key2' => 'value2'];
        $mockRoutePartHandler = new MockRoutePartHandler();
        $this->mockObjectManager->expects(self::once())->method('get')->with(MockRoutePartHandler::class)->willReturn($mockRoutePartHandler);
        $this->route->resolves($this->routeValues);

        self::assertEquals('_resolve_invoked_/value2', $this->route->getResolvedUriConstraints()->getPathConstraint());
    }

    /**
     * @test
     */
    public function resolvesReturnsFalseIfNotAllRouteValuesCanBeResolved()
    {
        $this->route->setUriPattern('foo');
        $this->route->_set('isParsed', true);
        $routeValues = ['foo' => 'bar', 'baz' => ['foo2' => 'bar2']];
        self::assertFalse($this->route->resolves($routeValues));
    }

    /**
     * @test
     */
    public function resolvesAppendsRemainingRouteValuesToResolvedUriPathConstraintIfAppendExceedingArgumentsIsTrue()
    {
        $this->route->setUriPattern('foo');
        $this->route->setAppendExceedingArguments(true);
        $this->route->_set('isParsed', true);
        $routeValues = ['foo' => 'bar', 'baz' => ['foo2' => 'bar2']];
        $this->route->resolves($routeValues);

        $actualResult = $this->route->getResolvedUriConstraints()->getPathConstraint();
        $expectedResult = '?foo=bar&baz%5Bfoo2%5D=bar2';

        self::assertEquals($expectedResult, $actualResult);
    }

    /**
     * @test
     */
    public function resolvesConvertsDomainObjectsToIdentityArrays()
    {
        $object1 = new \stdClass();
        $object2 = new \stdClass();
        $originalArray = ['foo' => 'bar', 'someObject' => $object1, 'baz' => ['someOtherObject' => $object2]];

        $convertedArray = ['foo' => 'bar', 'someObject' => ['__identity' => 'x'], 'baz' => ['someOtherObject' => ['__identity' => 'y']]];


        $mockPersistenceManager = $this->createMock(PersistenceManagerInterface::class);
        $mockPersistenceManager->expects(self::once())->method('convertObjectsToIdentityArrays')->with($originalArray)->willReturn($convertedArray);
        $this->inject($this->route, 'persistenceManager', $mockPersistenceManager);

        $this->route->setUriPattern('foo');
        $this->route->setAppendExceedingArguments(true);
        $this->route->_set('isParsed', true);
        $this->route->resolves($originalArray);

        $actualResult = $this->route->getResolvedUriConstraints()->getPathConstraint();
        $expectedResult = '?foo=bar&someObject%5B__identity%5D=x&baz%5BsomeOtherObject%5D%5B__identity%5D=y';

        self::assertEquals($expectedResult, $actualResult);
    }

    /**
     * @test
     */
    public function resolvesReturnsTrueIfTargetControllerExists()
    {
        $this->route->setUriPattern('{@package}/{@subpackage}/{@controller}');
        $this->route->setDefaults(['@package' => 'SomePackage', '@controller' => 'SomeExistingController']);
        $this->routeValues = ['@subpackage' => 'Some\Subpackage'];

        self::assertTrue($this->route->resolves($this->routeValues));
    }

    /**
     * @test
     */
    public function resolvesThrowsExceptionIfRoutePartValueIsNoString()
    {
        $this->expectException(InvalidRoutePartValueException::class);
        $mockRoutePart = $this->createMock(Routing\RoutePartInterface::class);
        $mockRoutePart->method('resolve')->willReturn(true);
        $mockRoutePart->method('hasValue')->willReturn(true);
        $mockRoutePart->expects(self::once())->method('getValue')->willReturn(['not a' => 'string']);

        $this->route->setUriPattern('foo');
        $this->route->_set('isParsed', true);
        $this->route->_set('routeParts', [$mockRoutePart]);
        $this->route->resolves([]);
    }

    /**
     * @test
     */
    public function resolvesThrowsExceptionIfRoutePartDefaultValueIsNoString()
    {
        $this->expectException(InvalidRoutePartValueException::class);
        $mockRoutePart = $this->createMock(Routing\RoutePartInterface::class);
        $mockRoutePart->method('resolve')->willReturn(true);
        $mockRoutePart->method('hasValue')->willReturn(false);
        $mockRoutePart->expects(self::once())->method('getDefaultValue')->willReturn(['not a' => 'string']);

        $this->route->setUriPattern('foo');
        $this->route->_set('isParsed', true);
        $this->route->_set('routeParts', [$mockRoutePart]);
        $this->route->resolves([]);
    }

    /**
     * @test
     */
    public function resolvesCallsCompareAndRemoveMatchingDefaultValues()
    {
        $defaultValues = ['foo' => 'bar'];
        $routeValues = ['bar' => 'baz'];

        $mockRoutePart = $this->createMock(Routing\RoutePartInterface::class);
        $mockRoutePart->method('resolve')->willReturn(true);
        $mockRoutePart->method('hasValue')->willReturn(false);
        $mockRoutePart->expects(self::once())->method('getDefaultValue')->willReturn('defaultValue');

        /** @var Route|\PHPUnit\Framework\MockObject\MockObject $route */
        $route = $this->getAccessibleMock(Routing\Route::class, ['compareAndRemoveMatchingDefaultValues']);
        $route->setAppendExceedingArguments(true);
        $this->inject($route, 'persistenceManager', $this->mockPersistenceManager);
        $route->setUriPattern('foo');
        $route->setDefaults($defaultValues);
        $route->_set('isParsed', true);
        $route->_set('routeParts', [$mockRoutePart]);

        $route->expects(self::once())->method('compareAndRemoveMatchingDefaultValues')->with($defaultValues, $routeValues)->willReturn(true);

        self::assertTrue($route->resolves($routeValues));
    }

    /**
     * Data provider
     */
    public function compareAndRemoveMatchingDefaultValuesDataProvider()
    {
        return [
            [
                'defaults' => [],
                'routeValues' => [],
                'expectedModifiedRouteValues' => [],
                'expectedResult' => true
            ],
            [
                'defaults' => [],
                'routeValues' => ['foo' => 'bar'],
                'expectedModifiedRouteValues' => ['foo' => 'bar'],
                'expectedResult' => true
            ],
            [
                'defaults' => ['foo' => 'bar'],
                'routeValues' => [],
                'expectedModifiedRouteValues' => [],
                'expectedResult' => false
            ],
            [
                'defaults' => ['foo' => 'bar'],
                'routeValues' => ['foo' => 'bar'],
                'expectedModifiedRouteValues' => [],
                'expectedResult' => true
            ],
            [
                'defaults' => ['someKey' => 'somevalue'],
                'routeValues' => ['someKey' => 'SomeValue', 'SomeKey' => 'SomeOtherValue'],
                'expectedModifiedRouteValues' => ['SomeKey' => 'SomeOtherValue'],
                'expectedResult' => true
            ],
            [
                'defaults' => ['foo' => 'bar'],
                'routeValues' => ['foo' => 'bar', 'bar' => 'baz'],
                'expectedModifiedRouteValues' => ['bar' => 'baz'],
                'expectedResult' => true
            ],
            [
                'defaults' => ['foo' => 'bar', 'bar' => 'baz'],
                'routeValues' => ['foo' => 'bar'],
                'expectedModifiedRouteValues' => [],
                'expectedResult' => false
            ],
            [
                'defaults' => ['firstLevel' => ['secondLevel' => ['someKey' => 'SomeValue']]],
                'routeValues' => ['firstLevel' => ['secondLevel' => ['someKey' => 'SomeValue', 'someOtherKey' => 'someOtherValue']]],
                'expectedModifiedRouteValues' => ['firstLevel' => ['secondLevel' => ['someOtherKey' => 'someOtherValue']]],
                'expectedResult' => true],
            [
                'defaults' => ['foo' => 'bar'],
                'routeValues' => ['foo' => 'baz'],
                'expectedModifiedRouteValues' => null,
                'expectedResult' => false],
            [
                'defaults' => ['foo' => 'bar'],
                'routeValues' => ['foo' => ['bar' => 'bar']],
                'expectedModifiedRouteValues' => null,
                'expectedResult' => false],
            [
                'defaults' => ['firstLevel' => ['secondLevel' => ['someKey' => 'SomeValue']]],
                'routeValues' => ['firstLevel' => ['secondLevel' => ['someKey' => 'SomeOtherValue']]],
                'expectedModifiedRouteValues' => null,
                'expectedResult' => false]
        ];
    }

    /**
     * @test
     * @dataProvider compareAndRemoveMatchingDefaultValuesDataProvider()
     * @param array $defaults
     * @param array $routeValues
     * @param array $expectedModifiedRouteValues
     * @param boolean $expectedResult
     */
    public function compareAndRemoveMatchingDefaultValuesTests(array $defaults, array $routeValues, $expectedModifiedRouteValues, $expectedResult)
    {
        $actualResult = $this->route->_callRef('compareAndRemoveMatchingDefaultValues', $defaults, $routeValues);
        self::assertEquals($expectedResult, $actualResult);
        if ($expectedResult === true) {
            self::assertEquals($expectedModifiedRouteValues, $routeValues);
        }
    }

    /**
     * @test
     */
    public function parseSetsDefaultValueOfRouteParts()
    {
        $this->route->setUriPattern('{key1}');
        $this->route->setRoutePartsConfiguration(
            [
                'key1' => [
                    'handler' => 'SomeRoutePartHandler',
                ]
            ]
        );
        $this->route->setDefaults(
            [
                'key1' => 'SomeDefaultValue',
            ]
        );
        $mockRoutePartHandler = $this->createMock(Routing\DynamicRoutePartInterface::class);
        $mockRoutePartHandler->expects(self::once())->method('setDefaultValue')->with('SomeDefaultValue');
        $this->mockObjectManager->expects(self::once())->method('get')->with('SomeRoutePartHandler')->willReturn($mockRoutePartHandler);

        $this->route->parse();
    }

    /**
     * @test
     */
    public function parseSetsDefaultValueOfRoutePartsRecursively()
    {
        $this->route->setUriPattern('{foo.bar}');
        $this->route->setRoutePartsConfiguration(
            [
                'foo.bar' => [
                    'handler' => 'SomeRoutePartHandler',
                ]
            ]
        );
        $this->route->setDefaults(
            [
                'foo' => [
                    'bar' => 'SomeDefaultValue'
                ]
            ]
        );
        $mockRoutePartHandler = $this->createMock(Routing\DynamicRoutePartInterface::class);
        $mockRoutePartHandler->expects(self::once())->method('setDefaultValue')->with('SomeDefaultValue');
        $this->mockObjectManager->expects(self::once())->method('get')->with('SomeRoutePartHandler')->willReturn($mockRoutePartHandler);

        $this->route->parse();
    }
}<|MERGE_RESOLUTION|>--- conflicted
+++ resolved
@@ -410,13 +410,8 @@
         $this->routeMatchesPath('SomePackage');
         $matchResults = $this->route->getMatchResults();
 
-<<<<<<< HEAD
-        self::assertEquals($defaults['@controller'], $matchResults{'@controller'});
+        self::assertEquals($defaults['@controller'], $matchResults['@controller']);
         self::assertEquals($defaults['@action'], $matchResults['@action']);
-=======
-        $this->assertEquals($defaults['@controller'], $matchResults['@controller']);
-        $this->assertEquals($defaults['@action'], $matchResults['@action']);
->>>>>>> dc5f47e1
     }
 
     /**
