--- conflicted
+++ resolved
@@ -57,13 +57,8 @@
      */
     public function collectionValidatorValidatesEveryElementOfACollectionWithTheGivenElementValidator()
     {
-<<<<<<< HEAD
         $this->validator->_set('options', ['elementValidator' => 'Integer', 'elementValidatorOptions' => []]);
-        $this->mockValidatorResolver->expects($this->exactly(4))->method('createValidator')->with('Integer')->willReturn(new IntegerValidator());
-=======
-        $this->validator->_set('options', ['elementValidator' => 'EmailAddress', 'elementValidatorOptions' => []]);
-        $this->mockValidatorResolver->expects(self::exactly(4))->method('createValidator')->with('EmailAddress')->will(self::returnValue(new EmailAddressValidator()));
->>>>>>> 8b697240
+        $this->mockValidatorResolver->expects(self::exactly(4))->method('createValidator')->with('Integer')->willReturn(new IntegerValidator());
 
         $arrayOfIntegers = [
             1,
