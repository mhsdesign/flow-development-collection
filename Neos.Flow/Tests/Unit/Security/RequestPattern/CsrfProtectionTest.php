<?php
namespace Neos\Flow\Tests\Unit\Security\RequestPattern;

/*
 * This file is part of the Neos.Flow package.
 *
 * (c) Contributors of the Neos Project - www.neos.io
 *
 * This package is Open Source Software. For the full copyright and license
 * information, please view the LICENSE file which was distributed with this
 * source code.
 */

use GuzzleHttp\Psr7\ServerRequest;
use GuzzleHttp\Psr7\Uri;
use Neos\Flow\Mvc\ActionRequest;
use Neos\Flow\ObjectManagement\ObjectManagerInterface;
use Neos\Flow\Reflection\ReflectionService;
use Neos\Flow\Security\Authentication\AuthenticationManagerInterface;
use Neos\Flow\Security\Authorization\Privilege\Method\MethodPrivilegeInterface;
use Neos\Flow\Security;
use Neos\Flow\Tests\UnitTestCase;
use Psr\Log\LoggerInterface;

/**
 * Testcase for the CsrfProtection request pattern
 *
 * Hint: don't try to refactor into using  a real object manager, action request
 * or the like ... too many dependencies to work with the real objects.
 */
class CsrfProtectionTest extends UnitTestCase
{
    /**
     * @var ActionRequest
     */
    protected $mockActionRequest;

    /**
     * @var  LoggerInterface
     */
    protected $mockSystemLogger;

    protected function setUp(): void
    {
        parent::setUp();

        $this->mockActionRequest = $this->getMockBuilder(ActionRequest::class)->disableOriginalConstructor()->getMock();
        $this->mockSystemLogger = $this->createMock(LoggerInterface::class);
    }

    /**
     * @test
     */
    public function matchRequestReturnsFalseIfTheTargetActionIsTaggedWithSkipCsrfProtection()
    {
        $controllerObjectName = 'SomeControllerObjectName';
        $controllerActionName = 'list';

        $httpRequest = new ServerRequest('POST', new Uri('http://localhost'));

        $this->mockActionRequest->expects($this->atLeastOnce())->method('getControllerObjectName')->will($this->returnValue($controllerObjectName));
        $this->mockActionRequest->expects($this->once())->method('getControllerActionName')->will($this->returnValue($controllerActionName));
        $this->mockActionRequest->expects($this->any())->method('getHttpRequest')->will($this->returnValue($httpRequest));

        $mockAuthenticationManager = $this->getMockBuilder(AuthenticationManagerInterface::class)->disableOriginalConstructor()->getMock();
        $mockAuthenticationManager->expects($this->any())->method('isAuthenticated')->will($this->returnValue(true));

        $mockObjectManager = $this->createMock(ObjectManagerInterface::class);
        $mockObjectManager->expects($this->once())->method('getClassNameByObjectName')->with($controllerObjectName)->will($this->returnValue($controllerObjectName));

        $mockReflectionService = $this->createMock(ReflectionService::class);
        $mockReflectionService->expects($this->once())->method('isMethodTaggedWith')->with($controllerObjectName, $controllerActionName . 'Action', 'skipcsrfprotection')->will($this->returnValue(true));

        $mockPrivilege = $this->createMock(MethodPrivilegeInterface::class);
        $mockPrivilege->expects($this->once())->method('matchesMethod')->with($controllerObjectName, $controllerActionName . 'Action')->will($this->returnValue(true));

        $mockPolicyService = $this->createMock(Security\Policy\PolicyService::class);
        $mockPolicyService->expects($this->once())->method('getAllPrivilegesByType')->will($this->returnValue([$mockPrivilege]));

        $mockSecurityContext = $this->createMock(Security\Context::class);

        $mockCsrfProtectionPattern = $this->getAccessibleMock(Security\RequestPattern\CsrfProtection::class, ['dummy']);
        $mockCsrfProtectionPattern->_set('authenticationManager', $mockAuthenticationManager);
        $mockCsrfProtectionPattern->_set('objectManager', $mockObjectManager);
        $mockCsrfProtectionPattern->_set('reflectionService', $mockReflectionService);
        $mockCsrfProtectionPattern->_set('policyService', $mockPolicyService);
        $mockCsrfProtectionPattern->_set('securityContext', $mockSecurityContext);
        $mockCsrfProtectionPattern->_set('logger', $this->mockSystemLogger);

        self::assertFalse($mockCsrfProtectionPattern->matchRequest($this->mockActionRequest));
    }

    /**
     * @test
     */
    public function matchRequestReturnsFalseIfTheTargetActionIsNotMentionedInThePolicy()
    {
        $controllerObjectName = 'SomeControllerObjectName';
        $controllerActionName = 'list';

        $httpRequest = new ServerRequest('POST', new Uri('http://localhost'));

        $this->mockActionRequest->expects($this->atLeastOnce())->method('getControllerObjectName')->will($this->returnValue($controllerObjectName));
        $this->mockActionRequest->expects($this->once())->method('getControllerActionName')->will($this->returnValue($controllerActionName));
        $this->mockActionRequest->expects($this->any())->method('getHttpRequest')->will($this->returnValue($httpRequest));

        $mockAuthenticationManager = $this->getMockBuilder(AuthenticationManagerInterface::class)->disableOriginalConstructor()->getMock();
        $mockAuthenticationManager->expects($this->any())->method('isAuthenticated')->will($this->returnValue(true));

        $mockObjectManager = $this->createMock(ObjectManagerInterface::class);
        $mockObjectManager->expects($this->once())->method('getClassNameByObjectName')->with($controllerObjectName)->will($this->returnValue($controllerObjectName));

        $mockPolicyService = $this->createMock(Security\Policy\PolicyService::class);
        $mockPolicyService->expects($this->once())->method('getAllPrivilegesByType')->will($this->returnValue([]));

        $mockSecurityContext = $this->createMock(Security\Context::class);

        $mockCsrfProtectionPattern = $this->getAccessibleMock(Security\RequestPattern\CsrfProtection::class, ['dummy']);
        $mockCsrfProtectionPattern->_set('authenticationManager', $mockAuthenticationManager);
        $mockCsrfProtectionPattern->_set('objectManager', $mockObjectManager);
        $mockCsrfProtectionPattern->_set('policyService', $mockPolicyService);
        $mockCsrfProtectionPattern->_set('securityContext', $mockSecurityContext);
        $mockCsrfProtectionPattern->_set('logger', $this->mockSystemLogger);

        self::assertFalse($mockCsrfProtectionPattern->matchRequest($this->mockActionRequest));
    }

    /**
     * @test
     */
    public function matchRequestReturnsTrueIfTheTargetActionIsMentionedInThePolicyButNoCsrfTokenHasBeenSent()
    {
        $controllerObjectName = 'SomeControllerObjectName';
        $controllerActionName = 'list';

        $httpRequest = new ServerRequest('POST', new Uri('http://localhost'));

        $this->mockActionRequest->expects($this->atLeastOnce())->method('getControllerObjectName')->will($this->returnValue($controllerObjectName));
        $this->mockActionRequest->expects($this->any())->method('getControllerActionName')->will($this->returnValue($controllerActionName));
        $this->mockActionRequest->expects($this->any())->method('getInternalArguments')->will($this->returnValue([]));
        $this->mockActionRequest->expects($this->any())->method('getMainRequest')->will($this->returnValue($this->mockActionRequest));
        $this->mockActionRequest->expects($this->any())->method('getHttpRequest')->will($this->returnValue($httpRequest));

        $mockAuthenticationManager = $this->getMockBuilder(AuthenticationManagerInterface::class)->disableOriginalConstructor()->getMock();
        $mockAuthenticationManager->expects($this->any())->method('isAuthenticated')->will($this->returnValue(true));

        $mockObjectManager = $this->createMock(ObjectManagerInterface::class);
        $mockObjectManager->expects($this->once())->method('getClassNameByObjectName')->with($controllerObjectName)->will($this->returnValue($controllerObjectName));

        $mockReflectionService = $this->createMock(ReflectionService::class);
        $mockReflectionService->expects($this->once())->method('isMethodTaggedWith')->with($controllerObjectName, $controllerActionName . 'Action', 'skipcsrfprotection')->will($this->returnValue(false));

        $mockPrivilege = $this->createMock(MethodPrivilegeInterface::class);
        $mockPrivilege->expects($this->once())->method('matchesMethod')->with($controllerObjectName, $controllerActionName . 'Action')->will($this->returnValue(true));

        $mockPolicyService = $this->createMock(Security\Policy\PolicyService::class);
        $mockPolicyService->expects($this->once())->method('getAllPrivilegesByType')->will($this->returnValue([$mockPrivilege]));

        $mockSecurityContext = $this->createMock(Security\Context::class);

        $mockCsrfProtectionPattern = $this->getAccessibleMock(Security\RequestPattern\CsrfProtection::class, ['dummy']);
        $mockCsrfProtectionPattern->_set('authenticationManager', $mockAuthenticationManager);
        $mockCsrfProtectionPattern->_set('objectManager', $mockObjectManager);
        $mockCsrfProtectionPattern->_set('reflectionService', $mockReflectionService);
        $mockCsrfProtectionPattern->_set('policyService', $mockPolicyService);
        $mockCsrfProtectionPattern->_set('securityContext', $mockSecurityContext);
        $mockCsrfProtectionPattern->_set('logger', $this->mockSystemLogger);

        self::assertTrue($mockCsrfProtectionPattern->matchRequest($this->mockActionRequest));
    }

    /**
     * @test
     */
    public function matchRequestReturnsTrueIfTheTargetActionIsMentionedInThePolicyButTheCsrfTokenIsInvalid()
    {
        $controllerObjectName = 'SomeControllerObjectName';
        $controllerActionName = 'list';

        $httpRequest = new ServerRequest('POST', new Uri('http://localhost'));

        $this->mockActionRequest->expects($this->atLeastOnce())->method('getControllerObjectName')->will($this->returnValue($controllerObjectName));
        $this->mockActionRequest->expects($this->any())->method('getControllerActionName')->will($this->returnValue($controllerActionName));
        $this->mockActionRequest->expects($this->any())->method('getInternalArguments')->will($this->returnValue(['__csrfToken' => 'invalidCsrfToken']));
        $this->mockActionRequest->expects($this->any())->method('getMainRequest')->will($this->returnValue($this->mockActionRequest));
        $this->mockActionRequest->expects($this->any())->method('getHttpRequest')->will($this->returnValue($httpRequest));

        $mockAuthenticationManager = $this->getMockBuilder(AuthenticationManagerInterface::class)->disableOriginalConstructor()->getMock();
        $mockAuthenticationManager->expects($this->any())->method('isAuthenticated')->will($this->returnValue(true));

        $mockObjectManager = $this->createMock(ObjectManagerInterface::class);
        $mockObjectManager->expects($this->once())->method('getClassNameByObjectName')->with($controllerObjectName)->will($this->returnValue($controllerObjectName));

        $mockReflectionService = $this->createMock(ReflectionService::class);
        $mockReflectionService->expects($this->once())->method('isMethodTaggedWith')->with($controllerObjectName, $controllerActionName . 'Action', 'skipcsrfprotection')->will($this->returnValue(false));

        $mockPrivilege = $this->createMock(MethodPrivilegeInterface::class);
        $mockPrivilege->expects($this->once())->method('matchesMethod')->with($controllerObjectName, $controllerActionName . 'Action')->will($this->returnValue(true));

        $mockPolicyService = $this->createMock(Security\Policy\PolicyService::class);
        $mockPolicyService->expects($this->once())->method('getAllPrivilegesByType')->will($this->returnValue([$mockPrivilege]));

        $mockSecurityContext = $this->createMock(Security\Context::class);
        $mockSecurityContext->expects($this->any())->method('isCsrfProtectionTokenValid')->with('invalidCsrfToken')->will($this->returnValue(false));
        $mockSecurityContext->expects($this->any())->method('hasCsrfProtectionTokens')->will($this->returnValue(true));

        $mockCsrfProtectionPattern = $this->getAccessibleMock(Security\RequestPattern\CsrfProtection::class, ['dummy']);
        $mockCsrfProtectionPattern->_set('authenticationManager', $mockAuthenticationManager);
        $mockCsrfProtectionPattern->_set('objectManager', $mockObjectManager);
        $mockCsrfProtectionPattern->_set('reflectionService', $mockReflectionService);
        $mockCsrfProtectionPattern->_set('policyService', $mockPolicyService);
        $mockCsrfProtectionPattern->_set('securityContext', $mockSecurityContext);
        $mockCsrfProtectionPattern->_set('logger', $this->mockSystemLogger);

        self::assertTrue($mockCsrfProtectionPattern->matchRequest($this->mockActionRequest));
    }

    /**
     * @test
     */
    public function matchRequestReturnsFalseIfTheTargetActionIsMentionedInThePolicyAndTheCsrfTokenIsValid()
    {
        $controllerObjectName = 'SomeControllerObjectName';
        $controllerActionName = 'list';

        $httpRequest = new ServerRequest('POST', new Uri('http://localhost'));

        $this->mockActionRequest->expects($this->atLeastOnce())->method('getControllerObjectName')->will($this->returnValue($controllerObjectName));
        $this->mockActionRequest->expects($this->any())->method('getControllerActionName')->will($this->returnValue($controllerActionName));
        $this->mockActionRequest->expects($this->any())->method('getInternalArguments')->will($this->returnValue(['__csrfToken' => 'validToken']));
        $this->mockActionRequest->expects($this->any())->method('getMainRequest')->will($this->returnValue($this->mockActionRequest));
        $this->mockActionRequest->expects($this->any())->method('getHttpRequest')->will($this->returnValue($httpRequest));

        $mockAuthenticationManager = $this->getMockBuilder(AuthenticationManagerInterface::class)->disableOriginalConstructor()->getMock();
        $mockAuthenticationManager->expects($this->any())->method('isAuthenticated')->will($this->returnValue(true));

        $mockObjectManager = $this->createMock(ObjectManagerInterface::class);
        $mockObjectManager->expects($this->once())->method('getClassNameByObjectName')->with($controllerObjectName)->will($this->returnValue($controllerObjectName));

        $mockReflectionService = $this->createMock(ReflectionService::class);
        $mockReflectionService->expects($this->once())->method('isMethodTaggedWith')->with($controllerObjectName, $controllerActionName . 'Action', 'skipcsrfprotection')->will($this->returnValue(false));

        $mockPrivilege = $this->createMock(MethodPrivilegeInterface::class);
        $mockPrivilege->expects($this->once())->method('matchesMethod')->with($controllerObjectName, $controllerActionName . 'Action')->will($this->returnValue(true));

        $mockPolicyService = $this->createMock(Security\Policy\PolicyService::class);
        $mockPolicyService->expects($this->once())->method('getAllPrivilegesByType')->will($this->returnValue([$mockPrivilege]));

        $mockSecurityContext = $this->createMock(Security\Context::class);
        $mockSecurityContext->expects($this->any())->method('isCsrfProtectionTokenValid')->with('validToken')->will($this->returnValue(true));
        $mockSecurityContext->expects($this->any())->method('hasCsrfProtectionTokens')->will($this->returnValue(true));

        $mockCsrfProtectionPattern = $this->getAccessibleMock(Security\RequestPattern\CsrfProtection::class, ['dummy']);
        $mockCsrfProtectionPattern->_set('authenticationManager', $mockAuthenticationManager);
        $mockCsrfProtectionPattern->_set('objectManager', $mockObjectManager);
        $mockCsrfProtectionPattern->_set('reflectionService', $mockReflectionService);
        $mockCsrfProtectionPattern->_set('policyService', $mockPolicyService);
        $mockCsrfProtectionPattern->_set('securityContext', $mockSecurityContext);
        $mockCsrfProtectionPattern->_set('logger', $this->mockSystemLogger);

        self::assertFalse($mockCsrfProtectionPattern->matchRequest($this->mockActionRequest));
    }

    /**
     * @test
     */
    public function matchRequestReturnsFalseIfTheCsrfTokenIsPassedThroughAnHttpHeader()
    {
        $controllerObjectName = 'SomeControllerObjectName';
        $controllerActionName = 'list';

        $httpRequest = new ServerRequest('POST', new Uri('http://localhost'));
        $httpRequest = $httpRequest->withHeader('X-Flow-Csrftoken', 'validToken');

        $this->mockActionRequest->expects($this->atLeastOnce())->method('getControllerObjectName')->will($this->returnValue($controllerObjectName));
        $this->mockActionRequest->expects($this->any())->method('getControllerActionName')->will($this->returnValue($controllerActionName));
        $this->mockActionRequest->expects($this->any())->method('getInternalArguments')->will($this->returnValue([]));
        $this->mockActionRequest->expects($this->any())->method('getMainRequest')->will($this->returnValue($this->mockActionRequest));
        $this->mockActionRequest->expects($this->any())->method('getHttpRequest')->will($this->returnValue($httpRequest));

        $mockAuthenticationManager = $this->getMockBuilder(AuthenticationManagerInterface::class)->disableOriginalConstructor()->getMock();
        $mockAuthenticationManager->expects($this->any())->method('isAuthenticated')->will($this->returnValue(true));

        $mockObjectManager = $this->createMock(ObjectManagerInterface::class);
        $mockObjectManager->expects($this->once())->method('getClassNameByObjectName')->with($controllerObjectName)->will($this->returnValue($controllerObjectName));

        $mockReflectionService = $this->createMock(ReflectionService::class);
        $mockReflectionService->expects($this->once())->method('isMethodTaggedWith')->with($controllerObjectName, $controllerActionName . 'Action', 'skipcsrfprotection')->will($this->returnValue(false));

        $mockPrivilege = $this->createMock(MethodPrivilegeInterface::class);
        $mockPrivilege->expects($this->once())->method('matchesMethod')->with($controllerObjectName, $controllerActionName . 'Action')->will($this->returnValue(true));

        $mockPolicyService = $this->createMock(Security\Policy\PolicyService::class);
        $mockPolicyService->expects($this->once())->method('getAllPrivilegesByType')->will($this->returnValue([$mockPrivilege]));

        $mockSecurityContext = $this->createMock(Security\Context::class);
        $mockSecurityContext->expects($this->any())->method('isCsrfProtectionTokenValid')->with('validToken')->will($this->returnValue(true));
        $mockSecurityContext->expects($this->any())->method('hasCsrfProtectionTokens')->will($this->returnValue(true));

        $mockCsrfProtectionPattern = $this->getAccessibleMock(Security\RequestPattern\CsrfProtection::class, ['dummy']);
        $mockCsrfProtectionPattern->_set('authenticationManager', $mockAuthenticationManager);
        $mockCsrfProtectionPattern->_set('objectManager', $mockObjectManager);
        $mockCsrfProtectionPattern->_set('reflectionService', $mockReflectionService);
        $mockCsrfProtectionPattern->_set('policyService', $mockPolicyService);
        $mockCsrfProtectionPattern->_set('securityContext', $mockSecurityContext);
        $mockCsrfProtectionPattern->_set('logger', $this->mockSystemLogger);

        self::assertFalse($mockCsrfProtectionPattern->matchRequest($this->mockActionRequest));
    }

    /**
     * @test
     */
    public function matchRequestReturnsFalseIfNobodyIsAuthenticated()
    {
        $httpRequest = new ServerRequest('POST', new Uri('http://localhost'));

        $this->mockActionRequest->expects($this->any())->method('getHttpRequest')->will($this->returnValue($httpRequest));

        $mockAuthenticationManager = $this->getMockBuilder(AuthenticationManagerInterface::class)->disableOriginalConstructor()->getMock();
        $mockAuthenticationManager->expects($this->any())->method('isAuthenticated')->will($this->returnValue(false));

        $mockCsrfProtectionPattern = $this->getAccessibleMock(Security\RequestPattern\CsrfProtection::class, ['dummy']);
        $mockCsrfProtectionPattern->_set('authenticationManager', $mockAuthenticationManager);
        $mockCsrfProtectionPattern->_set('logger', $this->mockSystemLogger);

        self::assertFalse($mockCsrfProtectionPattern->matchRequest($this->mockActionRequest));
    }

    /**
     * @test
     */
    public function matchRequestReturnsFalseIfRequestMethodIsSafe()
    {
        $httpRequest = new ServerRequest('GET', new Uri('http://localhost'));

        $this->mockActionRequest->expects($this->any())->method('getHttpRequest')->will($this->returnValue($httpRequest));

        $mockCsrfProtectionPattern = $this->getAccessibleMock(Security\RequestPattern\CsrfProtection::class, ['dummy']);
        $mockCsrfProtectionPattern->_set('logger', $this->mockSystemLogger);

        self::assertFalse($mockCsrfProtectionPattern->matchRequest($this->mockActionRequest));
    }

    /**
     * @test
     */
<<<<<<< HEAD
=======
    public function matchRequestReturnsFalseIfRequestIsNoActionRequest()
    {
        $mockRequest = $this->createMock(RequestInterface::class);

        $mockCsrfProtectionPattern = $this->getAccessibleMock(Security\RequestPattern\CsrfProtection::class, ['dummy']);
        $mockCsrfProtectionPattern->_set('logger', $this->mockSystemLogger);

        self::assertFalse($mockCsrfProtectionPattern->matchRequest($mockRequest));
    }

    /**
     * @test
     */
>>>>>>> 38150ee5
    public function matchRequestReturnsFalseIfAuthorizationChecksAreDisabled()
    {
        $httpRequest = new ServerRequest('POST', new Uri('http://localhost'));

        $this->mockActionRequest->expects($this->any())->method('getHttpRequest')->will($this->returnValue($httpRequest));

        $mockAuthenticationManager = $this->getMockBuilder(AuthenticationManagerInterface::class)->disableOriginalConstructor()->getMock();
        $mockAuthenticationManager->expects($this->any())->method('isAuthenticated')->will($this->returnValue(true));

        $mockSecurityContext = $this->createMock(Security\Context::class);
        $mockSecurityContext->expects($this->atLeastOnce())->method('areAuthorizationChecksDisabled')->will($this->returnValue(true));

        $mockCsrfProtectionPattern = $this->getAccessibleMock(Security\RequestPattern\CsrfProtection::class, ['dummy']);
        $mockCsrfProtectionPattern->_set('authenticationManager', $mockAuthenticationManager);
        $mockCsrfProtectionPattern->_set('logger', $this->mockSystemLogger);
        $mockCsrfProtectionPattern->_set('securityContext', $mockSecurityContext);

        self::assertFalse($mockCsrfProtectionPattern->matchRequest($this->mockActionRequest));
    }
}<|MERGE_RESOLUTION|>--- conflicted
+++ resolved
@@ -345,22 +345,6 @@
     /**
      * @test
      */
-<<<<<<< HEAD
-=======
-    public function matchRequestReturnsFalseIfRequestIsNoActionRequest()
-    {
-        $mockRequest = $this->createMock(RequestInterface::class);
-
-        $mockCsrfProtectionPattern = $this->getAccessibleMock(Security\RequestPattern\CsrfProtection::class, ['dummy']);
-        $mockCsrfProtectionPattern->_set('logger', $this->mockSystemLogger);
-
-        self::assertFalse($mockCsrfProtectionPattern->matchRequest($mockRequest));
-    }
-
-    /**
-     * @test
-     */
->>>>>>> 38150ee5
     public function matchRequestReturnsFalseIfAuthorizationChecksAreDisabled()
     {
         $httpRequest = new ServerRequest('POST', new Uri('http://localhost'));
