--- conflicted
+++ resolved
@@ -162,13 +162,8 @@
             ]
         ];
         $session = $this->getMockBuilder(Persistence\Generic\Session::class)->setMethods(['getIdentifierByObject'])->getMock();
-<<<<<<< HEAD
-        $session->registerReconstitutedEntity($object, ['identifier' => 'fakeUuid']);
-        $session->expects(self::once())->method('getIdentifierByObject')->will(self::returnValue('fakeUuid'));
-=======
         $session->registerReconstitutedEntity($object, $cleanData);
-        $session->expects($this->once())->method('getIdentifierByObject')->will($this->returnValue('fakeUuid'));
->>>>>>> dc5f47e1
+        $session->expects(self::once())->method('getIdentifierByObject')->will(self::returnValue('fakeUuid'));
 
         self::assertFalse($session->isDirty($object, 'foo'));
     }
