<?php
namespace Neos\Flow\Tests\Unit\Persistence\Doctrine;

/*
 * This file is part of the Neos.Flow package.
 *
 * (c) Contributors of the Neos Project - www.neos.io
 *
 * This package is Open Source Software. For the full copyright and license
 * information, please view the LICENSE file which was distributed with this
 * source code.
 */

use Doctrine\DBAL\Connection;
use Doctrine\DBAL\DBALException;
use Doctrine\DBAL\Exception\ConnectionException;
use Doctrine\ORM\EntityManager;
use Doctrine\ORM\Event\OnFlushEventArgs;
use Doctrine\ORM\UnitOfWork;
use Neos\Flow\Log\ThrowableStorageInterface;
use Neos\Flow\Persistence\Doctrine\PersistenceManager;
use Neos\Flow\Persistence\Exception;
use Neos\Flow\Tests\UnitTestCase;
use Psr\Log\LoggerInterface;

/**
 * Testcase for the doctrine persistence manager
 */
class PersistenceManagerTest extends UnitTestCase
{
    /**
     * @var PersistenceManager
     */
    protected $persistenceManager;

    /**
     * @var EntityManager|\PHPUnit\Framework\MockObject\MockObject
     */
    protected $mockEntityManager;

    /**
     * @var UnitOfWork|\PHPUnit\Framework\MockObject\MockObject
     */
    protected $mockUnitOfWork;

    /**
     * @var Connection|\PHPUnit\Framework\MockObject\MockObject
     */
    protected $mockConnection;

    /**
     * @var LoggerInterface|\PHPUnit\Framework\MockObject\MockObject
     */
    protected $mockSystemLogger;

    /**
     * @var \PHPUnit_Framework_MockObject_InvocationMocker
     */
    protected $mockPing;

    protected function setUp(): void
    {
        $this->persistenceManager = $this->getMockBuilder(\Neos\Flow\Persistence\Doctrine\PersistenceManager::class)->setMethods(['emitAllObjectsPersisted'])->getMock();

        $this->mockEntityManager = $this->getMockBuilder(\Doctrine\ORM\EntityManager::class)->disableOriginalConstructor()->getMock();
<<<<<<< HEAD
        $this->mockEntityManager->expects(self::any())->method('isOpen')->willReturn(true);
=======
        $this->mockEntityManager->expects($this->any())->method('isOpen')->willReturn(true);
        $this->mockEntityManager->method('flush')->willReturnCallback(function () {
            $this->persistenceManager->onFlush(new OnFlushEventArgs($this->mockEntityManager));
        });
>>>>>>> d1be2ebe
        $this->inject($this->persistenceManager, 'entityManager', $this->mockEntityManager);

        $this->mockUnitOfWork = $this->getMockBuilder(\Doctrine\ORM\UnitOfWork::class)->disableOriginalConstructor()->getMock();
        $this->mockEntityManager->expects(self::any())->method('getUnitOfWork')->willReturn($this->mockUnitOfWork);

        $this->mockConnection = $this->getMockBuilder(\Doctrine\DBAL\Connection::class)->disableOriginalConstructor()->getMock();
        $this->mockPing = $this->mockConnection->expects($this->atMost(1))->method('ping');
        $this->mockPing->willReturn(true);
        $this->mockEntityManager->expects(self::any())->method('getConnection')->willReturn($this->mockConnection);

        $this->mockSystemLogger = $this->createMock(LoggerInterface::class);
        $this->persistenceManager->injectLogger($this->mockSystemLogger);

        $this->inject($this->persistenceManager, 'throwableStorage', $this->getMockBuilder(ThrowableStorageInterface::class)->getMock());
    }

    /**
     * @test
     */
    public function getIdentifierByObjectUsesUnitOfWorkIdentityWithEmptyFlowPersistenceIdentifier()
    {
        $entity = (object)[
            'Persistence_Object_Identifier' => null
        ];

        $this->mockEntityManager->expects(self::any())->method('contains')->with($entity)->willReturn(true);
        $this->mockUnitOfWork->expects(self::any())->method('getEntityIdentifier')->with($entity)->willReturn(['SomeIdentifier']);

        self::assertEquals('SomeIdentifier', $this->persistenceManager->getIdentifierByObject($entity));
    }

    /**
     * @test
     */
    public function persistAllThrowsExceptionIfTryingToPersistNonAllowedObjectsAndOnlyAllowedObjectsFlagIsTrue()
    {
        $this->expectException(Exception::class);
        $this->expectExceptionMessageRegExp('/^Detected modified or new objects/');
        $mockObject = new \stdClass();
        $scheduledEntityUpdates = [spl_object_hash($mockObject) => $mockObject];
        $scheduledEntityDeletes = [];
        $scheduledEntityInsertions = [];
        $this->mockUnitOfWork->expects(self::any())->method('getScheduledEntityUpdates')->willReturn($scheduledEntityUpdates);
        $this->mockUnitOfWork->expects(self::any())->method('getScheduledEntityDeletions')->willReturn($scheduledEntityDeletes);
        $this->mockUnitOfWork->expects(self::any())->method('getScheduledEntityInsertions')->willReturn($scheduledEntityInsertions);

<<<<<<< HEAD
        $this->mockEntityManager->expects(self::never())->method('flush');

=======
>>>>>>> d1be2ebe
        $this->persistenceManager->persistAll(true);
    }

    /**
     * @test
     */
    public function persistAllRespectsObjectAllowedIfOnlyAllowedObjectsFlagIsTrue()
    {
        $mockObject = new \stdClass();
        $scheduledEntityUpdates = [spl_object_hash($mockObject) => $mockObject];
        $scheduledEntityDeletes = [];
        $scheduledEntityInsertions = [];
        $this->mockUnitOfWork->expects(self::any())->method('getScheduledEntityUpdates')->willReturn($scheduledEntityUpdates);
        $this->mockUnitOfWork->expects(self::any())->method('getScheduledEntityDeletions')->willReturn($scheduledEntityDeletes);
        $this->mockUnitOfWork->expects(self::any())->method('getScheduledEntityInsertions')->willReturn($scheduledEntityInsertions);

        $this->mockEntityManager->expects(self::once())->method('flush');

        $this->persistenceManager->allowObject($mockObject);
        $this->persistenceManager->persistAll(true);
    }

    /**
     * @test
     */
    public function persistAllAbortsIfConnectionIsClosed()
    {
        $mockEntityManager = $this->getMockBuilder(\Doctrine\ORM\EntityManager::class)->disableOriginalConstructor()->getMock();
        $mockEntityManager->expects(self::atLeastOnce())->method('isOpen')->willReturn(false);
        $this->inject($this->persistenceManager, 'entityManager', $mockEntityManager);

        $mockEntityManager->expects(self::never())->method('flush');
        $this->persistenceManager->persistAll();
    }

    /**
     * @test
     */
    public function persistAllEmitsAllObjectsPersistedSignal()
    {
        $this->mockEntityManager->expects(self::once())->method('flush');
        $this->persistenceManager->expects(self::once())->method('emitAllObjectsPersisted');

        $this->persistenceManager->persistAll();
    }

    /**
     * @test
     */
    public function persistAllReconnectsConnectionWhenConnectionLost()
    {
        $this->mockPing->willReturn(false);
<<<<<<< HEAD
        $this->mockEntityManager->expects(self::exactly(1))->method('flush')->willReturn(null);
=======
>>>>>>> d1be2ebe

        $this->mockConnection->expects(self::at(0))->method('close');
        $this->mockConnection->expects(self::at(1))->method('connect');

        $this->persistenceManager->persistAll();
    }

    /**
     * @test
     */
    public function persistAllThrowsOriginalExceptionWhenEntityManagerGotClosed()
    {
<<<<<<< HEAD
        $this->expectException(DBALException::class);
        $this->mockEntityManager->expects(self::exactly(1))->method('flush')->willThrowException(new \Doctrine\DBAL\DBALException('Dummy error that closed the entity manager'));
=======
        $this->mockEntityManager->method('flush')->willThrowException(new \Doctrine\DBAL\DBALException('Dummy error that closed the entity manager'));
>>>>>>> d1be2ebe

        $this->mockConnection->expects(self::never())->method('close');
        $this->mockConnection->expects(self::never())->method('connect');

        $this->persistenceManager->persistAll();
    }

    /**
     * @test
     */
    public function persistAllCatchesConnectionExceptions()
    {
        $this->mockPing->willThrowException($this->getMockBuilder(ConnectionException::class)->disableOriginalConstructor()->getMock());
        $this->persistenceManager->persistAll();
    }
}<|MERGE_RESOLUTION|>--- conflicted
+++ resolved
@@ -63,14 +63,10 @@
         $this->persistenceManager = $this->getMockBuilder(\Neos\Flow\Persistence\Doctrine\PersistenceManager::class)->setMethods(['emitAllObjectsPersisted'])->getMock();
 
         $this->mockEntityManager = $this->getMockBuilder(\Doctrine\ORM\EntityManager::class)->disableOriginalConstructor()->getMock();
-<<<<<<< HEAD
         $this->mockEntityManager->expects(self::any())->method('isOpen')->willReturn(true);
-=======
-        $this->mockEntityManager->expects($this->any())->method('isOpen')->willReturn(true);
         $this->mockEntityManager->method('flush')->willReturnCallback(function () {
             $this->persistenceManager->onFlush(new OnFlushEventArgs($this->mockEntityManager));
         });
->>>>>>> d1be2ebe
         $this->inject($this->persistenceManager, 'entityManager', $this->mockEntityManager);
 
         $this->mockUnitOfWork = $this->getMockBuilder(\Doctrine\ORM\UnitOfWork::class)->disableOriginalConstructor()->getMock();
@@ -117,11 +113,6 @@
         $this->mockUnitOfWork->expects(self::any())->method('getScheduledEntityDeletions')->willReturn($scheduledEntityDeletes);
         $this->mockUnitOfWork->expects(self::any())->method('getScheduledEntityInsertions')->willReturn($scheduledEntityInsertions);
 
-<<<<<<< HEAD
-        $this->mockEntityManager->expects(self::never())->method('flush');
-
-=======
->>>>>>> d1be2ebe
         $this->persistenceManager->persistAll(true);
     }
 
@@ -174,10 +165,6 @@
     public function persistAllReconnectsConnectionWhenConnectionLost()
     {
         $this->mockPing->willReturn(false);
-<<<<<<< HEAD
-        $this->mockEntityManager->expects(self::exactly(1))->method('flush')->willReturn(null);
-=======
->>>>>>> d1be2ebe
 
         $this->mockConnection->expects(self::at(0))->method('close');
         $this->mockConnection->expects(self::at(1))->method('connect');
@@ -190,12 +177,8 @@
      */
     public function persistAllThrowsOriginalExceptionWhenEntityManagerGotClosed()
     {
-<<<<<<< HEAD
         $this->expectException(DBALException::class);
-        $this->mockEntityManager->expects(self::exactly(1))->method('flush')->willThrowException(new \Doctrine\DBAL\DBALException('Dummy error that closed the entity manager'));
-=======
         $this->mockEntityManager->method('flush')->willThrowException(new \Doctrine\DBAL\DBALException('Dummy error that closed the entity manager'));
->>>>>>> d1be2ebe
 
         $this->mockConnection->expects(self::never())->method('close');
         $this->mockConnection->expects(self::never())->method('connect');
