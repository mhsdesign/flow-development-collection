--- conflicted
+++ resolved
@@ -152,13 +152,8 @@
      */
     public function settingInvalidHostThrowsException()
     {
-<<<<<<< HEAD
+        $this->expectException(\InvalidArgumentException::class);
         (new Uri(''))->withHost('an#invalid.host');
-=======
-        $this->expectException(\InvalidArgumentException::class);
-        $uri = new Uri('');
-        $uri->setHost('an#invalid.host');
->>>>>>> e9ef3605
     }
 
     public function uriStringTestUris()
