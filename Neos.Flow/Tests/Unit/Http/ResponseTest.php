--- conflicted
+++ resolved
@@ -135,9 +135,6 @@
      */
     public function createFromRawThrowsExceptionOnFirstLine()
     {
-<<<<<<< HEAD
-        ResponseInformationHelper::createFromRaw('No valid response');
-=======
         $this->expectException(\InvalidArgumentException::class);
         Response::createFromRaw('No valid response');
     }
@@ -147,9 +144,7 @@
      */
     public function startLineEqualsStatusLine()
     {
-        $response = Response::createFromRaw(file_get_contents(__DIR__ . '/../Fixtures/RawResponse-1.txt'));
-        $this->assertEquals($response->getStartLine(), $response->getStatusLine());
->>>>>>> e9ef3605
+        ResponseInformationHelper::createFromRaw('No valid response');
     }
 
     /**
@@ -179,15 +174,10 @@
      */
     public function setStatusReturnsUnknownStatusMessageOnInvalidCode()
     {
-<<<<<<< HEAD
         $response = new \GuzzleHttp\Psr7\Response();
         $response = $response->withStatus(924);
         // FIXME: Status reason phrase is gone, do we need to take care?
         $this->assertEquals('924', trim($response->getStatusCode() . ' ' . $response->getReasonPhrase()));
-=======
-        $response = new Response();
-        $response->setStatus(924);
-        $this->assertEquals('924 Unknown Status', $response->getStatus());
     }
 
     /**
@@ -198,7 +188,6 @@
         $this->expectException(\InvalidArgumentException::class);
         $response = new Response();
         $response->setStatus('400');
->>>>>>> e9ef3605
     }
 
     /**
@@ -239,6 +228,8 @@
             'OtherHeader: OtherValue',
         ];
 
+
+
         $this->assertEquals($expectedHeaders, ResponseInformationHelper::prepareHeaders($response));
     }
 
@@ -453,7 +444,6 @@
 
         $response = $response->withHeader('Cache-Control', 'no-cache, max-age=240');
         $response = Http\Helper\ResponseInformationHelper::makeStandardsCompliant($response, $request);
-
         $this->assertEquals('no-cache', $response->getHeaderLine('Cache-Control'));
     }
 
