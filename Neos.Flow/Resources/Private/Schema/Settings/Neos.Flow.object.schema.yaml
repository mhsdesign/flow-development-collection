type: dictionary
additionalProperties: false
properties:
  'registerFunctionalTestClasses': { type: boolean, required: true }
  'includeClasses':
    type: array
<<<<<<< HEAD
    items: { type: string, required: TRUE }
=======
    items: { type: string, required: true }
>>>>>>> bca69c9d
<|MERGE_RESOLUTION|>--- conflicted
+++ resolved
@@ -4,8 +4,4 @@
   'registerFunctionalTestClasses': { type: boolean, required: true }
   'includeClasses':
     type: array
-<<<<<<< HEAD
-    items: { type: string, required: TRUE }
-=======
-    items: { type: string, required: true }
->>>>>>> bca69c9d
+    items: { type: string, required: true }