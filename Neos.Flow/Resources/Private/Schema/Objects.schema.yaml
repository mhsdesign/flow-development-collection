# first level are package keys
type: dictionary
additionalProperties:
  # second level are fully qualified class names
  type: dictionary
  additionalProperties:
    # third level are actual class options
    type: dictionary
    additionalProperties: false
    properties:
      'scope': {type: string, enum: ['singleton', 'prototype', 'session']}
      'factoryObjectName': {type: string, format: class-name}
      'factoryMethodName': {type: string}
      'autowiring': {type: [boolean, string], enum: [true, false, 'on', 'off']}
      'className': {type: string, format: class-name}
      'arguments':
        type: array
        items:
          type: dictionary
          additionalProperties: false
          properties:
            'value': {type: any}
            'setting': {type: string}
            'object':
              -
                type: string
                format: class-name
              -
                type: dictionary
<<<<<<< HEAD
                additionalProperties: FALSE
=======
                additionalProperties: false
>>>>>>> bca69c9d
                properties:
                  'name': {type: string}
                  'factoryObjectName': {type: string, format: class-name}
                  'factoryMethodName': {type: string}
                  'arguments':
                    type: array
                    items:
                      type: dictionary
<<<<<<< HEAD
                      additionalProperties: FALSE
=======
                      additionalProperties: false
>>>>>>> bca69c9d
                      properties:
                        'value': {type: string}
                        'setting': {type: string}

      'properties':
        type: dictionary
        additionalProperties:
          type: dictionary
          additionalProperties: false
          properties:
            'setting': {type: string}
            'value': {type: any}
            'object':
              -
                type: string
                format: class-name
              -
                type: dictionary
<<<<<<< HEAD
                additionalProperties: FALSE
=======
                additionalProperties: false
>>>>>>> bca69c9d
                properties:
                  'name': {type: string}
                  'factoryObjectName': {type: string, format: class-name}
                  'factoryMethodName': {type: string}
                  'arguments':
                    type: array
                    items:
                      type: dictionary
<<<<<<< HEAD
                      additionalProperties: FALSE
=======
                      additionalProperties: false
>>>>>>> bca69c9d
                      properties:
                        'value': {type: string}
                        'setting': {type: string}
<|MERGE_RESOLUTION|>--- conflicted
+++ resolved
@@ -27,11 +27,7 @@
                 format: class-name
               -
                 type: dictionary
-<<<<<<< HEAD
-                additionalProperties: FALSE
-=======
                 additionalProperties: false
->>>>>>> bca69c9d
                 properties:
                   'name': {type: string}
                   'factoryObjectName': {type: string, format: class-name}
@@ -40,11 +36,7 @@
                     type: array
                     items:
                       type: dictionary
-<<<<<<< HEAD
-                      additionalProperties: FALSE
-=======
                       additionalProperties: false
->>>>>>> bca69c9d
                       properties:
                         'value': {type: string}
                         'setting': {type: string}
@@ -63,11 +55,7 @@
                 format: class-name
               -
                 type: dictionary
-<<<<<<< HEAD
-                additionalProperties: FALSE
-=======
                 additionalProperties: false
->>>>>>> bca69c9d
                 properties:
                   'name': {type: string}
                   'factoryObjectName': {type: string, format: class-name}
@@ -76,11 +64,7 @@
                     type: array
                     items:
                       type: dictionary
-<<<<<<< HEAD
-                      additionalProperties: FALSE
-=======
                       additionalProperties: false
->>>>>>> bca69c9d
                       properties:
                         'value': {type: string}
                         'setting': {type: string}
