<?xml version="1.0" encoding="UTF-8"?>
<xliff xmlns="urn:oasis:names:tc:xliff:document:1.2" version="1.2">
  <file original="" product-name="Neos.Flow" source-language="en" datatype="plaintext" target-language="tl">
    <body>
      <trans-unit id="authentication.required" xml:space="preserve">
				<source>Authentication required</source>
			<target state="translated">Kailangan ng authentication</target></trans-unit>
      <trans-unit id="authentication.username" xml:space="preserve">
				<source>Username</source>
			<target state="translated">Username</target></trans-unit>
      <trans-unit id="authentication.password" xml:space="preserve">
				<source>Password</source>
			<target state="translated">Password</target></trans-unit>
      <trans-unit id="authentication.new-password" xml:space="preserve">
				<source>New password</source>
			<target state="translated">Bagong password</target></trans-unit>
      <trans-unit id="authentication.login" xml:space="preserve">
				<source>Login</source>
			<target state="translated">Mag-login</target></trans-unit>
      <trans-unit id="authentication.logout" xml:space="preserve">
				<source>Logout</source>
			<target state="translated">Mag-logout</target></trans-unit>
      <trans-unit id="update" xml:space="preserve">
				<source>Update</source>
			<target state="translated">I-update</target></trans-unit>
      <trans-unit id="submit" xml:space="preserve">
				<source>Submit</source>
<<<<<<< HEAD
			<target state="needs-translation">Submit</target></trans-unit>
      <trans-unit id="configurationSchemaValidator.anErrorOccurredDuringValidationOfTheConfiguration.body" xml:space="preserve">
				<source>The configuration type "{0}" was not found. Only the following configuration types are supported: "{1}"</source>
			<target state="needs-translation">The configuration type "{0}" was not found. Only the following configuration types are supported: "{1}"</target></trans-unit>
=======
			<target state="translated">I-sumite</target></trans-unit>
>>>>>>> 7afee147
    </body>
  </file>
</xliff><|MERGE_RESOLUTION|>--- conflicted
+++ resolved
@@ -25,14 +25,10 @@
 			<target state="translated">I-update</target></trans-unit>
       <trans-unit id="submit" xml:space="preserve">
 				<source>Submit</source>
-<<<<<<< HEAD
-			<target state="needs-translation">Submit</target></trans-unit>
+			<target state="translated">I-sumite</target></trans-unit>
       <trans-unit id="configurationSchemaValidator.anErrorOccurredDuringValidationOfTheConfiguration.body" xml:space="preserve">
 				<source>The configuration type "{0}" was not found. Only the following configuration types are supported: "{1}"</source>
 			<target state="needs-translation">The configuration type "{0}" was not found. Only the following configuration types are supported: "{1}"</target></trans-unit>
-=======
-			<target state="translated">I-sumite</target></trans-unit>
->>>>>>> 7afee147
     </body>
   </file>
 </xliff>