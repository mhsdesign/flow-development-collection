<?xml version="1.0" encoding="UTF-8"?>
<xliff xmlns="urn:oasis:names:tc:xliff:document:1.2" version="1.2">
  <file original="" product-name="Neos.Flow" source-language="en" datatype="plaintext" target-language="pt-PT">
    <body>
      <!-- AlphanumericValidator -->
      <trans-unit id="1221551320" xml:space="preserve">
        <source>Only regular characters (a to z, umlauts, ...) and numbers are allowed.</source>
        <target state="translated">Apenas caracteres regulares (a a z, tremas, ...) e números são permitidos.</target>
      </trans-unit>
      <!-- BooleanValueValidator -->
      <trans-unit id="1361044943" xml:space="preserve">
        <source>The given value is expected to be {0}.</source>
        <target state="translated">The given value is expected to be {0}.</target>
      </trans-unit>
      <!-- CollectionValidator -->
      <trans-unit id="1317204797" xml:space="preserve">
        <source>The given subject is not a collection</source>
        <target state="translated">The given subject is not a collection</target>
      </trans-unit>
      <!-- CountValidator -->
      <trans-unit id="1253718666" xml:space="preserve">
        <source>The given subject is not countable</source>
        <target state="translated">The given subject is not countable</target>
      </trans-unit>
      <trans-unit id="1253718831" xml:space="preserve">
        <source>The count must be between {0,number} and {1,number}</source>
        <target state="translated">The count must be between {0,number} and {1,number}</target>
      </trans-unit>
      <!-- DateTimeRangeValidator -->
      <trans-unit id="1324314378" xml:space="preserve">
        <source>The given value is not a valid date</source>
        <target state="translated">The given value is not a valid date</target>
      </trans-unit>
      <trans-unit id="1325615630" xml:space="preserve">
        <source>The given date must be between {0,datetime,datetime} and {1,datetime,datetime}</source>
        <target state="translated">The given date must be between {0,datetime,datetime} and {1,datetime,datetime}</target>
      </trans-unit>
      <trans-unit id="1324315107" xml:space="preserve">
        <source>The given date must be after {0,datetime,datetime}</source>
        <target state="translated">The given date must be after {0,datetime,datetime}</target>
      </trans-unit>
      <trans-unit id="1324315115" xml:space="preserve">
        <source>The given date must be before {0,datetime,datetime}</source>
        <target state="translated">The given date must be before {0,datetime,datetime}</target>
      </trans-unit>
      <!-- DateTimeValidator -->
      <trans-unit id="1281454676" xml:space="preserve">
        <source>The "locale" option can be only set to string identifier, or Locale object</source>
        <target state="translated">A opção "locale" só pode ser definida como identificador de cadeia de caracteres ou objeto Locale</target>
      </trans-unit>
      <trans-unit id="1281454830" xml:space="preserve">
        <source>A valid time is expected</source>
        <target state="translated">A valid time is expected</target>
      </trans-unit>
      <trans-unit id="1281454831" xml:space="preserve">
        <source>A valid date and time is expected</source>
        <target state="translated">A valid date and time is expected</target>
      </trans-unit>
      <trans-unit id="1281454832" xml:space="preserve">
        <source>A valid date is expected</source>
        <target state="translated">A valid date is expected</target>
      </trans-unit>
      <!-- EmailAddressValidator -->
      <trans-unit id="1221559976" xml:space="preserve">
        <source>Please specify a valid email address</source>
        <target state="translated">Please specify a valid email address</target>
      </trans-unit>
      <!-- FloatValidator -->
      <trans-unit id="1221560288" xml:space="preserve">
        <source>A valid float number is expected</source>
        <target state="translated">A valid float number is expected</target>
      </trans-unit>
      <trans-unit id="1332934124" xml:space="preserve">
        <source>"{0}" cannot be converted to a float value</source>
        <target state="translated">"{0}" cannot be converted to a float value</target>
      </trans-unit>
      <!-- GenericObjectValidator -->
      <trans-unit id="1241099149" xml:space="preserve">
        <source>Object expected, {0} given</source>
        <target state="translated">Object expected, {0} given</target>
      </trans-unit>
      <!-- IntegerValidator -->
      <trans-unit id="1221560494" xml:space="preserve">
        <source>A valid integer number is expected</source>
        <target state="translated">A valid integer number is expected</target>
      </trans-unit>
      <trans-unit id="1332933658" xml:space="preserve">
        <source>"{0}" is no integer.</source>
        <target state="translated">"{0}" is no integer.</target>
      </trans-unit>
      <!-- LabelValidator -->
      <trans-unit id="1272298003" xml:space="preserve">
        <source>Only letters, numbers, spaces and certain punctuation marks are expected</source>
        <target state="translated">Apenas letras, números, espaços e certos sinais de pontuação são esperados</target>
      </trans-unit>
      <!-- LocaleIdentifierValidator -->
      <trans-unit id="1327090892" xml:space="preserve">
        <source>Value is no valid I18n locale identifier</source>
        <target state="translated">Value is no valid I18n locale identifier</target>
      </trans-unit>
      <!-- NotEmptyValidator -->
      <trans-unit id="1221560910" xml:space="preserve">
        <source>This property is required</source>
        <target state="translated">This property is required</target>
      </trans-unit>
      <trans-unit id="1221560718" xml:space="preserve">
        <source>This property is required</source>
        <target state="translated">This property is required</target>
      </trans-unit>
      <!-- NumberRangeValidator -->
      <trans-unit id="1221563685" xml:space="preserve">
        <source>A valid number is expected</source>
        <target state="translated">A valid number is expected</target>
      </trans-unit>
      <trans-unit id="1221561046" xml:space="preserve">
        <source>Please enter a valid number between {0,number} and {1,number}</source>
        <target state="translated">Please enter a valid number between {0,number} and {1,number}</target>
      </trans-unit>
      <!-- NumberValidator -->
      <trans-unit id="1281286579" xml:space="preserve">
        <source>The "locale" option can be only set to string identifier, or Locale object</source>
        <target state="translated">A opção "locale" só pode ser definida como identificador de cadeia ou objeto Locale</target>
      </trans-unit>
      <trans-unit id="1281452093" xml:space="preserve">
        <source>A valid percent number is expected</source>
        <target state="translated">A valid percent number is expected</target>
      </trans-unit>
      <trans-unit id="1281452094" xml:space="preserve">
        <source>A valid decimal number is expected</source>
        <target state="translated">A valid decimal number is expected</target>
      </trans-unit>
      <!-- RegularExpressionValidator -->
      <trans-unit id="1221565130" xml:space="preserve">
        <source>The given subject did not match the pattern. Got: {0}</source>
        <target state="translated">The given subject did not match the pattern. Got: {0}</target>
      </trans-unit>
      <!-- StringLengthValidator -->
      <trans-unit id="1238110957" xml:space="preserve">
        <source>The given object could not be converted to a string</source>
        <target state="translated">O objeto dado não pôde ser convertido numa cadeia de caracteres</target>
      </trans-unit>
      <trans-unit id="1269883975" xml:space="preserve">
        <source>The given value is not a valid string</source>
        <target state="translated">O valor fornecido não é uma cadeia de caracteres válida</target>
      </trans-unit>
      <trans-unit id="1238108067" xml:space="preserve">
        <source>The length of this text must be between {0,number} and {1,number} characters</source>
        <target state="translated">The length of this text must be between {0,number} and {1,number} characters</target>
      </trans-unit>
      <group id="1238108068" restype="x-gettext-plurals">
        <trans-unit id="1238108068[0]" xml:space="preserve">
          <source>This field must contain at least {0,number} character</source>
<<<<<<< HEAD
          <target state="needs-translation">This field must contain at least {0,number} character</target>
        </trans-unit>
        <trans-unit id="1238108068[1]">
          <source>This field must contain at least {0,number} characters</source>
          <target state="needs-translation">This field must contain at least {0,number} characters</target>
=======
          <target state="translated">Este campo deve conter ao menos {0,number} caractere</target>
        </trans-unit>
        <trans-unit id="1238108068[1]" xml:space="preserve">
          <source>This field must contain at least {0,number} characters</source>
          <target state="translated">Este campo deve conter ao menos {0,number} caracteres</target>
>>>>>>> 8fc37f7d
        </trans-unit>
      </group>
      <group id="1238108069" restype="x-gettext-plurals">
        <trans-unit id="1238108069[0]" xml:space="preserve">
          <source>This text may not exceed {0,number} character</source>
<<<<<<< HEAD
          <target state="needs-translation">This text may not exceed {0,number} character</target>
        </trans-unit>
        <trans-unit id="1238108069[1]">
          <source>This text may not exceed {0,number} characters</source>
          <target state="needs-translation">This text may not exceed {0,number} characters</target>
=======
          <target state="translated">Esse texto não deve ter mais que {0,number} caractere</target>
        </trans-unit>
        <trans-unit id="1238108069[1]" xml:space="preserve">
          <source>This text may not exceed {0,number} characters</source>
          <target state="translated">Esse texto não deve ter mais que {0,number} caracteres</target>
>>>>>>> 8fc37f7d
        </trans-unit>
      </group>
      <!-- StringValidator -->
      <trans-unit id="1238108070" xml:space="preserve">
        <source>A valid string is expected</source>
        <target state="translated">Espera-se uma cadeia de caracteres válida</target>
      </trans-unit>
      <!-- TextValidator -->
      <trans-unit id="1221565786" xml:space="preserve">
        <source>Valid text without any XML tags is expected</source>
        <target state="translated">Valid text without any XML tags is expected</target>
      </trans-unit>
      <!-- UuidValidator -->
      <trans-unit id="1221565853" xml:space="preserve">
        <source>The given subject is not a valid UUID</source>
        <target state="translated">The given subject is not a valid UUID</target>
      </trans-unit>
      <!-- ElectronicAddressValidator -->
      <trans-unit id="1268676030" xml:space="preserve">
        <source>No validator found for electronic address of type "{0}"</source>
        <target state="translated">No validator found for electronic address of type "{0}"</target>
      </trans-unit>
      <!-- PersonNameValidator -->
      <trans-unit id="1268676765" xml:space="preserve">
        <source>The person name cannot be empty</source>
        <target state="translated">The person name cannot be empty</target>
      </trans-unit>
      <!-- Package "Neos.Media" -->
      <!-- ImageTypeValidator -->
      <trans-unit id="1327947256" xml:space="preserve">
        <source>The given value is not a Image instance</source>
        <target state="translated">The given value is not a Image instance</target>
      </trans-unit>
      <trans-unit id="1327947647" xml:space="preserve">
        <source>The image type "{0}" is not allowed</source>
        <target state="translated">The image type "{0}" is not allowed</target>
      </trans-unit>
      <trans-unit id="1328030664" xml:space="preserve">
        <source>The uploaded file is no valid image</source>
        <target state="translated">O ficheiro enviado não é uma imagem válida</target>
      </trans-unit>
      <!-- ImageSizeValidator -->
      <trans-unit id="1327943859" xml:space="preserve">
        <source>The given value is not a Image instance</source>
        <target state="translated">The given value is not a Image instance</target>
      </trans-unit>
      <trans-unit id="1319801362" xml:space="preserve">
        <source>The actual image width of {0,number} is lower than the allowed minimum width of {1,number}</source>
        <target state="translated">The actual image width of {0,number} is lower than the allowed minimum width of {1,number}</target>
      </trans-unit>
      <trans-unit id="1319801859" xml:space="preserve">
        <source>The actual image width of {0,number} is higher than the allowed maximum width of {1,number}</source>
        <target state="translated">The actual image width of {0,number} is higher than the allowed maximum width of {1,number}</target>
      </trans-unit>
      <trans-unit id="1319801925" xml:space="preserve">
        <source>The actual image height of {0,number} is lower than the allowed minimum height of {1,number}</source>
        <target state="translated">The actual image height of {0,number} is lower than the allowed minimum height of {1,number}</target>
      </trans-unit>
      <trans-unit id="1319801929" xml:space="preserve">
        <source>The actual image height of {0,number} is higher than the allowed maximum height of {1,number}</source>
        <target state="translated">The actual image height of {0,number} is higher than the allowed maximum height of {1,number}</target>
      </trans-unit>
      <trans-unit id="1319813336" xml:space="preserve">
        <source>The given image size of {0,number} x {1,number} is too low for the required minimum resolution of {2,number}</source>
        <target state="translated">The given image size of {0,number} x {1,number} is too low for the required minimum resolution of {2,number}</target>
      </trans-unit>
      <trans-unit id="1319813355" xml:space="preserve">
        <source>The given image size of {0,number} x {1,number} is too high for the required maximum resolution of {2,number}</source>
        <target state="translated">The given image size of {0,number} x {1,number} is too high for the required maximum resolution of {2,number}</target>
      </trans-unit>
      <!-- ImageOrientationValidator -->
      <trans-unit id="1328028604" xml:space="preserve">
        <source>The given value is not a Image instance</source>
        <target state="translated">The given value is not a Image instance</target>
      </trans-unit>
      <trans-unit id="1328029406" xml:space="preserve">
        <source>The image orientation must be "{0}"</source>
        <target state="translated">The image orientation must be "{0}"</target>
      </trans-unit>
      <trans-unit id="1328029362" xml:space="preserve">
        <source>The image orientation "{0}" is not allowed</source>
        <target state="translated">The image orientation "{0}" is not allowed</target>
      </trans-unit>
    </body>
  </file>
</xliff><|MERGE_RESOLUTION|>--- conflicted
+++ resolved
@@ -150,37 +150,21 @@
       <group id="1238108068" restype="x-gettext-plurals">
         <trans-unit id="1238108068[0]" xml:space="preserve">
           <source>This field must contain at least {0,number} character</source>
-<<<<<<< HEAD
-          <target state="needs-translation">This field must contain at least {0,number} character</target>
-        </trans-unit>
-        <trans-unit id="1238108068[1]">
-          <source>This field must contain at least {0,number} characters</source>
-          <target state="needs-translation">This field must contain at least {0,number} characters</target>
-=======
           <target state="translated">Este campo deve conter ao menos {0,number} caractere</target>
         </trans-unit>
         <trans-unit id="1238108068[1]" xml:space="preserve">
           <source>This field must contain at least {0,number} characters</source>
           <target state="translated">Este campo deve conter ao menos {0,number} caracteres</target>
->>>>>>> 8fc37f7d
         </trans-unit>
       </group>
       <group id="1238108069" restype="x-gettext-plurals">
         <trans-unit id="1238108069[0]" xml:space="preserve">
           <source>This text may not exceed {0,number} character</source>
-<<<<<<< HEAD
-          <target state="needs-translation">This text may not exceed {0,number} character</target>
-        </trans-unit>
-        <trans-unit id="1238108069[1]">
-          <source>This text may not exceed {0,number} characters</source>
-          <target state="needs-translation">This text may not exceed {0,number} characters</target>
-=======
           <target state="translated">Esse texto não deve ter mais que {0,number} caractere</target>
         </trans-unit>
         <trans-unit id="1238108069[1]" xml:space="preserve">
           <source>This text may not exceed {0,number} characters</source>
           <target state="translated">Esse texto não deve ter mais que {0,number} caracteres</target>
->>>>>>> 8fc37f7d
         </trans-unit>
       </group>
       <!-- StringValidator -->
