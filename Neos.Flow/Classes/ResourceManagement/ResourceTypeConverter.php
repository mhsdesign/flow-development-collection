--- conflicted
+++ resolved
@@ -251,13 +251,8 @@
             $resource = $this->resourceManager->getResourceBySha1($hash);
         }
         if ($resource === null) {
-<<<<<<< HEAD
-            $collectionName = isset($source['collectionName']) ? $source['collectionName'] : $this->getCollectionName($source, $configuration);
+            $collectionName = $source['collectionName'] ?? $this->getCollectionName($source, $configuration);
             if (isset($source['data']) && isset($source['filename'])) {
-=======
-            $collectionName = $source['collectionName'] ?? $this->getCollectionName($source, $configuration);
-            if (isset($source['data'])) {
->>>>>>> 4252ae72
                 $resource = $this->resourceManager->importResourceFromContent(base64_decode($source['data']), $source['filename'], $collectionName, $givenResourceIdentity);
             } elseif ($hash !== null) {
                 $resource = $this->resourceManager->importResource($configuration->getConfigurationValue(ResourceTypeConverter::class, self::CONFIGURATION_RESOURCE_LOAD_PATH) . '/' . $hash, $collectionName, $givenResourceIdentity);
