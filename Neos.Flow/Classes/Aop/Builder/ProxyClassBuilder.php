<?php
namespace Neos\Flow\Aop\Builder;

/*
 * This file is part of the Neos.Flow package.
 *
 * (c) Contributors of the Neos Project - www.neos.io
 *
 * This package is Open Source Software. For the full copyright and license
 * information, please view the LICENSE file which was distributed with this
 * source code.
 */

use Neos\Flow\Annotations as Flow;
use Neos\Flow\Aop\AdvicesTrait;
use Neos\Flow\Aop\AspectContainer;
use Neos\Flow\Aop\PropertyIntroduction;
use Neos\Cache\Frontend\VariableFrontend;
use Neos\Flow\ObjectManagement\CompileTimeObjectManager;
use Neos\Flow\Reflection\ClassReflection;
use Neos\Flow\Reflection\PropertyReflection;
use Neos\Flow\Aop\TraitIntroduction;
use Neos\Flow\Aop;
use Neos\Flow\ObjectManagement\Proxy;
use Neos\Flow\Reflection\ReflectionService;
use Neos\Flow\Utility\Algorithms;
use Psr\Log\LoggerInterface;

/**
 * The main class of the AOP (Aspect Oriented Programming) framework.
 *
 * @Flow\Proxy(false)
 * @Flow\Scope("singleton")
 */
class ProxyClassBuilder
{
    /**
     * @var Proxy\Compiler
     */
    protected $compiler;

    /**
     * The Flow settings
     * @var array
     */
    protected $settings;

    /**
     * @var ReflectionService
     */
    protected $reflectionService;

    /**
     * @var LoggerInterface
     */
    protected $logger;

    /**
     * An instance of the pointcut expression parser
     * @var Aop\Pointcut\PointcutExpressionParser
     */
    protected $pointcutExpressionParser;

    /**
     * @var ProxyClassBuilder
     */
    protected $proxyClassBuilder;

    /**
     * @var VariableFrontend
     */
    protected $objectConfigurationCache;

    /**
     * @var CompileTimeObjectManager
     */
    protected $objectManager;

    /**
     * Hardcoded list of Flow sub packages (first 15 characters) which must be immune to AOP proxying for security, technical or conceptual reasons.
     * @var array
     */
    protected $blacklistedSubPackages = ['Neos\Flow\Aop\\', 'Neos\Flow\Cach', 'Neos\Flow\Erro', 'Neos\Flow\Log\\', 'Neos\Flow\Moni', 'Neos\Flow\Obje', 'Neos\Flow\Pack', 'Neos\Flow\Prop', 'Neos\Flow\Refl', 'Neos\Flow\Util', 'Neos\Flow\Vali'];

    /**
     * A registry of all known aspects
     * @var array
     */
    protected $aspectContainers = [];

    /**
     * @var array
     */
    protected $methodInterceptorBuilders = [];

    /**
     * @param Proxy\Compiler $compiler
     * @return void
     */
    public function injectCompiler(Proxy\Compiler $compiler): void
    {
        $this->compiler = $compiler;
    }

    /**
     * Injects the reflection service
     *
     * @param ReflectionService $reflectionService
     * @return void
     */
    public function injectReflectionService(ReflectionService $reflectionService): void
    {
        $this->reflectionService = $reflectionService;
    }

    /**
     * Injects the (system) logger based on PSR-3.
     *
     * @param LoggerInterface $logger
     * @return void
     * @Flow\Autowiring(false)
     */
<<<<<<< HEAD
    public function injectLogger(LoggerInterface $logger)
=======
    public function injectSystemLogger(SystemLoggerInterface $systemLogger): void
>>>>>>> ed6bae25
    {
        $this->logger = $logger;
    }

    /**
     * Injects an instance of the pointcut expression parser
     *
     * @param Aop\Pointcut\PointcutExpressionParser $pointcutExpressionParser
     * @return void
     */
    public function injectPointcutExpressionParser(Aop\Pointcut\PointcutExpressionParser $pointcutExpressionParser): void
    {
        $this->pointcutExpressionParser = $pointcutExpressionParser;
    }

    /**
     * Injects the cache for storing information about objects
     *
     * @param VariableFrontend $objectConfigurationCache
     * @return void
     * @Flow\Autowiring(false)
     */
    public function injectObjectConfigurationCache(VariableFrontend $objectConfigurationCache): void
    {
        $this->objectConfigurationCache = $objectConfigurationCache;
    }

    /**
     * Injects the Adviced Constructor Interceptor Builder
     *
     * @param AdvicedConstructorInterceptorBuilder $builder
     * @return void
     */
    public function injectAdvicedConstructorInterceptorBuilder(AdvicedConstructorInterceptorBuilder $builder): void
    {
        $this->methodInterceptorBuilders['AdvicedConstructor'] = $builder;
    }

    /**
     * Injects the Adviced Method Interceptor Builder
     *
     * @param AdvicedMethodInterceptorBuilder $builder
     * @return void
     */
    public function injectAdvicedMethodInterceptorBuilder(AdvicedMethodInterceptorBuilder $builder): void
    {
        $this->methodInterceptorBuilders['AdvicedMethod'] = $builder;
    }

    /**
     * @param CompileTimeObjectManager $objectManager
     * @return void
     */
    public function injectObjectManager(CompileTimeObjectManager $objectManager): void
    {
        $this->objectManager = $objectManager;
    }

    /**
     * Injects the Flow settings
     *
     * @param array $settings The settings
     * @return void
     */
    public function injectSettings(array $settings): void
    {
        $this->settings = $settings;
    }

    /**
     * Builds proxy class code which weaves advices into the respective target classes.
     *
     * The object configurations provided by the Compiler are searched for possible aspect
     * annotations. If an aspect class is found, the pointcut expressions are parsed and
     * a new aspect with one or more advisors is added to the aspect registry of the AOP framework.
     * Finally all advices are woven into their target classes by generating proxy classes.
     *
     * In general, the command neos.flow:core:compile is responsible for compilation
     * and calls this method to do so.
     *
     * In order to distinguish between an emerged / changed possible target class and
     * a class which has been matched previously but just didn't have to be proxied,
     * the latter are kept track of by an "unproxiedClass-*" cache entry.
     *
     * @return void
     */
    public function build(): void
    {
        $allAvailableClassNamesByPackage = $this->objectManager->getRegisteredClassNames();
        $possibleTargetClassNames = $this->getProxyableClasses($allAvailableClassNamesByPackage);
        $actualAspectClassNames = $this->reflectionService->getClassNamesByAnnotation(Flow\Aspect::class);
        sort($possibleTargetClassNames);
        sort($actualAspectClassNames);

        $this->aspectContainers = $this->buildAspectContainers($actualAspectClassNames);

        $rebuildEverything = false;
        if ($this->objectConfigurationCache->has('allAspectClassesUpToDate') === false) {
            $rebuildEverything = true;
            $this->logger->info('Aspects have been modified, therefore rebuilding all target classes.');
            $this->objectConfigurationCache->set('allAspectClassesUpToDate', true);
        }

        $possibleTargetClassNameIndex = new ClassNameIndex();
        $possibleTargetClassNameIndex->setClassNames($possibleTargetClassNames);

        $targetClassNameCandidates = new ClassNameIndex();
        foreach ($this->aspectContainers as $aspectContainer) {
            $targetClassNameCandidates->applyUnion($aspectContainer->reduceTargetClassNames($possibleTargetClassNameIndex));
        }
        $targetClassNameCandidates->sort();

        $treatedSubClasses = new ClassNameIndex();

        foreach ($targetClassNameCandidates->getClassNames() as $targetClassName) {
            $isUnproxied = $this->objectConfigurationCache->has('unproxiedClass-' . str_replace('\\', '_', $targetClassName));
            $hasCacheEntry = $this->compiler->hasCacheEntryForClass($targetClassName) || $isUnproxied;
            if ($rebuildEverything === true || $hasCacheEntry === false) {
                $proxyBuildResult = $this->buildProxyClass($targetClassName, $this->aspectContainers);
                if ($proxyBuildResult === false) {
                    // In case the proxy was not build because there was nothing adviced,
                    // it might be an advice in the parent and so we need to try to treat this class.
                    $treatedSubClasses = $this->addBuildMethodsAndAdvicesCodeToClass($targetClassName, $treatedSubClasses);
                }
                $treatedSubClasses = $this->proxySubClassesOfClassToEnsureAdvices($targetClassName, $targetClassNameCandidates, $treatedSubClasses);
                if ($proxyBuildResult !== false) {
                    if ($isUnproxied) {
                        $this->objectConfigurationCache->remove('unproxiedClass-' . str_replace('\\', '_', $targetClassName));
                    }
                    $this->logger->debug(sprintf('Built AOP proxy for class "%s".', $targetClassName));
                } else {
                    $this->objectConfigurationCache->set('unproxiedClass-' . str_replace('\\', '_', $targetClassName), true);
                }
            }
        }
    }

    /**
     * Traverses the aspect containers to find a pointcut from the aspect class name
     * and pointcut method name
     *
     * @param string $aspectClassName Name of the aspect class where the pointcut has been declared
     * @param string $pointcutMethodName Method name of the pointcut
     * @return mixed The Aop\Pointcut\Pointcut or FALSE if none was found
     */
    public function findPointcut(string $aspectClassName, string $pointcutMethodName)
    {
        if (!isset($this->aspectContainers[$aspectClassName])) {
            return false;
        }
        foreach ($this->aspectContainers[$aspectClassName]->getPointcuts() as $pointcut) {
            if ($pointcut->getPointcutMethodName() === $pointcutMethodName) {
                return $pointcut;
            }
        }
        return false;
    }

    /**
     * Determines which of the given classes are potentially proxyable
     * and returns their names in an array.
     *
     * @param array $classNamesByPackage Names of the classes to check
     * @return array Names of classes which can be proxied
     */
    protected function getProxyableClasses(array $classNamesByPackage): array
    {
        $proxyableClasses = [];
        foreach ($classNamesByPackage as $classNames) {
            foreach ($classNames as $className) {
                if (in_array(substr($className, 0, 15), $this->blacklistedSubPackages)) {
                    continue;
                }
                if ($this->reflectionService->isClassAnnotatedWith($className, Flow\Aspect::class)) {
                    continue;
                }
                $proxyableClasses[] = $className;
            }
        }
        return $proxyableClasses;
    }

    /**
     * Checks the annotations of the specified classes for aspect tags
     * and creates an aspect with advisors accordingly.
     *
     * @param array &$classNames Classes to check for aspect tags.
     * @return array An array of Aop\AspectContainer for all aspects which were found.
     */
    protected function buildAspectContainers(array &$classNames): array
    {
        $aspectContainers = [];
        foreach ($classNames as $aspectClassName) {
            $aspectContainers[$aspectClassName] = $this->buildAspectContainer($aspectClassName);
        }
        return $aspectContainers;
    }

    /**
     * Creates and returns an aspect from the annotations found in a class which
     * is tagged as an aspect. The object acting as an advice will already be
     * fetched (and therefore instantiated if necessary).
     *
     * @param  string $aspectClassName Name of the class which forms the aspect, contains advices etc.
     * @return AspectContainer The aspect container containing one or more advisors
     * @throws Aop\Exception if no container could be built
     */
    protected function buildAspectContainer(string $aspectClassName): AspectContainer
    {
        $aspectContainer = new AspectContainer($aspectClassName);
        $methodNames = get_class_methods($aspectClassName);

        foreach ($methodNames as $methodName) {
            foreach ($this->reflectionService->getMethodAnnotations($aspectClassName, $methodName) as $annotation) {
                $annotationClass = get_class($annotation);
                switch ($annotationClass) {
                    case Flow\Around::class:
                        $pointcutFilterComposite = $this->pointcutExpressionParser->parse($annotation->pointcutExpression, $this->renderSourceHint($aspectClassName, $methodName, $annotationClass));
                        $advice = new Aop\Advice\AroundAdvice($aspectClassName, $methodName);
                        $pointcut = new Aop\Pointcut\Pointcut($annotation->pointcutExpression, $pointcutFilterComposite, $aspectClassName);
                        $advisor = new Aop\Advisor($advice, $pointcut);
                        $aspectContainer->addAdvisor($advisor);
                        break;
                    case Flow\Before::class:
                        $pointcutFilterComposite = $this->pointcutExpressionParser->parse($annotation->pointcutExpression, $this->renderSourceHint($aspectClassName, $methodName, $annotationClass));
                        $advice = new Aop\Advice\BeforeAdvice($aspectClassName, $methodName);
                        $pointcut = new Aop\Pointcut\Pointcut($annotation->pointcutExpression, $pointcutFilterComposite, $aspectClassName);
                        $advisor = new Aop\Advisor($advice, $pointcut);
                        $aspectContainer->addAdvisor($advisor);
                        break;
                    case Flow\AfterReturning::class:
                        $pointcutFilterComposite = $this->pointcutExpressionParser->parse($annotation->pointcutExpression, $this->renderSourceHint($aspectClassName, $methodName, $annotationClass));
                        $advice = new Aop\Advice\AfterReturningAdvice($aspectClassName, $methodName);
                        $pointcut = new Aop\Pointcut\Pointcut($annotation->pointcutExpression, $pointcutFilterComposite, $aspectClassName);
                        $advisor = new Aop\Advisor($advice, $pointcut);
                        $aspectContainer->addAdvisor($advisor);
                        break;
                    case Flow\AfterThrowing::class:
                        $pointcutFilterComposite = $this->pointcutExpressionParser->parse($annotation->pointcutExpression, $this->renderSourceHint($aspectClassName, $methodName, $annotationClass));
                        $advice = new Aop\Advice\AfterThrowingAdvice($aspectClassName, $methodName);
                        $pointcut = new Aop\Pointcut\Pointcut($annotation->pointcutExpression, $pointcutFilterComposite, $aspectClassName);
                        $advisor = new Aop\Advisor($advice, $pointcut);
                        $aspectContainer->addAdvisor($advisor);
                        break;
                    case Flow\After::class:
                        $pointcutFilterComposite = $this->pointcutExpressionParser->parse($annotation->pointcutExpression, $this->renderSourceHint($aspectClassName, $methodName, $annotationClass));
                        $advice = new Aop\Advice\AfterAdvice($aspectClassName, $methodName);
                        $pointcut = new Aop\Pointcut\Pointcut($annotation->pointcutExpression, $pointcutFilterComposite, $aspectClassName);
                        $advisor = new Aop\Advisor($advice, $pointcut);
                        $aspectContainer->addAdvisor($advisor);
                        break;
                    case Flow\Pointcut::class:
                        $pointcutFilterComposite = $this->pointcutExpressionParser->parse($annotation->expression, $this->renderSourceHint($aspectClassName, $methodName, $annotationClass));
                        $pointcut = new Aop\Pointcut\Pointcut($annotation->expression, $pointcutFilterComposite, $aspectClassName, $methodName);
                        $aspectContainer->addPointcut($pointcut);
                        break;
                }
            }
        }
        $introduceAnnotation = $this->reflectionService->getClassAnnotation($aspectClassName, Flow\Introduce::class);
        if ($introduceAnnotation !== null) {
            if ($introduceAnnotation->interfaceName === null && $introduceAnnotation->traitName === null) {
                throw new Aop\Exception('The introduction in class "' . $aspectClassName . '" does neither contain an interface name nor a trait name, at least one is required.', 1172694761);
            }
            $pointcutFilterComposite = $this->pointcutExpressionParser->parse($introduceAnnotation->pointcutExpression, $this->renderSourceHint($aspectClassName, (string)$introduceAnnotation->interfaceName, Flow\Introduce::class));
            $pointcut = new Aop\Pointcut\Pointcut($introduceAnnotation->pointcutExpression, $pointcutFilterComposite, $aspectClassName);

            if ($introduceAnnotation->interfaceName !== null) {
                $introduction = new Aop\InterfaceIntroduction($aspectClassName, $introduceAnnotation->interfaceName, $pointcut);
                $aspectContainer->addInterfaceIntroduction($introduction);
            }

            if ($introduceAnnotation->traitName !== null) {
                $introduction = new TraitIntroduction($aspectClassName, $introduceAnnotation->traitName, $pointcut);
                $aspectContainer->addTraitIntroduction($introduction);
            }
        }

        foreach ($this->reflectionService->getClassPropertyNames($aspectClassName) as $propertyName) {
            $introduceAnnotation = $this->reflectionService->getPropertyAnnotation($aspectClassName, $propertyName, Flow\Introduce::class);
            if ($introduceAnnotation !== null) {
                $pointcutFilterComposite = $this->pointcutExpressionParser->parse($introduceAnnotation->pointcutExpression, $this->renderSourceHint($aspectClassName, $propertyName, Flow\Introduce::class));
                $pointcut = new Aop\Pointcut\Pointcut($introduceAnnotation->pointcutExpression, $pointcutFilterComposite, $aspectClassName);
                $introduction = new PropertyIntroduction($aspectClassName, $propertyName, $pointcut);
                $aspectContainer->addPropertyIntroduction($introduction);
            }
        }
        if (count($aspectContainer->getAdvisors()) < 1 &&
            count($aspectContainer->getPointcuts()) < 1 &&
            count($aspectContainer->getInterfaceIntroductions()) < 1 &&
            count($aspectContainer->getTraitIntroductions()) < 1 &&
            count($aspectContainer->getPropertyIntroductions()) < 1) {
            throw new Aop\Exception('The class "' . $aspectClassName . '" is tagged to be an aspect but doesn\'t contain advices nor pointcut or introduction declarations.', 1169124534);
        }
        return $aspectContainer;
    }

    /**
     * Builds methods for a single AOP proxy class for the specified class.
     *
     * @param string $targetClassName Name of the class to create a proxy class file for
     * @param array &$aspectContainers The array of aspect containers from the AOP Framework
     * @return boolean TRUE if the proxy class could be built, FALSE otherwise.
     */
    public function buildProxyClass(string $targetClassName, array &$aspectContainers): bool
    {
        $interfaceIntroductions = $this->getMatchingInterfaceIntroductions($aspectContainers, $targetClassName);
        $introducedInterfaces = $this->getInterfaceNamesFromIntroductions($interfaceIntroductions);
        $introducedTraits = $this->getMatchingTraitNamesFromIntroductions($aspectContainers, $targetClassName);

        $propertyIntroductions = $this->getMatchingPropertyIntroductions($aspectContainers, $targetClassName);

        $methodsFromTargetClass = $this->getMethodsFromTargetClass($targetClassName);
        $methodsFromIntroducedInterfaces = $this->getIntroducedMethodsFromInterfaceIntroductions($interfaceIntroductions);

        $interceptedMethods = [];
        $this->addAdvicedMethodsToInterceptedMethods($interceptedMethods, array_merge($methodsFromTargetClass, $methodsFromIntroducedInterfaces), $targetClassName, $aspectContainers);
        $this->addIntroducedMethodsToInterceptedMethods($interceptedMethods, $methodsFromIntroducedInterfaces);

        if (count($interceptedMethods) < 1 && count($introducedInterfaces) < 1 && count($introducedTraits) < 1 && count($propertyIntroductions) < 1) {
            return false;
        }

        $proxyClass = $this->compiler->getProxyClass($targetClassName);
        if ($proxyClass === false) {
            return false;
        }

        $proxyClass->addInterfaces($introducedInterfaces);
        $proxyClass->addTraits($introducedTraits);

        /** @var $propertyIntroduction PropertyIntroduction */
        foreach ($propertyIntroductions as $propertyIntroduction) {
            $propertyName = $propertyIntroduction->getPropertyName();
            $declaringAspectClassName = $propertyIntroduction->getDeclaringAspectClassName();
            $possiblePropertyTypes = $this->reflectionService->getPropertyTagValues($declaringAspectClassName, $propertyName, 'var');
            if (count($possiblePropertyTypes) > 0 && !$this->reflectionService->isPropertyAnnotatedWith($declaringAspectClassName, $propertyName, Flow\Transient::class)) {
                $classSchema = $this->reflectionService->getClassSchema($targetClassName);
                if ($classSchema !== null) {
                    $classSchema->addProperty($propertyName, $possiblePropertyTypes[0]);
                }
            }
            $propertyReflection = new PropertyReflection($declaringAspectClassName, $propertyName);
            $propertyReflection->setIsAopIntroduced(true);
            $this->reflectionService->reflectClassProperty($targetClassName, $propertyReflection);

            $proxyClass->addProperty($propertyName, var_export($propertyIntroduction->getInitialValue(), true), $propertyIntroduction->getPropertyVisibility(), $propertyIntroduction->getPropertyDocComment());
        }

        $proxyClass->getMethod('Flow_Aop_Proxy_buildMethodsAndAdvicesArray')->addPreParentCallCode("        if (method_exists(get_parent_class(), 'Flow_Aop_Proxy_buildMethodsAndAdvicesArray') && is_callable('parent::Flow_Aop_Proxy_buildMethodsAndAdvicesArray')) parent::Flow_Aop_Proxy_buildMethodsAndAdvicesArray();\n");
        $proxyClass->getMethod('Flow_Aop_Proxy_buildMethodsAndAdvicesArray')->addPreParentCallCode($this->buildMethodsAndAdvicesArrayCode($interceptedMethods));
        $proxyClass->getMethod('Flow_Aop_Proxy_buildMethodsAndAdvicesArray')->overrideMethodVisibility('protected');

        $callBuildMethodsAndAdvicesArrayCode = "\n        \$this->Flow_Aop_Proxy_buildMethodsAndAdvicesArray();\n";
        $proxyClass->getConstructor()->addPreParentCallCode($callBuildMethodsAndAdvicesArrayCode);
        $proxyClass->getMethod('__wakeup')->addPreParentCallCode($callBuildMethodsAndAdvicesArrayCode);
        $proxyClass->getMethod('__clone')->addPreParentCallCode($callBuildMethodsAndAdvicesArrayCode);

        if (!$this->reflectionService->hasMethod($targetClassName, '__wakeup')) {
            $proxyClass->getMethod('__wakeup')->addPostParentCallCode("        if (method_exists(get_parent_class(), '__wakeup') && is_callable('parent::__wakeup')) parent::__wakeup();\n");
        }

        $proxyClass->addTraits(['\\' . AdvicesTrait::class]);

        $this->buildMethodsInterceptorCode($targetClassName, $interceptedMethods);

        $proxyClass->addProperty('Flow_Aop_Proxy_targetMethodsAndGroupedAdvices', 'array()');
        $proxyClass->addProperty('Flow_Aop_Proxy_groupedAdviceChains', 'array()');
        $proxyClass->addProperty('Flow_Aop_Proxy_methodIsInAdviceMode', 'array()');

        return true;
    }

    /**
     * Makes sure that any sub classes of an adviced class also build the advices array on construction.
     *
     * @param string $className The adviced class name
     * @param ClassNameIndex $targetClassNameCandidates target class names for advices
     * @param ClassNameIndex $treatedSubClasses Already treated (sub) classes to avoid duplication
     * @return ClassNameIndex The new collection of already treated classes
     */
    protected function proxySubClassesOfClassToEnsureAdvices(string $className, ClassNameIndex $targetClassNameCandidates, ClassNameIndex $treatedSubClasses): ClassNameIndex
    {
        if ($this->reflectionService->isClassReflected($className) === false) {
            return $treatedSubClasses;
        }
        if (trait_exists($className)) {
            return $treatedSubClasses;
        }
        if (interface_exists($className)) {
            return $treatedSubClasses;
        }

        $subClassNames = $this->reflectionService->getAllSubClassNamesForClass($className);
        foreach ($subClassNames as $subClassName) {
            if ($targetClassNameCandidates->hasClassName($subClassName)) {
                continue;
            }

            $treatedSubClasses = $this->addBuildMethodsAndAdvicesCodeToClass($subClassName, $treatedSubClasses);
        }

        return $treatedSubClasses;
    }

    /**
     * Adds code to build the methods and advices array in case the parent class has some.
     *
     * @param string $className
     * @param ClassNameIndex $treatedSubClasses
     * @return ClassNameIndex
     */
    protected function addBuildMethodsAndAdvicesCodeToClass(string $className, ClassNameIndex $treatedSubClasses): ClassNameIndex
    {
        if ($treatedSubClasses->hasClassName($className)) {
            return $treatedSubClasses;
        }

        $treatedSubClasses = $treatedSubClasses->union(new ClassNameIndex([$className]));
        if ($this->reflectionService->isClassReflected($className) === false) {
            return $treatedSubClasses;
        }

        $proxyClass = $this->compiler->getProxyClass($className);
        if ($proxyClass === false) {
            return $treatedSubClasses;
        }

        $callBuildMethodsAndAdvicesArrayCode = "        if (method_exists(get_parent_class(), 'Flow_Aop_Proxy_buildMethodsAndAdvicesArray') && is_callable('parent::Flow_Aop_Proxy_buildMethodsAndAdvicesArray')) parent::Flow_Aop_Proxy_buildMethodsAndAdvicesArray();\n";
        $proxyClass->getConstructor()->addPreParentCallCode($callBuildMethodsAndAdvicesArrayCode);
        $proxyClass->getMethod('__wakeup')->addPreParentCallCode($callBuildMethodsAndAdvicesArrayCode);

        return $treatedSubClasses;
    }

    /**
     * Returns the methods of the target class.
     *
     * @param string $targetClassName Name of the target class
     * @return array Method information with declaring class and method name pairs
     */
    protected function getMethodsFromTargetClass(string $targetClassName): array
    {
        $methods = [];
        $class = new \ReflectionClass($targetClassName);

        foreach (['__construct', '__clone'] as $builtInMethodName) {
            if (!$class->hasMethod($builtInMethodName)) {
                $methods[] = [$targetClassName, $builtInMethodName];
            }
        }

        foreach ($class->getMethods() as $method) {
            $methods[] = [$targetClassName, $method->getName()];
        }

        return $methods;
    }

    /**
     * Creates code for an array of target methods and their advices.
     *
     * Example:
     *
     * 	$this->Flow_Aop_Proxy_targetMethodsAndGroupedAdvices = array(
     * 		'getSomeProperty' => array(
     * 			\Neos\Flow\Aop\Advice\AroundAdvice::class => array(
     * 				new \Neos\Flow\Aop\Advice\AroundAdvice(\Neos\Foo\SomeAspect::class, 'aroundAdvice', \Neos\Flow\Core\Bootstrap::$staticObjectManager, function() { ... }),
     * 			),
     * 		),
     * 	);
     *
     *
     * @param array $methodsAndGroupedAdvices An array of method names and grouped advice objects
     * @return string PHP code for the content of an array of target method names and advice objects
     * @see buildProxyClass()
     */
    protected function buildMethodsAndAdvicesArrayCode(array $methodsAndGroupedAdvices): string
    {
        if (count($methodsAndGroupedAdvices) < 1) {
            return '';
        }

        $methodsAndAdvicesArrayCode = "\n        \$objectManager = \\Neos\\Flow\\Core\\Bootstrap::\$staticObjectManager;\n";
        $methodsAndAdvicesArrayCode .= "        \$this->Flow_Aop_Proxy_targetMethodsAndGroupedAdvices = array(\n";
        foreach ($methodsAndGroupedAdvices as $methodName => $advicesAndDeclaringClass) {
            $methodsAndAdvicesArrayCode .= "            '" . $methodName . "' => array(\n";
            foreach ($advicesAndDeclaringClass['groupedAdvices'] as $adviceType => $adviceConfigurations) {
                $methodsAndAdvicesArrayCode .= "                '" . $adviceType . "' => array(\n";
                foreach ($adviceConfigurations as $adviceConfiguration) {
                    $advice = $adviceConfiguration['advice'];
                    $methodsAndAdvicesArrayCode .= "                    new \\" . get_class($advice) . "('" . $advice->getAspectObjectName() . "', '" . $advice->getAdviceMethodName() . "', \$objectManager, " . $adviceConfiguration['runtimeEvaluationsClosureCode'] . "),\n";
                }
                $methodsAndAdvicesArrayCode .= "                ),\n";
            }
            $methodsAndAdvicesArrayCode .= "            ),\n";
        }
        $methodsAndAdvicesArrayCode .= "        );\n";
        return $methodsAndAdvicesArrayCode;
    }

    /**
     * Traverses all intercepted methods and their advices and builds PHP code to intercept
     * methods if necessary.
     *
     * The generated code is added directly to the proxy class by calling the respective
     * methods of the Compiler API.
     *
     * @param string $targetClassName The target class the pointcut should match with
     * @param array $interceptedMethods An array of method names which need to be intercepted
     * @return void
     * @throws Aop\Exception\VoidImplementationException
     */
    protected function buildMethodsInterceptorCode(string $targetClassName, array $interceptedMethods): void
    {
        foreach ($interceptedMethods as $methodName => $methodMetaInformation) {
            if (count($methodMetaInformation['groupedAdvices']) === 0) {
                throw new Aop\Exception\VoidImplementationException(sprintf('Refuse to introduce method %s into target class %s because it has no implementation code. You might want to create an around advice which implements this method.', $methodName, $targetClassName), 1303224472);
            }
            $builderType = 'Adviced' . ($methodName === '__construct' ? 'Constructor' : 'Method');
            $this->methodInterceptorBuilders[$builderType]->build($methodName, $interceptedMethods, $targetClassName);
        }
    }

    /**
     * Traverses all aspect containers, their aspects and their advisors and adds the
     * methods and their advices to the (usually empty) array of intercepted methods.
     *
     * @param array &$interceptedMethods An array (empty or not) which contains the names of the intercepted methods and additional information
     * @param array $methods An array of class and method names which are matched against the pointcut (class name = name of the class or interface the method was declared)
     * @param string $targetClassName Name of the class the pointcut should match with
     * @param array &$aspectContainers All aspects to take into consideration
     * @return void
     */
    protected function addAdvicedMethodsToInterceptedMethods(array &$interceptedMethods, array $methods, string $targetClassName, array &$aspectContainers): void
    {
        $pointcutQueryIdentifier = 0;

        foreach ($aspectContainers as $aspectContainer) {
            if (!$aspectContainer->getCachedTargetClassNameCandidates()->hasClassName($targetClassName)) {
                continue;
            }
            foreach ($aspectContainer->getAdvisors() as $advisor) {
                $pointcut = $advisor->getPointcut();
                foreach ($methods as $method) {
                    list($methodDeclaringClassName, $methodName) = $method;

                    if ($this->reflectionService->isMethodFinal($targetClassName, $methodName)) {
                        continue;
                    }

                    if ($this->reflectionService->isMethodStatic($targetClassName, $methodName)) {
                        continue;
                    }

                    if ($pointcut->matches($targetClassName, $methodName, $methodDeclaringClassName, $pointcutQueryIdentifier)) {
                        $advice = $advisor->getAdvice();
                        $interceptedMethods[$methodName]['groupedAdvices'][get_class($advice)][] = [
                            'advice' => $advice,
                            'runtimeEvaluationsClosureCode' => $pointcut->getRuntimeEvaluationsClosureCode()
                        ];
                        $interceptedMethods[$methodName]['declaringClassName'] = $methodDeclaringClassName;
                    }
                    $pointcutQueryIdentifier++;
                }
            }
        }
    }

    /**
     * Traverses all methods which were introduced by interfaces and adds them to the
     * intercepted methods array if they didn't exist already.
     *
     * @param array &$interceptedMethods An array (empty or not) which contains the names of the intercepted methods and additional information
     * @param array $methodsFromIntroducedInterfaces An array of class and method names from introduced interfaces
     * @return void
     */
    protected function addIntroducedMethodsToInterceptedMethods(array &$interceptedMethods, array $methodsFromIntroducedInterfaces): void
    {
        foreach ($methodsFromIntroducedInterfaces as $interfaceAndMethodName) {
            list($interfaceName, $methodName) = $interfaceAndMethodName;
            if (!isset($interceptedMethods[$methodName])) {
                $interceptedMethods[$methodName]['groupedAdvices'] = [];
                $interceptedMethods[$methodName]['declaringClassName'] = $interfaceName;
            }
        }
    }

    /**
     * Traverses all aspect containers and returns an array of interface
     * introductions which match the target class.
     *
     * @param array &$aspectContainers All aspects to take into consideration
     * @param string $targetClassName Name of the class the pointcut should match with
     * @return array array of interface names
     */
    protected function getMatchingInterfaceIntroductions(array &$aspectContainers, string $targetClassName): array
    {
        $introductions = [];
        foreach ($aspectContainers as $aspectContainer) {
            if (!$aspectContainer->getCachedTargetClassNameCandidates()->hasClassName($targetClassName)) {
                continue;
            }
            foreach ($aspectContainer->getInterfaceIntroductions() as $introduction) {
                $pointcut = $introduction->getPointcut();
                if ($pointcut->matches($targetClassName, null, null, Algorithms::generateRandomString(13))) {
                    $introductions[] = $introduction;
                }
            }
        }
        return $introductions;
    }

    /**
     * Traverses all aspect containers and returns an array of property
     * introductions which match the target class.
     *
     * @param array &$aspectContainers All aspects to take into consideration
     * @param string $targetClassName Name of the class the pointcut should match with
     * @return array|PropertyIntroduction[] array of property introductions
     */
    protected function getMatchingPropertyIntroductions(array &$aspectContainers, string $targetClassName): array
    {
        $introductions = [];
        foreach ($aspectContainers as $aspectContainer) {
            if (!$aspectContainer->getCachedTargetClassNameCandidates()->hasClassName($targetClassName)) {
                continue;
            }
            foreach ($aspectContainer->getPropertyIntroductions() as $introduction) {
                $pointcut = $introduction->getPointcut();
                if ($pointcut->matches($targetClassName, null, null, Algorithms::generateRandomString(13))) {
                    $introductions[] = $introduction;
                }
            }
        }
        return $introductions;
    }

    /**
     * Traverses all aspect containers and returns an array of trait
     * introductions which match the target class.
     *
     * @param array &$aspectContainers All aspects to take into consideration
     * @param string $targetClassName Name of the class the pointcut should match with
     * @return array array of trait names
     */
    protected function getMatchingTraitNamesFromIntroductions(array &$aspectContainers, string $targetClassName): array
    {
        $introductions = [];
        /** @var AspectContainer $aspectContainer */
        foreach ($aspectContainers as $aspectContainer) {
            if (!$aspectContainer->getCachedTargetClassNameCandidates()->hasClassName($targetClassName)) {
                continue;
            }
            /** @var TraitIntroduction $introduction */
            foreach ($aspectContainer->getTraitIntroductions() as $introduction) {
                $pointcut = $introduction->getPointcut();
                if ($pointcut->matches($targetClassName, null, null, Algorithms::generateRandomString(13))) {
                    $introductions[] = '\\' . $introduction->getTraitName();
                }
            }
        }

        return $introductions;
    }

    /**
     * Returns an array of interface names introduced by the given introductions
     *
     * @param array $interfaceIntroductions An array of interface introductions
     * @return array Array of interface names
     */
    protected function getInterfaceNamesFromIntroductions(array $interfaceIntroductions): array
    {
        $interfaceNames = [];
        foreach ($interfaceIntroductions as $introduction) {
            $interfaceNames[] = '\\' . $introduction->getInterfaceName();
        }
        return $interfaceNames;
    }

    /**
     * Returns all methods declared by the introduced interfaces
     *
     * @param array $interfaceIntroductions An array of Aop\InterfaceIntroduction
     * @return array An array of method information (interface, method name)
     * @throws Aop\Exception
     */
    protected function getIntroducedMethodsFromInterfaceIntroductions(array $interfaceIntroductions): array
    {
        $methods = [];
        $methodsAndIntroductions = [];
        foreach ($interfaceIntroductions as $introduction) {
            $interfaceName = $introduction->getInterfaceName();
            $methodNames = get_class_methods($interfaceName);
            if (is_array($methodNames)) {
                foreach ($methodNames as $newMethodName) {
                    if (isset($methodsAndIntroductions[$newMethodName])) {
                        throw new Aop\Exception('Method name conflict! Method "' . $newMethodName . '" introduced by "' . $introduction->getInterfaceName() . '" declared in aspect "' . $introduction->getDeclaringAspectClassName() . '" has already been introduced by "' . $methodsAndIntroductions[$newMethodName]->getInterfaceName() . '" declared in aspect "' . $methodsAndIntroductions[$newMethodName]->getDeclaringAspectClassName() . '".', 1173020942);
                    }
                    $methods[] = [$interfaceName, $newMethodName];
                    $methodsAndIntroductions[$newMethodName] = $introduction;
                }
            }
        }
        return $methods;
    }

    /**
     * Renders a short message which gives a hint on where the currently parsed pointcut expression was defined.
     *
     * @param string $aspectClassName
     * @param string $methodName
     * @param string $tagName
     * @return string
     */
    protected function renderSourceHint(string $aspectClassName, string $methodName, string $tagName): string
    {
        return sprintf('%s::%s (%s advice)', $aspectClassName, $methodName, $tagName);
    }
}<|MERGE_RESOLUTION|>--- conflicted
+++ resolved
@@ -120,11 +120,7 @@
      * @return void
      * @Flow\Autowiring(false)
      */
-<<<<<<< HEAD
     public function injectLogger(LoggerInterface $logger)
-=======
-    public function injectSystemLogger(SystemLoggerInterface $systemLogger): void
->>>>>>> ed6bae25
     {
         $this->logger = $logger;
     }
