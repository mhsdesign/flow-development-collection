<?php
namespace Neos\Flow\Aop\Pointcut;

/*
 * This file is part of the Neos.Flow package.
 *
 * (c) Contributors of the Neos Project - www.neos.io
 *
 * This package is Open Source Software. For the full copyright and license
 * information, please view the LICENSE file which was distributed with this
 * source code.
 */

use Neos\Flow\Annotations as Flow;
use Neos\Flow\Aop\Builder\ClassNameIndex;
use Neos\Flow\Aop\Exception;
use Neos\Flow\Aop\Exception\InvalidPointcutExpressionException;
use Neos\Flow\Reflection\ReflectionService;
use Psr\Log\LoggerInterface;

/**
 * A little filter which filters for method names
 *
 * @Flow\Proxy(false)
 */
class PointcutMethodNameFilter implements PointcutFilterInterface
{
    const PATTERN_MATCHVISIBILITYMODIFIER = '/^(|public|protected)$/';

    /**
     * @var ReflectionService
     */
    protected $reflectionService;

    /**
     * @var string The method name filter expression
     */
    protected $methodNameFilterExpression;

    /**
     * @var string The method visibility
     */
    protected $methodVisibility = null;

    /**
     * @var LoggerInterface
     */
    protected $logger;

    /**
     * @var array Array with constraints for method arguments
     */
    protected $methodArgumentConstraints = [];

    /**
     * Constructor - initializes the filter with the name filter pattern
     *
     * @param string $methodNameFilterExpression A regular expression which filters method names
     * @param string $methodVisibility The method visibility modifier (public, protected or private). Specifiy NULL if you don't care.
     * @param array $methodArgumentConstraints array of method constraints
     * @throws InvalidPointcutExpressionException
     */
    public function __construct(string $methodNameFilterExpression, string $methodVisibility = null, array $methodArgumentConstraints = [])
    {
        $this->methodNameFilterExpression = $methodNameFilterExpression;
        if (preg_match(self::PATTERN_MATCHVISIBILITYMODIFIER, $methodVisibility) !== 1) {
            throw new InvalidPointcutExpressionException('Invalid method visibility modifier "' . $methodVisibility . '".', 1172494794);
        }
        $this->methodVisibility = $methodVisibility;
        $this->methodArgumentConstraints = $methodArgumentConstraints;
    }

    /**
     * Injects the reflection service
     *
     * @param ReflectionService $reflectionService The reflection service
     * @return void
     */
    public function injectReflectionService(ReflectionService $reflectionService): void
    {
        $this->reflectionService = $reflectionService;
    }

    /**
     * Injects the (system) logger based on PSR-3.
     *
     * @param LoggerInterface $logger
     * @return void
     */
<<<<<<< HEAD
    public function injectLogger(LoggerInterface $logger)
=======
    public function injectSystemLogger(SystemLoggerInterface $systemLogger): void
>>>>>>> ed6bae25
    {
        $this->logger = $logger;
    }

    /**
     * Checks if the specified method matches against the method name
     * expression.
     *
     * Returns TRUE if method name, visibility and arguments constraints match and the target
     * method is not final.
     *
     * @param string $className Ignored in this pointcut filter
     * @param string $methodName Name of the method to match against
     * @param string $methodDeclaringClassName Name of the class the method was originally declared in
     * @param mixed $pointcutQueryIdentifier Some identifier for this query - must at least differ from a previous identifier. Used for circular reference detection.
     * @return boolean TRUE if the class matches, otherwise FALSE
     * @throws Exception
     */
    public function matches($className, $methodName, $methodDeclaringClassName, $pointcutQueryIdentifier): bool
    {
        $matchResult = preg_match('/^' . $this->methodNameFilterExpression . '$/', $methodName);

        if ($matchResult === false) {
            throw new Exception('Error in regular expression', 1168876915);
        } elseif ($matchResult !== 1) {
            return false;
        }

        switch ($this->methodVisibility) {
            case 'public':
                if (!($methodDeclaringClassName !== null && $this->reflectionService->isMethodPublic($methodDeclaringClassName, $methodName))) {
                    return false;
                }
                break;
            case 'protected':
                if (!($methodDeclaringClassName !== null && $this->reflectionService->isMethodProtected($methodDeclaringClassName, $methodName))) {
                    return false;
                }
                break;
        }

        if ($methodDeclaringClassName !== null && $this->reflectionService->isMethodFinal($methodDeclaringClassName, $methodName)) {
            return false;
        }

        $methodArguments = ($methodDeclaringClassName === null ? [] : $this->reflectionService->getMethodParameters($methodDeclaringClassName, $methodName));
        foreach (array_keys($this->methodArgumentConstraints) as $argumentName) {
            $objectAccess = explode('.', $argumentName, 2);
            $argumentName = $objectAccess[0];
            if (!array_key_exists($argumentName, $methodArguments)) {
                $this->logger->notice('The argument "' . $argumentName . '" declared in pointcut does not exist in method ' . $methodDeclaringClassName . '->' . $methodName);
                return false;
            }
        }
        return true;
    }

    /**
     * Returns TRUE if this filter holds runtime evaluations for a previously matched pointcut
     *
     * @return boolean TRUE if this filter has runtime evaluations
     */
    public function hasRuntimeEvaluationsDefinition(): bool
    {
        return (count($this->methodArgumentConstraints) > 0);
    }

    /**
     * Returns runtime evaluations for a previously matched pointcut
     *
     * @return array Runtime evaluations
     */
    public function getRuntimeEvaluationsDefinition(): array
    {
        return [
            'methodArgumentConstraints' => $this->methodArgumentConstraints
        ];
    }

    /**
     * Returns the method name filter expression
     *
     * @return string
     */
    public function getMethodNameFilterExpression(): string
    {
        return $this->methodNameFilterExpression;
    }

    /**
     * Returns the method visibility
     *
     * @return string
     */
    public function getMethodVisibility(): string
    {
        return $this->methodVisibility;
    }

    /**
     * Returns the method argument constraints
     *
     * @return array
     */
    public function getMethodArgumentConstraints(): array
    {
        return $this->methodArgumentConstraints;
    }

    /**
     * This method is used to optimize the matching process.
     *
     * @param ClassNameIndex $classNameIndex
     * @return ClassNameIndex
     */
    public function reduceTargetClassNames(ClassNameIndex $classNameIndex): ClassNameIndex
    {
        return $classNameIndex;
    }
}<|MERGE_RESOLUTION|>--- conflicted
+++ resolved
@@ -87,11 +87,7 @@
      * @param LoggerInterface $logger
      * @return void
      */
-<<<<<<< HEAD
     public function injectLogger(LoggerInterface $logger)
-=======
-    public function injectSystemLogger(SystemLoggerInterface $systemLogger): void
->>>>>>> ed6bae25
     {
         $this->logger = $logger;
     }
