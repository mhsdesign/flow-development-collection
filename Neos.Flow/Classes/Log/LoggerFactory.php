<?php
namespace Neos\Flow\Log;

/*
 * This file is part of the Neos.Flow package.
 *
 * (c) Contributors of the Neos Project - www.neos.io
 *
 * This package is Open Source Software. For the full copyright and license
 * information, please view the LICENSE file which was distributed with this
 * source code.
 */

use Neos\Flow\Annotations as Flow;
use Neos\Flow\Core\Bootstrap;
use Neos\Flow\Error\Debugger;
use Neos\Flow\Http\HttpRequestHandlerInterface;
use Neos\Flow\Log\ThrowableStorage\FileStorage;
use Neos\Flow\ObjectManagement\ObjectManagerInterface;

/**
 * The logger factory used to create logger instances.
 *
 * @api
 * @Flow\Scope("singleton")
 */
class LoggerFactory
{
    /**
     * @var PsrLoggerFactoryInterface
     */
    protected $psrLoggerFactory;

    /**
     * @var array
     */
    protected $logInstanceCache = [];

    /**
     * @var \Closure
     */
    protected $requestInfoCallback;

    /**
     * LoggerFactory constructor.
     *
     * @param PsrLoggerFactoryInterface $psrLoggerFactory
     */
    public function __construct(PsrLoggerFactoryInterface $psrLoggerFactory)
    {
        $this->psrLoggerFactory = $psrLoggerFactory;
        $this->requestInfoCallback = function () {
            $output = '';
            if (!(Bootstrap::$staticObjectManager instanceof ObjectManagerInterface)) {
                return $output;
            }

            $bootstrap = Bootstrap::$staticObjectManager->get(Bootstrap::class);
            /* @var Bootstrap $bootstrap */
            $requestHandler = $bootstrap->getActiveRequestHandler();
            if (!$requestHandler instanceof HttpRequestHandlerInterface) {
                return $output;
            }

            $request = $requestHandler->getHttpRequest();
            $response = $requestHandler->getHttpResponse();
            $output .= PHP_EOL . 'HTTP REQUEST:' . PHP_EOL . ($request == '' ? '[request was empty]' : $request) . PHP_EOL;
            $output .= PHP_EOL . 'HTTP RESPONSE:' . PHP_EOL . ($response == '' ? '[response was empty]' : $response) . PHP_EOL;
            $output .= PHP_EOL . 'PHP PROCESS:' . PHP_EOL . 'Inode: ' . getmyinode() . PHP_EOL . 'PID: ' . getmypid() . PHP_EOL . 'UID: ' . getmyuid() . PHP_EOL . 'GID: ' . getmygid() . PHP_EOL . 'User: ' . get_current_user() . PHP_EOL;

            return $output;
        };
    }

    /**
     * Factory method which creates the specified logger along with the specified backend(s).
     *
     * @param string $identifier An identifier for the logger
     * @param string $loggerObjectName Object name of the log frontend
     * @param mixed $backendObjectNames Object name (or array of object names) of the log backend(s)
     * @param array $backendOptions (optional) Array of backend options. If more than one backend is specified, this is an array of array.
     * @return \Neos\Flow\Log\LoggerInterface The created logger frontend
     * @api
     */
    public function create($identifier, $loggerObjectName, $backendObjectNames, array $backendOptions = [])
    {
        if (!isset($this->logInstanceCache[$identifier])) {
<<<<<<< HEAD
            if (is_a($loggerObjectName, DefaultLogger::class)) {
                $logger = $this->createPsrBasedLogger($identifier, $loggerObjectName);
            } else {
                $logger = $this->instantiateLogger($loggerObjectName, $backendObjectNames, $backendOptions);
=======
            if (is_a($loggerObjectName, DefaultLogger::class, true)) {
                $logger = $this->instantiateLogger($loggerObjectName, $backendObjectNames, $backendOptions);
            } else {
                $logger = $this->createPsrBasedLogger($identifier, $loggerObjectName);
>>>>>>> bca69c9d
            }

            $this->logInstanceCache[$identifier] = $logger;
        }

        return $this->logInstanceCache[$identifier];
    }

    /**
     * @param string $identifier
     * @param string $loggerObjectName
     * @return LoggerInterface
     */
    protected function createPsrBasedLogger(string $identifier, string $loggerObjectName): \Psr\Log\LoggerInterface
    {
        $psrLogger = $this->psrLoggerFactory->get($identifier);
        $logger = $loggerObjectName($psrLogger);
        $logger = $this->injectAdditionalDependencies($logger);
        return $logger;
    }

    /**
     * Create a new logger instance.
     *
     * @param string $loggerObjectName
     * @param array|string $backendObjectNames
     * @param array $backendOptions
     * @return \Neos\Flow\Log\LoggerInterface
     */
    protected function instantiateLogger(string $loggerObjectName, $backendObjectNames, array $backendOptions = []): LoggerInterface
    {
        $logger = new $loggerObjectName;
        if (is_array($backendObjectNames)) {
            foreach ($backendObjectNames as $i => $backendObjectName) {
                if (isset($backendOptions[$i])) {
                    $backend = new $backendObjectName($backendOptions[$i]);
                    $logger->addBackend($backend);
                }
            }
        } else {
            $backend = new $backendObjectNames($backendOptions);
            $logger->addBackend($backend);
        }

        $logger = $this->injectAdditionalDependencies($logger);
        return $logger;
    }

    /**
     * @param LoggerInterface $logger
     * @return LoggerInterface
     */
    protected function injectAdditionalDependencies(LoggerInterface $logger): LoggerInterface
    {
        if ($logger instanceof Logger) {
            $logger->injectThrowableStorage($this->instantiateThrowableStorage());
        }

        return $logger;
    }

    /**
     * @return FileStorage|ThrowableStorageInterface
     */
    protected function instantiateThrowableStorage(): ThrowableStorageInterface
    {
        // Fallback early throwable storage
        $throwableStorage = new FileStorage();
        $throwableStorage->injectStoragePath(FLOW_PATH_DATA . 'Logs/Exceptions');
        if (Bootstrap::$staticObjectManager instanceof ObjectManagerInterface) {
            $throwableStorage = Bootstrap::$staticObjectManager->get(ThrowableStorageInterface::class);
        }
        $throwableStorage->setBacktraceRenderer(function ($backtrace) {
            return Debugger::getBacktraceCode($backtrace, false, true);
        });
        $throwableStorage->setRequestInformationRenderer($this->requestInfoCallback);
        return $throwableStorage;
    }
}<|MERGE_RESOLUTION|>--- conflicted
+++ resolved
@@ -85,17 +85,10 @@
     public function create($identifier, $loggerObjectName, $backendObjectNames, array $backendOptions = [])
     {
         if (!isset($this->logInstanceCache[$identifier])) {
-<<<<<<< HEAD
-            if (is_a($loggerObjectName, DefaultLogger::class)) {
-                $logger = $this->createPsrBasedLogger($identifier, $loggerObjectName);
-            } else {
-                $logger = $this->instantiateLogger($loggerObjectName, $backendObjectNames, $backendOptions);
-=======
             if (is_a($loggerObjectName, DefaultLogger::class, true)) {
                 $logger = $this->instantiateLogger($loggerObjectName, $backendObjectNames, $backendOptions);
             } else {
                 $logger = $this->createPsrBasedLogger($identifier, $loggerObjectName);
->>>>>>> bca69c9d
             }
 
             $this->logInstanceCache[$identifier] = $logger;
