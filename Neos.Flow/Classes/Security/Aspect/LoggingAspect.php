<?php
namespace Neos\Flow\Security\Aspect;

/*
 * This file is part of the Neos.Flow package.
 *
 * (c) Contributors of the Neos Project - www.neos.io
 *
 * This package is Open Source Software. For the full copyright and license
 * information, please view the LICENSE file which was distributed with this
 * source code.
 */

use Neos\Flow\Annotations as Flow;
use Neos\Flow\Aop\JoinPointInterface;
use Neos\Flow\Log\PsrSecurityLoggerInterface;
<<<<<<< HEAD
=======
use Neos\Flow\Log\Utility\LogEnvironment;
use Neos\Flow\Security\Account;
>>>>>>> e02c83da
use Neos\Flow\Security\Authentication\AuthenticationManagerInterface;
use Neos\Flow\Security\Authentication\TokenInterface;
use Neos\Flow\Security\Exception\NoTokensAuthenticatedException;

/**
 * An aspect which centralizes the logging of security relevant actions.
 *
 * @Flow\Scope("singleton")
 * @Flow\Aspect
 */
class LoggingAspect
{
    /**
     * @var PsrSecurityLoggerInterface
     * @Flow\Inject
     */
    protected $securityLogger;

    /**
     * @var boolean
     */
    protected $alreadyLoggedAuthenticateCall = false;

    /**
     * Logs calls and results of the authenticate() method of the Authentication Manager
     *
     * @Flow\After("within(Neos\Flow\Security\Authentication\AuthenticationManagerInterface) && method(.*->authenticate())")
     * @param JoinPointInterface $joinPoint The current joinpoint
     * @return mixed The result of the target method if it has not been intercepted
     * @throws \Exception
     */
    public function logManagerAuthenticate(JoinPointInterface $joinPoint)
    {
        if ($joinPoint->hasException()) {
            $exception = $joinPoint->getException();
            if (!$exception instanceof NoTokensAuthenticatedException) {
                $this->securityLogger->notice(sprintf('Authentication failed: "%s" #%d', $exception->getMessage(), $exception->getCode()));
            }
            throw $exception;
<<<<<<< HEAD
=======
        } elseif ($this->alreadyLoggedAuthenticateCall === false) {
            /** @var AuthenticationManagerInterface $authenticationManager */
            $authenticationManager = $joinPoint->getProxy();
            if ($authenticationManager->getSecurityContext()->getAccount() !== null) {
                $this->securityLogger->info(sprintf('Successfully re-authenticated tokens for account "%s"', $authenticationManager->getSecurityContext()->getAccount()->getAccountIdentifier()), LogEnvironment::fromMethodName(__METHOD__));
            } else {
                $this->securityLogger->info('No account authenticated', LogEnvironment::fromMethodName(__METHOD__));
            }
            $this->alreadyLoggedAuthenticateCall = true;
>>>>>>> e02c83da
        }

        if ($this->alreadyLoggedAuthenticateCall) {
            return;
        }

        $this->alreadyLoggedAuthenticateCall = true;
        /** @var AuthenticationManagerInterface $authenticationManager */
        $authenticationManager = $joinPoint->getProxy();
        $logMessage = 'No account authenticated';
        if ($authenticationManager->getSecurityContext()->getAccount() !== null) {
            $logMessage = sprintf('Successfully re-authenticated tokens for account "%s"', $authenticationManager->getSecurityContext()->getAccount()->getAccountIdentifier());
        }

        $this->securityLogger->info($logMessage);
    }

    /**
     * Logs calls and results of the logout() method of the Authentication Manager
     *
     * @Flow\AfterReturning("within(Neos\Flow\Security\Authentication\AuthenticationManagerInterface) && method(.*->logout())")
     * @param JoinPointInterface $joinPoint The current joinpoint
     * @return mixed The result of the target method if it has not been intercepted
     */
    public function logManagerLogout(JoinPointInterface $joinPoint)
    {
        /** @var AuthenticationManagerInterface $authenticationManager */
        $authenticationManager = $joinPoint->getProxy();
        $securityContext = $authenticationManager->getSecurityContext();
        if (!$securityContext->isInitialized()) {
            return;
        }

        $accountIdentifiers = [];
        foreach ($securityContext->getAuthenticationTokens() as $token) {
            $account = $token->getAccount();
            if ($account !== null) {
                $accountIdentifiers[] = $account->getAccountIdentifier();
            }
        }
<<<<<<< HEAD

        $this->securityLogger->info(sprintf('Logged out %d account(s). (%s)', count($accountIdentifiers), implode(', ', $accountIdentifiers)));
=======
        $this->securityLogger->info(sprintf('Logged out %d account(s). (%s)', count($accountIdentifiers), implode(', ', $accountIdentifiers)), LogEnvironment::fromMethodName(__METHOD__));
>>>>>>> e02c83da
    }

    /**
     * @param array $collectedIdentifiers
     * @param TokenInterface $token
     * @return array
     */
    protected function reduceTokenToAccountIdentifier(array $collectedIdentifiers, TokenInterface $token): array
    {
        $account = $token->getAccount();
        if ($account !== null) {
            $collectedIdentifiers[] = $account->getAccountIdentifier();
        }

        return $collectedIdentifiers;
    }

    /**
     * Logs calls and results of the authenticate() method of an authentication provider
     *
     * @Flow\AfterReturning("within(Neos\Flow\Security\Authentication\AuthenticationProviderInterface) && method(.*->authenticate())")
     * @param JoinPointInterface $joinPoint The current joinpoint
     * @return mixed The result of the target method if it has not been intercepted
     */
    public function logPersistedUsernamePasswordProviderAuthenticate(JoinPointInterface $joinPoint)
    {
        $token = $joinPoint->getMethodArgument('authenticationToken');

        switch ($token->getAuthenticationStatus()) {
            case TokenInterface::AUTHENTICATION_SUCCESSFUL:
                $this->securityLogger->notice(sprintf('Successfully authenticated token: %s', $token), [
                    'packageKey' => 'Neos.Flow',
                    'className' => $joinPoint->getClassName(),
                    'methodName' => $joinPoint->getMethodName()
                ]);
                $this->alreadyLoggedAuthenticateCall = true;
            break;
            case TokenInterface::WRONG_CREDENTIALS:
                $this->securityLogger->warning(sprintf('Wrong credentials given for token: %s', $token), [
                    'packageKey' => 'Neos.Flow',
                    'className' => $joinPoint->getClassName(),
                    'methodName' => $joinPoint->getMethodName()
                ]);
            break;
            case TokenInterface::NO_CREDENTIALS_GIVEN:
                $this->securityLogger->warning(sprintf('No credentials given or no account found for token: %s', $token), [
                    'packageKey' => 'Neos.Flow',
                    'className' => $joinPoint->getClassName(),
                    'methodName' => $joinPoint->getMethodName()
                ]);
            break;
        }
    }

    /**
     * Logs calls and result of vote() for method privileges
     *
     * @Flow\After("method(Neos\Flow\Security\Authorization\Privilege\Method\MethodPrivilege->vote())")
     * @param JoinPointInterface $joinPoint
     * @return void
     */
    public function logJoinPointAccessDecisions(JoinPointInterface $joinPoint)
    {
        $subjectJoinPoint = $joinPoint->getMethodArgument('subject');
        $decision = $joinPoint->getResult() === true ? 'GRANTED' : 'DENIED';
        $message = sprintf('Decided "%s" on method call %s::%s().', $decision, $subjectJoinPoint->getClassName(), $subjectJoinPoint->getMethodName());
        $this->securityLogger->info($message, LogEnvironment::fromMethodName(__METHOD__));
    }

    /**
     * Logs calls and result of isPrivilegeTargetGranted()
     *
     * @Flow\After("method(Neos\Flow\Security\Authorization\PrivilegeManager->isPrivilegeTargetGranted())")
     * @param JoinPointInterface $joinPoint
     * @return void
     */
    public function logPrivilegeAccessDecisions(JoinPointInterface $joinPoint)
    {
        $decision = $joinPoint->getResult() === true ? 'GRANTED' : 'DENIED';
        $message = sprintf('Decided "%s" on privilege "%s".', $decision, $joinPoint->getMethodArgument('privilegeTargetIdentifier'));
        $this->securityLogger->info($message, LogEnvironment::fromMethodName(__METHOD__));
    }
}<|MERGE_RESOLUTION|>--- conflicted
+++ resolved
@@ -14,11 +14,7 @@
 use Neos\Flow\Annotations as Flow;
 use Neos\Flow\Aop\JoinPointInterface;
 use Neos\Flow\Log\PsrSecurityLoggerInterface;
-<<<<<<< HEAD
-=======
 use Neos\Flow\Log\Utility\LogEnvironment;
-use Neos\Flow\Security\Account;
->>>>>>> e02c83da
 use Neos\Flow\Security\Authentication\AuthenticationManagerInterface;
 use Neos\Flow\Security\Authentication\TokenInterface;
 use Neos\Flow\Security\Exception\NoTokensAuthenticatedException;
@@ -58,18 +54,6 @@
                 $this->securityLogger->notice(sprintf('Authentication failed: "%s" #%d', $exception->getMessage(), $exception->getCode()));
             }
             throw $exception;
-<<<<<<< HEAD
-=======
-        } elseif ($this->alreadyLoggedAuthenticateCall === false) {
-            /** @var AuthenticationManagerInterface $authenticationManager */
-            $authenticationManager = $joinPoint->getProxy();
-            if ($authenticationManager->getSecurityContext()->getAccount() !== null) {
-                $this->securityLogger->info(sprintf('Successfully re-authenticated tokens for account "%s"', $authenticationManager->getSecurityContext()->getAccount()->getAccountIdentifier()), LogEnvironment::fromMethodName(__METHOD__));
-            } else {
-                $this->securityLogger->info('No account authenticated', LogEnvironment::fromMethodName(__METHOD__));
-            }
-            $this->alreadyLoggedAuthenticateCall = true;
->>>>>>> e02c83da
         }
 
         if ($this->alreadyLoggedAuthenticateCall) {
@@ -84,7 +68,7 @@
             $logMessage = sprintf('Successfully re-authenticated tokens for account "%s"', $authenticationManager->getSecurityContext()->getAccount()->getAccountIdentifier());
         }
 
-        $this->securityLogger->info($logMessage);
+        $this->securityLogger->info($logMessage, LogEnvironment::fromMethodName(__METHOD__));
     }
 
     /**
@@ -110,12 +94,8 @@
                 $accountIdentifiers[] = $account->getAccountIdentifier();
             }
         }
-<<<<<<< HEAD
 
-        $this->securityLogger->info(sprintf('Logged out %d account(s). (%s)', count($accountIdentifiers), implode(', ', $accountIdentifiers)));
-=======
         $this->securityLogger->info(sprintf('Logged out %d account(s). (%s)', count($accountIdentifiers), implode(', ', $accountIdentifiers)), LogEnvironment::fromMethodName(__METHOD__));
->>>>>>> e02c83da
     }
 
     /**
