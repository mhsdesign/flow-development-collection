--- conflicted
+++ resolved
@@ -175,13 +175,9 @@
      * @param Locale $locale Locale to use (NULL for default one)
      * @param string $sourceName Name of file with translations, base path is $packageKey/Resources/Private/Locale/Translations/
      * @param string $packageKey Key of the package containing the source file
-<<<<<<< HEAD
-     * @return string Translated message or NULL on failure
+     * @return string|null Translated message or NULL on failure
      * @throws Exception\IndexOutOfBoundsException
      * @throws Exception\InvalidFormatPlaceholderException
-=======
-     * @return string|null Translated message or NULL on failure
->>>>>>> 0cb51a35
      * @api
      * @see Translator::translateByOriginalLabel()
      */
