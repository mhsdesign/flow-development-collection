--- conflicted
+++ resolved
@@ -269,14 +269,10 @@
             return Debugger::getBacktraceCode($backtrace, false, true);
         });
 
-<<<<<<< HEAD
         $throwableStorage->setRequestInformationRenderer(function () use ($renderRequestInformation) {
-=======
-        $throwableStorage->setRequestInformationRenderer(static function () {
             // The following lines duplicate FileStorage::__construct(), which is intended to provide a renderer
             // to alternative implementations of ThrowableStorageInterface
 
->>>>>>> efa7dddf
             $output = '';
             if (!(Bootstrap::$staticObjectManager instanceof ObjectManagerInterface)) {
                 return $output;
@@ -290,16 +286,9 @@
             }
 
             $request = $requestHandler->getHttpRequest();
-<<<<<<< HEAD
-            $response = $requestHandler->getHttpResponse();
             if ($renderRequestInformation) {
-                $output .= PHP_EOL . 'HTTP REQUEST:' . PHP_EOL . ($request == '' ? '[request was empty]' : $request) . PHP_EOL;
-            }
-            $output .= PHP_EOL . 'HTTP RESPONSE:' . PHP_EOL . ($response == '' ? '[response was empty]' : $response) . PHP_EOL;
-=======
-            // TODO: Sensible error output
-            $output .= PHP_EOL . 'HTTP REQUEST:' . PHP_EOL . ($request instanceof RequestInterface ? RequestInformationHelper::renderRequestHeaders($request) : '[request was empty]') . PHP_EOL;
->>>>>>> efa7dddf
+                $output .= PHP_EOL . 'HTTP REQUEST:' . PHP_EOL . ($request instanceof RequestInterface ? RequestInformationHelper::renderRequestHeaders($request) : '[request was empty]') . PHP_EOL;
+            }
             $output .= PHP_EOL . 'PHP PROCESS:' . PHP_EOL . 'Inode: ' . getmyinode() . PHP_EOL . 'PID: ' . getmypid() . PHP_EOL . 'UID: ' . getmyuid() . PHP_EOL . 'GID: ' . getmygid() . PHP_EOL . 'User: ' . get_current_user() . PHP_EOL;
 
             return $output;
