<?php
namespace Neos\Flow\Core;

/*
 * This file is part of the Neos.Flow package.
 *
 * (c) Contributors of the Neos Project - www.neos.io
 *
 * This package is Open Source Software. For the full copyright and license
 * information, please view the LICENSE file which was distributed with this
 * source code.
 */

use Neos\Flow\Annotations as Flow;
use Neos\Flow\Package;
use Neos\Utility\Files;

/**
 * Class Loader implementation as fallback to the compoer loader and for test classes.
 *
 * @Flow\Proxy(false)
 * @Flow\Scope("singleton")
 */
class ClassLoader
{
    /**
     * @var string
     */
    const MAPPING_TYPE_PSR0 = 'psr-0';

    /**
     * @var string
     */
    const MAPPING_TYPE_PSR4 = 'psr-4';

    /**
     * @var string
     */
    const MAPPING_TYPE_CLASSMAP = 'classmap';

    /**
     * @var string
     */
    const MAPPING_TYPE_FILES = 'files';

    /**
     * A list of namespaces this class loader is definitely responsible for.
     *
     * @var array
     */
    protected $packageNamespaces = [];

    /**
     * @var boolean
     */
    protected $considerTestsNamespace = false;

    /**
     * @var array
     */
    protected $ignoredClassNames = [
        'integer' => true,
        'string' => true,
        'param' => true,
        'return' => true,
        'var' => true,
        'throws' => true,
        'api' => true,
        'todo' => true,
        'fixme' => true,
        'see' => true,
        'license' => true,
        'author' => true,
        'test' => true,
        'deprecated' => true,
        'internal' => true,
        'since' => true,
    ];

    /**
     * @var array
     */
    protected $fallbackClassPaths = [];

    /**
     * Cache classNames that were not found in this class loader in order
     * to save time in resolving those non existent classes.
     * Usually these will be annotations that have no class.
     *
     * @var array
     *
     */
    protected $nonExistentClasses = [];

    /**
     * @param array $defaultPackageEntries Adds default entries for packages that should be available for very early loading
     */
<<<<<<< HEAD
    public function __construct(ApplicationContext $context = null, array $defaultPackageEntries = [])
=======
    public function __construct($defaultPackageEntries = [])
>>>>>>> 1f098b1d
    {
        foreach ($defaultPackageEntries as $entry) {
            $this->createNamespaceMapEntry($entry['namespace'], $entry['classPath'], $entry['mappingType']);
        }
    }

    /**
     * Loads php files containing classes or interfaces found in the classes directory of
     * a package and specifically registered classes.
     *
     * @param string $className Name of the class/interface to load
     * @return boolean
     */
    public function loadClass(string $className): bool
    {
        $className = ltrim($className, '\\');
        $namespaceParts = explode('\\', $className);
        // Workaround for Doctrine's annotation parser which does a class_exists() for annotations like "@param" and so on:
        if (isset($this->ignoredClassNames[$className]) || isset($this->ignoredClassNames[end($namespaceParts)]) || isset($this->nonExistentClasses[$className])) {
            return false;
        }

        $classNamePart = array_pop($namespaceParts);
        $classNameParts = explode('_', $classNamePart);
        $namespaceParts = array_merge($namespaceParts, $classNameParts);
        $namespacePartCount = count($namespaceParts);

        $currentPackageArray = $this->packageNamespaces;
        $packagenamespacePartCount = 0;

        // This will contain all possible class mappings for the given class name. We start with the fallback paths and prepend mappings with growing specificy.
        $collectedPossibleNamespaceMappings = [
            ['p' => $this->fallbackClassPaths, 'c' => 0]
        ];

        if ($namespacePartCount > 1) {
            while (($packagenamespacePartCount + 1) < $namespacePartCount) {
                $possiblePackageNamespacePart = $namespaceParts[$packagenamespacePartCount];
                if (!isset($currentPackageArray[$possiblePackageNamespacePart])) {
                    break;
                }

                $packagenamespacePartCount++;
                $currentPackageArray = $currentPackageArray[$possiblePackageNamespacePart];
                if (isset($currentPackageArray['_pathData'])) {
                    array_unshift($collectedPossibleNamespaceMappings, ['p' => $currentPackageArray['_pathData'], 'c' => $packagenamespacePartCount]);
                }
            }
        }

        foreach ($collectedPossibleNamespaceMappings as $nameSpaceMapping) {
            if ($this->loadClassFromPossiblePaths($nameSpaceMapping['p'], $namespaceParts, $nameSpaceMapping['c'])) {
                return true;
            }
        }

        $this->nonExistentClasses[$className] = true;
        return false;
    }

    /**
     * Tries to load a class from a list of possible paths. This is needed because packages are not prefix-free; i.e.
     * there may exist a package "Neos" and a package "Neos.NodeTypes" -- so a class Neos\NodeTypes\Foo must be first
     * loaded (if it exists) from Neos.NodeTypes, falling back to Neos afterwards.
     *
     * @param array $possiblePaths
     * @param array $namespaceParts
     * @param integer $packageNamespacePartCount
     * @return boolean
     */
    protected function loadClassFromPossiblePaths(array $possiblePaths, array $namespaceParts, int $packageNamespacePartCount): bool
    {
        foreach ($possiblePaths as $possiblePathData) {
            $possibleFilePath = '';
            if ($possiblePathData['mappingType'] === self::MAPPING_TYPE_PSR0) {
                $possibleFilePath = $this->buildClassPathWithPsr0($namespaceParts, $possiblePathData['path'], $packageNamespacePartCount);
            }
            if ($possiblePathData['mappingType'] === self::MAPPING_TYPE_PSR4) {
                $possibleFilePath = $this->buildClassPathWithPsr4($namespaceParts, $possiblePathData['path'], $packageNamespacePartCount);
            }

            if (is_file($possibleFilePath)) {
                $result = include_once($possibleFilePath);
                if ($result !== false) {
                    return true;
                }
            }
        }

        return false;
    }

    /**
     * Sets the available packages
     *
     * @param array $activePackages An array of \Neos\Flow\Package\Package objects
     * @return void
     */
    public function setPackages(array $activePackages)
    {
        /** @var Package $package */
        foreach ($activePackages as $packageKey => $package) {
            foreach ($package->getFlattenedAutoloadConfiguration() as $configuration) {
                $this->createNamespaceMapEntry($configuration['namespace'], $configuration['classPath'], $configuration['mappingType']);
            }
            // TODO: Replace with "autoload-dev" usage
            if ($this->considerTestsNamespace) {
                foreach ($package->getNamespaces() as $namespace) {
                    $this->createNamespaceMapEntry($namespace, $package->getPackagePath(), self::MAPPING_TYPE_PSR4);
                }
            }
        }
    }

    /**
     * Add a namespace to class path mapping to the class loader for resolving classes.
     *
     * @param string $namespace A namespace to map to a class path.
     * @param string $classPath The class path to be mapped.
     * @param string $mappingType The mapping type for this mapping entry. Currently one of self::MAPPING_TYPE_PSR0 or self::MAPPING_TYPE_PSR4 will work. Defaults to self::MAPPING_TYPE_PSR0
     * @return void
     */
    protected function createNamespaceMapEntry(string $namespace, string $classPath, string $mappingType = self::MAPPING_TYPE_PSR0)
    {
        $unifiedClassPath = Files::getNormalizedPath($classPath);
        $entryIdentifier = md5($unifiedClassPath . '-' . $mappingType);

        $currentArray = & $this->packageNamespaces;
        foreach (explode('\\', rtrim($namespace, '\\')) as $namespacePart) {
            if (!isset($currentArray[$namespacePart])) {
                $currentArray[$namespacePart] = [];
            }
            $currentArray = & $currentArray[$namespacePart];
        }
        if (!isset($currentArray['_pathData'])) {
            $currentArray['_pathData'] = [];
        }

        $currentArray['_pathData'][$entryIdentifier] = [
            'mappingType' => $mappingType,
            'path' => $unifiedClassPath
        ];
    }

    /**
     * Adds an entry to the fallback path map. MappingType for this kind of paths is always PSR4 as no package namespace is used then.
     *
     * @param string $path The fallback path to search in.
     * @return void
     */
    public function createFallbackPathEntry(string $path)
    {
        $entryIdentifier = md5($path);
        if (!isset($this->fallbackClassPaths[$entryIdentifier])) {
            $this->fallbackClassPaths[$entryIdentifier] = [
                'path' => $path,
                'mappingType' => self::MAPPING_TYPE_PSR4
            ];
        }
    }

    /**
     * Tries to remove a possibly existing namespace to class path map entry.
     *
     * @param string $namespace A namespace mapped to a class path.
     * @param string $classPath The class path to be removed.
     * @param string $mappingType The mapping type for this mapping entry. Currently one of self::MAPPING_TYPE_PSR0 or self::MAPPING_TYPE_PSR4 will work. Defaults to self::MAPPING_TYPE_PSR0
     * @return void
     */
    protected function removeNamespaceMapEntry(string $namespace, string $classPath, string $mappingType = self::MAPPING_TYPE_PSR0)
    {
        $unifiedClassPath = Files::getNormalizedPath($classPath);
        $entryIdentifier = md5($unifiedClassPath . '-' . $mappingType);

        $currentArray = & $this->packageNamespaces;
        foreach (explode('\\', rtrim($namespace, '\\')) as $namespacePart) {
            if (!isset($currentArray[$namespacePart])) {
                return;
            }
            $currentArray = & $currentArray[$namespacePart];
        }
        if (!isset($currentArray['_pathData'])) {
            return;
        }

        if (isset($currentArray['_pathData'][$entryIdentifier])) {
            unset($currentArray['_pathData'][$entryIdentifier]);
            if (empty($currentArray['_pathData'])) {
                unset($currentArray['_pathData']);
            }
        }
    }

    /**
     * Try to build a path to a class according to PSR-0 rules.
     *
     * @param array $classNameParts Parts of the FQ classname.
     * @param string $classPath Already detected class path to a possible package.
     * @return string
     */
    protected function buildClassPathWithPsr0(array $classNameParts, string $classPath): string
    {
        $fileName = implode('/', $classNameParts) . '.php';

        return $classPath . $fileName;
    }

    /**
     * Try to build a path to a class according to PSR-4 rules.
     *
     * @param array $classNameParts Parts of the FQ classname.
     * @param string $classPath Already detected class path to a possible package.
     * @param integer $packageNamespacePartCount Amount of parts of the className that is also part of the package namespace.
     * @return string
     */
    protected function buildClassPathWithPsr4(array $classNameParts, string $classPath, int $packageNamespacePartCount): string
    {
        $fileName = implode('/', array_slice($classNameParts, $packageNamespacePartCount)) . '.php';

        return $classPath . $fileName;
    }

    /**
     * Sets the flag which enables or disables autoloading support for functional
     * test files.
     *
     * @param boolean $flag
     * @return void
     */
    public function setConsiderTestsNamespace(bool $flag)
    {
        $this->considerTestsNamespace = $flag;
    }

    /**
     * Is the given mapping type predictable in terms of path to class name
     *
     * @param string $mappingType
     * @return boolean
     */
    public static function isAutoloadTypeWithPredictableClassPath(string $mappingType): bool
    {
        return ($mappingType === static::MAPPING_TYPE_PSR0 || $mappingType === static::MAPPING_TYPE_PSR4);
    }
}<|MERGE_RESOLUTION|>--- conflicted
+++ resolved
@@ -95,11 +95,7 @@
     /**
      * @param array $defaultPackageEntries Adds default entries for packages that should be available for very early loading
      */
-<<<<<<< HEAD
-    public function __construct(ApplicationContext $context = null, array $defaultPackageEntries = [])
-=======
-    public function __construct($defaultPackageEntries = [])
->>>>>>> 1f098b1d
+    public function __construct(array $defaultPackageEntries = [])
     {
         foreach ($defaultPackageEntries as $entry) {
             $this->createNamespaceMapEntry($entry['namespace'], $entry['classPath'], $entry['mappingType']);
@@ -115,7 +111,7 @@
      */
     public function loadClass(string $className): bool
     {
-        $className = ltrim($className, '\\');
+            $className = ltrim($className, '\\');
         $namespaceParts = explode('\\', $className);
         // Workaround for Doctrine's annotation parser which does a class_exists() for annotations like "@param" and so on:
         if (isset($this->ignoredClassNames[$className]) || isset($this->ignoredClassNames[end($namespaceParts)]) || isset($this->nonExistentClasses[$className])) {
