<?php
namespace Neos\Flow\Command;

/*
 * This file is part of the Neos.Flow package.
 *
 * (c) Contributors of the Neos Project - www.neos.io
 *
 * This package is Open Source Software. For the full copyright and license
 * information, please view the LICENSE file which was distributed with this
 * source code.
 */

use GuzzleHttp\Psr7\ServerRequest;
use GuzzleHttp\Psr7\Uri;
use Neos\Flow\Annotations as Flow;
use Neos\Flow\Cli\CommandController;
use Neos\Flow\Configuration\ConfigurationManager;
use Neos\Flow\Mvc\Exception\InvalidRoutePartValueException;
use Neos\Flow\Mvc\Exception\StopActionException;
use Neos\Flow\Mvc\Routing\Dto\RouteContext;
use Neos\Flow\Mvc\Routing\Dto\RouteParameters;
use Neos\Flow\Mvc\Routing\Route;
use Neos\Flow\Mvc\Routing\Router;
use Neos\Flow\ObjectManagement\ObjectManagerInterface;

/**
 * Command controller for tasks related to routing
 *
 * @Flow\Scope("singleton")
 */
class RoutingCommandController extends CommandController
{
    /**
     * @Flow\Inject
     * @var ConfigurationManager
     */
    protected $configurationManager;

    /**
     * @Flow\Inject
     * @var Router
     */
    protected $router;

    /**
     * @Flow\Inject
     * @var ObjectManagerInterface
     */
    protected $objectManager;

    /**
     * List the known routes
     *
     * This command displays a list of all currently registered routes.
     *
     * @return void
     */
    public function listCommand()
    {
        $this->outputLine('Currently registered routes:');
        /** @var Route $route */
        foreach ($this->router->getRoutes() as $index => $route) {
            $uriPattern = $route->getUriPattern();
            $this->outputLine(str_pad(($index + 1) . '. ' . $uriPattern, 80) . $route->getName());
        }
    }

    /**
     * Show information for a route
     *
     * This command displays the configuration of a route specified by index number.
     *
     * @param integer $index The index of the route as given by routing:list
     * @return void
     */
    public function showCommand(int $index)
    {
        $routes = $this->router->getRoutes();
        if (isset($routes[$index - 1])) {
            /** @var Route $route */
            $route = $routes[$index - 1];

            $this->outputLine('<b>Information for route ' . $index . ':</b>');
            $this->outputLine('  Name: ' . $route->getName());
            $this->outputLine('  Pattern: ' . $route->getUriPattern());
            $this->outputLine('  Defaults: ');
            foreach ($route->getDefaults() as $defaultKey => $defaultValue) {
                $this->outputLine('    - ' . $defaultKey . ' => ' . $defaultValue);
            }
            $this->outputLine('  Append: ' . ($route->getAppendExceedingArguments() ? 'true' : 'false'));
        } else {
            $this->outputLine('Route ' . $index . ' was not found!');
        }
    }

    /**
     * Generate a route path
     *
     * This command takes package, controller and action and displays the
     * generated route path and the selected route:
     *
     * ./flow routing:getPath --format json Acme.Demo\\Sub\\Package
     *
     * @param string $package Package key and subpackage, subpackage parts are separated with backslashes
     * @param string $controller Controller name, default is 'Standard'
     * @param string $action Action name, default is 'index'
     * @param string $format Requested Format name default is 'html'
     * @return void
     */
    public function getPathCommand(string $package, string $controller = 'Standard', string $action = 'index', string $format = 'html')
    {
        $packageParts = explode('\\', $package, 2);
        $package = $packageParts[0];
        $subpackage = isset($packageParts[1]) ? $packageParts[1] : null;

        $routeValues = [
            '@package' => $package,
            '@subpackage' => $subpackage,
            '@controller' => $controller,
            '@action' => $action,
            '@format' => $format
        ];

        $this->outputLine('<b>Resolving:</b>');
        $this->outputLine('  Package: ' . $routeValues['@package']);
        $this->outputLine('  Subpackage: ' . $routeValues['@subpackage']);
        $this->outputLine('  Controller: ' . $routeValues['@controller']);
        $this->outputLine('  Action: ' . $routeValues['@action']);
        $this->outputLine('  Format: ' . $routeValues['@format']);

        $controllerObjectName = null;
        /** @var $route Route */
        foreach ($this->router->getRoutes() as $route) {
            try {
                $resolves = $route->resolves($routeValues);
                $controllerObjectName = $this->getControllerObjectName($package, $subpackage, $controller);
            } catch (InvalidRoutePartValueException $exception) {
                $resolves = false;
            }

            if ($resolves === true) {
                $this->outputLine('<b>Route:</b>');
                $this->outputLine('  Name: ' . $route->getName());
                $this->outputLine('  Pattern: ' . $route->getUriPattern());

                $this->outputLine('<b>Generated Path:</b>');
                $this->outputLine('  ' . $route->getResolvedUriConstraints()->getPathConstraint());

                if ($controllerObjectName !== null) {
                    $this->outputLine('<b>Controller:</b>');
                    $this->outputLine('  ' . $controllerObjectName);
                } else {
                    $this->outputLine('<b>Controller Error:</b>');
                    $this->outputLine('  !!! Controller Object was not found !!!');
                }
                return;
            }
        }
        $this->outputLine('<b>No Matching Controller found</b>');
    }

    /**
     * Route the given route path
     *
     * This command takes a given path and displays the detected route and
     * the selected package, controller and action.
     *
     * @param string $path The route path to resolve
     * @param string $method The request method (GET, POST, PUT, DELETE, ...) to simulate
     * @return void
     * @throws InvalidRoutePartValueException
     * @throws StopActionException
     */
    public function routePathCommand(string $path, string $method = 'GET')
    {
        $server = [
            'REQUEST_URI' => $path,
            'REQUEST_METHOD' => $method
        ];
        $httpRequest = new ServerRequest($method, new Uri('http://localhost/'), [], '', '1.1', $server);
        $routeContext = new RouteContext($httpRequest, RouteParameters::createEmpty());

        /** @var Route $route */
        foreach ($this->router->getRoutes() as $route) {
            if ($route->matches($routeContext) === true) {
                $routeValues = $route->getMatchResults();

                $this->outputLine('<b>Path:</b>');
                $this->outputLine('  ' . $path);

                $this->outputLine('<b>Route:</b>');
                $this->outputLine('  Name: ' . $route->getName());
                $this->outputLine('  Pattern: ' . $route->getUriPattern());

                $this->outputLine('<b>Result:</b>');
                $this->outputLine('  Package: ' . (isset($routeValues['@package']) ? $routeValues['@package'] : '-'));
                $this->outputLine('  Subpackage: ' . (isset($routeValues['@subpackage']) ? $routeValues['@subpackage'] : '-'));
                $this->outputLine('  Controller: ' . (isset($routeValues['@controller']) ? $routeValues['@controller'] : '-'));
                $this->outputLine('  Action: ' . (isset($routeValues['@action']) ? $routeValues['@action'] : '-'));
                $this->outputLine('  Format: ' . (isset($routeValues['@format']) ? $routeValues['@format'] : '-'));

                $controllerObjectName = $this->getControllerObjectName($routeValues['@package'], (isset($routeValues['@subpackage']) ? $routeValues['@subpackage'] : ''), $routeValues['@controller']);
                if ($controllerObjectName === null) {
                    $this->outputLine('<b>Controller Error:</b>');
                    $this->outputLine('  !!! No Controller Object found !!!');
                    $this->quit(1);
                }
                $this->outputLine('<b>Controller:</b>');
                $this->outputLine('  ' . $controllerObjectName);
                $this->quit(0);
            }
        }
        $this->outputLine('No matching Route was found');
        $this->quit(1);
    }

    /**
     * Returns the object name of the controller defined by the package, subpackage key and
     * controller name or NULL if the controller does not exist
     *
     * @param string $packageKey the package key of the controller
     * @param string|null $subPackageKey the subpackage key of the controller
     * @param string $controllerName the controller name excluding the "Controller" suffix
     * @return string|null The controller's Object Name or NULL if the controller does not exist
     */
<<<<<<< HEAD
    protected function getControllerObjectName(string $packageKey, string $subPackageKey, string $controllerName): ?string
=======
    protected function getControllerObjectName(string $packageKey, ?string $subPackageKey, string $controllerName): ?string
>>>>>>> 54eb3901
    {
        $possibleObjectName = '@package\@subpackage\Controller\@controllerController';
        $possibleObjectName = str_replace('@package', str_replace('.', '\\', $packageKey), $possibleObjectName);
        $possibleObjectName = str_replace('@subpackage', $subPackageKey, $possibleObjectName);
        $possibleObjectName = str_replace('@controller', $controllerName, $possibleObjectName);
        $possibleObjectName = str_replace('\\\\', '\\', $possibleObjectName);

        $controllerObjectName = $this->objectManager->getCaseSensitiveObjectName($possibleObjectName);
        return ($controllerObjectName !== false) ? $controllerObjectName : null;
    }
}<|MERGE_RESOLUTION|>--- conflicted
+++ resolved
@@ -224,11 +224,7 @@
      * @param string $controllerName the controller name excluding the "Controller" suffix
      * @return string|null The controller's Object Name or NULL if the controller does not exist
      */
-<<<<<<< HEAD
-    protected function getControllerObjectName(string $packageKey, string $subPackageKey, string $controllerName): ?string
-=======
     protected function getControllerObjectName(string $packageKey, ?string $subPackageKey, string $controllerName): ?string
->>>>>>> 54eb3901
     {
         $possibleObjectName = '@package\@subpackage\Controller\@controllerController';
         $possibleObjectName = str_replace('@package', str_replace('.', '\\', $packageKey), $possibleObjectName);
