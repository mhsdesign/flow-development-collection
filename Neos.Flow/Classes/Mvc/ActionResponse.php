<?php
namespace Neos\Flow\Mvc;

use Neos\Flow\Http\Cookie;
use Psr\Http\Message\ResponseInterface;
use function GuzzleHttp\Psr7\stream_for;
use Neos\Flow\Annotations as Flow;
use Neos\Flow\Http\Component\ComponentContext;
use Psr\Http\Message\StreamInterface;
use Psr\Http\Message\UriInterface;
use GuzzleHttp\Psr7\Stream;

/**
 * The minimal MVC response object.
 * It allows for simple interactions with the HTTP response from within MVC actions. More specific requirements can be implemented via HTTP Components.
 * @see setComponentParameter()
 *
 * @Flow\Proxy(false)
 * @api
 */
final class ActionResponse
{
    /**
     * @var Stream
     */
    protected $content;

    /**
     * @var array
     */
    protected $componentParameters = [];

    /**
     * @var UriInterface
     */
    protected $redirectUri;

    /**
     * The HTTP status code
     *
     * Note the getter has a default value,
     * but internally this can be null to signify a status code was never set explicitly.
     *
     * @var integer|null
     */
    protected $statusCode;

    /**
     * @var string
     */
    protected $contentType;

    /**
     * @var Cookie[]
     */
    protected $cookies = [];

    public function __construct()
    {
        $this->content = stream_for();
    }

    /**
     * @param string|StreamInterface $content
     * @return void
     * @api
     */
    public function setContent($content): void
    {
        if (!$content instanceof StreamInterface) {
            $content = stream_for($content);
        }

        $this->content = $content;
    }

    /**
     * Set content mime type for this response.
     *
     * @param string $contentType
     * @return void
     * @api
     */
    public function setContentType(string $contentType): void
    {
        $this->contentType = $contentType;
    }

    /**
     * Set a redirect URI and according status for this response.
     *
     * @param UriInterface $uri
     * @param int $statusCode
     * @return void
     * @api
     */
    public function setRedirectUri(UriInterface $uri, int $statusCode = 303): void
    {
        $this->redirectUri = $uri;
        $this->statusCode = $statusCode;
    }

    /**
     * Set the status code for this response as HTTP status code.
     * Other codes than HTTP status may end in unpredictable results.
     *
     * @param int $statusCode
     * @return void
     * @api
     */
    public function setStatusCode(int $statusCode): void
    {
        $this->statusCode = $statusCode;
    }

    /**
     * Set a cookie in the HTTP response
     * This leads to a corresponding `Set-Cookie` header to be set in the HTTP response
     *
     * @param Cookie $cookie Cookie to be set in the HTTP response
     * @api
     */
    public function setCookie(Cookie $cookie): void
    {
        $this->cookies[$cookie->getName()] = clone $cookie;
    }

    /**
     * Delete a cooke from the HTTP response
     * This leads to a corresponding `Set-Cookie` header with an expired Cookie to be set in the HTTP response
     *
     * @param string $cookieName Name of the cookie to delete
     * @api
     */
    public function deleteCookie(string $cookieName): void
    {
        $cookie = new Cookie($cookieName);
        $cookie->expire();
        $this->cookies[$cookie->getName()] = $cookie;
    }

    /**
     * Set a (HTTP) component parameter for use later in the chain.
     * This can be used to adjust all aspects of the later processing if needed.
     *
     * @param string $componentClassName
     * @param string $parameterName
     * @param mixed $value
     * @return void
     * @api
     */
    public function setComponentParameter(string $componentClassName, string $parameterName, $value): void
    {
        if (!isset($this->componentParameters[$componentClassName])) {
            $this->componentParameters[$componentClassName] = [];
        }
        $this->componentParameters[$componentClassName][$parameterName] = $value;
    }

    /**
     * @return string
     */
    public function getContent(): string
    {
        $content = $this->content->getContents();
        $this->content->rewind();
        return $content;
    }

    /**
     * @return array
     */
    public function getComponentParameters(): array
    {
        return $this->componentParameters;
    }

    /**
     * @return UriInterface
     */
    public function getRedirectUri(): ?UriInterface
    {
        return $this->redirectUri;
    }

    /**
     * @return int
     */
    public function getStatusCode(): int
    {
        return $this->statusCode ?? 200;
    }

    /**
     * @return string
     */
    public function getContentType(): string
    {
        return $this->contentType;
    }

    /**
     * @param ActionResponse $actionResponse
     * @return ActionResponse
     */
    public function mergeIntoParentResponse(ActionResponse $actionResponse): ActionResponse
    {
        if ($this->hasContent()) {
            $actionResponse->setContent($this->content);
        }

        if ($this->contentType !== null) {
            $actionResponse->setContentType($this->contentType);
        }

<<<<<<< HEAD
        if ($this->statusCode !== null) {
            $actionResponse->setStatusCode($this->statusCode);
        }

=======
>>>>>>> e060acfa
        if ($this->redirectUri !== null) {
            $actionResponse->setRedirectUri($this->redirectUri);
        }

<<<<<<< HEAD
=======
        if ($this->statusCode !== null) {
            $actionResponse->setStatusCode($this->statusCode);
        }

>>>>>>> e060acfa
        foreach ($this->componentParameters as $componentClass => $parameters) {
            foreach ($parameters as $parameterName => $parameterValue) {
                $actionResponse->setComponentParameter($componentClass, $parameterName, $parameterValue);
            }
        }
        foreach ($this->cookies as $cookie) {
            $actionResponse->setCookie($cookie);
        }

        return $actionResponse;
    }

    /**
     * @param ComponentContext $componentContext
     * @return ComponentContext
     */
    public function mergeIntoComponentContext(ComponentContext $componentContext): ComponentContext
    {
        $httpResponse = $componentContext->getHttpResponse();
        if ($this->statusCode !== null) {
            $httpResponse = $httpResponse->withStatus($this->statusCode);
        }

        if ($this->hasContent()) {
            $httpResponse = $httpResponse->withBody($this->content);
        }

        if ($this->contentType) {
            $httpResponse = $httpResponse->withHeader('Content-Type', $this->contentType);
        }

        if ($this->redirectUri) {
            $httpResponse = $httpResponse->withHeader('Location', (string)$this->redirectUri);
        }

        foreach ($this->componentParameters as $componentClassName => $componentParameterGroup) {
            foreach ($componentParameterGroup as $parameterName => $parameterValue) {
                $componentContext->setParameter($componentClassName, $parameterName, $parameterValue);
            }
        }

        foreach ($this->cookies as $cookie) {
            $httpResponse = $httpResponse->withAddedHeader('Set-Cookie', (string)$cookie);
        }

        $componentContext->replaceHttpResponse($httpResponse);

        return $componentContext;
    }

    /**
     * Note this is a special use case method that will apply the internal properties (Content-Type, StatusCode, Location, Set-Cookie and Content)
     * to the given PSR-7 Response and return a modified response. This is used to merge the ActionResponse properties into a possible HttpResponse
     * created in a View (see ActionController::renderView()) because those would be overwritten otherwise. Note that any component parameters will
     * still run through the component chain and will not be propagated here.
     *
     * WARNING: Should this ActionResponse contain body content it would replace any content in the given HttpReponse.
     *
     * @param ResponseInterface $httpResponse
     * @return ResponseInterface
     * @internal
     */
    public function applyToHttpResponse(ResponseInterface $httpResponse): ResponseInterface
    {
        if ($this->statusCode !== null) {
            $httpResponse = $httpResponse->withStatus($this->statusCode);
        }

        if ($this->hasContent()) {
            $httpResponse = $httpResponse->withBody($this->content);
        }

        if ($this->contentType !== null) {
            $httpResponse = $httpResponse->withHeader('Content-Type', $this->contentType);
        }

        if ($this->redirectUri !== null) {
            $httpResponse = $httpResponse->withHeader('Location', (string)$this->redirectUri);
        }

        foreach ($this->cookies as $cookie) {
            $httpResponse = $httpResponse->withAddedHeader('Set-Cookie', (string)$cookie);
        }

        return $httpResponse;
    }

    /**
     * Does this action response have content?
     *
     * @return bool
     */
    private function hasContent(): bool
    {
        return $this->content->getSize() > 0;
    }
}<|MERGE_RESOLUTION|>--- conflicted
+++ resolved
@@ -213,24 +213,14 @@
             $actionResponse->setContentType($this->contentType);
         }
 
-<<<<<<< HEAD
+        if ($this->redirectUri !== null) {
+            $actionResponse->setRedirectUri($this->redirectUri);
+        }
+
         if ($this->statusCode !== null) {
             $actionResponse->setStatusCode($this->statusCode);
         }
 
-=======
->>>>>>> e060acfa
-        if ($this->redirectUri !== null) {
-            $actionResponse->setRedirectUri($this->redirectUri);
-        }
-
-<<<<<<< HEAD
-=======
-        if ($this->statusCode !== null) {
-            $actionResponse->setStatusCode($this->statusCode);
-        }
-
->>>>>>> e060acfa
         foreach ($this->componentParameters as $componentClass => $parameters) {
             foreach ($parameters as $parameterName => $parameterValue) {
                 $actionResponse->setComponentParameter($componentClass, $parameterName, $parameterValue);
