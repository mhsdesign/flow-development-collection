--- conflicted
+++ resolved
@@ -215,11 +215,10 @@
 
         $shouldRegisterFunctionalTestClasses = (bool)($this->allSettings['Neos']['Flow']['object']['registerFunctionalTestClasses'] ?? false);
 
-        /** @var \Neos\Flow\Package\PackageInterface $package */
+        /** @var \Neos\Flow\Package\Package $package */
         foreach ($packages as $packageKey => $package) {
-<<<<<<< HEAD
             $packageType = $package->getComposerManifest('type');
-            if ($packageType === null || $package->isObjectManagementEnabled() === false || (!isset($includeClassesConfiguration[$packageKey]) && ComposerUtility::isFlowPackageType($packageType) === false)) {
+            if ($packageType === null || (!isset($includeClassesConfiguration[$packageKey]) && ComposerUtility::isFlowPackageType($packageType) === false)) {
                 continue;
             }
             foreach ($package->getClassFiles() as $fullClassName => $path) {
@@ -227,32 +226,15 @@
                     $availableClassNames[$packageKey][] = $fullClassName;
                 }
             }
-            if (isset($this->allSettings['Neos']['Flow']['object']['registerFunctionalTestClasses']) && $this->allSettings['Neos']['Flow']['object']['registerFunctionalTestClasses'] === true) {
+            if ($package instanceof FlowPackageInterface && $shouldRegisterFunctionalTestClasses) {
                 foreach ($package->getFunctionalTestsClassFiles() as $fullClassName => $path) {
-=======
-            if (ComposerUtility::isFlowPackageType($package->getComposerManifest('type')) || isset($includeClassesConfiguration[$packageKey])) {
-                foreach ($package->getClassFiles() as $fullClassName => $path) {
->>>>>>> 8a1780c2
                     if (substr($fullClassName, -9, 9) !== 'Exception') {
                         $availableClassNames[$packageKey][] = $fullClassName;
                     }
                 }
-<<<<<<< HEAD
             }
             if (isset($availableClassNames[$packageKey]) && is_array($availableClassNames[$packageKey])) {
                 $availableClassNames[$packageKey] = array_unique($availableClassNames[$packageKey]);
-=======
-                if ($package instanceof FlowPackageInterface && $shouldRegisterFunctionalTestClasses) {
-                    foreach ($package->getFunctionalTestsClassFiles() as $fullClassName => $path) {
-                        if (substr($fullClassName, -9, 9) !== 'Exception') {
-                            $availableClassNames[$packageKey][] = $fullClassName;
-                        }
-                    }
-                }
-                if (isset($availableClassNames[$packageKey]) && is_array($availableClassNames[$packageKey])) {
-                    $availableClassNames[$packageKey] = array_unique($availableClassNames[$packageKey]);
-                }
->>>>>>> 8a1780c2
             }
         }
         return $this->filterClassNamesFromConfiguration($availableClassNames, $includeClassesConfiguration);
@@ -304,8 +286,8 @@
                         return $match === 1;
                     }
                 );
-                $classNames[$packageKey] = array_merge($classNames[$packageKey], $classesForPackageUnderInspection);
-                $classesForPackageUnderInspection = $classNames[$packageKey];
+                    $classNames[$packageKey] = array_merge($classNames[$packageKey], $classesForPackageUnderInspection);
+                    $classesForPackageUnderInspection = $classNames[$packageKey];
             }
 
             if ($classNames[$packageKey] === []) {
