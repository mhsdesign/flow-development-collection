--- conflicted
+++ resolved
@@ -33,12 +33,9 @@
         "psr/log": "^1.0",
         "psr/http-server-middleware": "^1.0",
         "psr/http-server-handler": "^1.0",
-<<<<<<< HEAD
+        "psr/http-client": "^1.0",
         "psr/simple-cache": "^1.0",
         "psr/cache": "~1.0",
-=======
-        "psr/http-client": "^1.0",
->>>>>>> 22d08715
 
         "ramsey/uuid": "^3.0 || ^4.0",
 
