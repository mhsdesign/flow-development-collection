--- conflicted
+++ resolved
@@ -50,11 +50,7 @@
 
         "composer/composer": "^1.10.22 || ^2.0.13",
 
-<<<<<<< HEAD
-        "egulias/email-validator": "^2.1 || ^3.0"
-=======
-        "egulias/email-validator": "^2.1.17"
->>>>>>> 1f71ae31
+        "egulias/email-validator": "^2.1.17 || ^3.0"
     },
     "require-dev": {
         "vimeo/psalm": "~4.1.1",
