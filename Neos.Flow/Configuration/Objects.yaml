#                                                                         #
# Object Configuration for the Flow Framework                             #
#                                                                         #
# This file contains the default object configuration for the Flow        #
# Framework. Because it is loaded at a very early stage during ini-       #
# tialization, this configuration cannot be overridden by other con-      #
# figuration files.                                                       #
#                                                                         #

DateTime:
  scope: prototype
  autowiring: off

Composer\Autoload\ClassLoader:
  scope: singleton
  autowiring: off

#                                                                          #
# Cache                                                                    #
#                                                                          #

Neos\Cache\CacheFactoryInterface:
  className: Neos\Flow\Cache\CacheFactory

Neos\Flow\Cache\CacheFactory:
  arguments:
    1:
      setting: Neos.Flow.context

Neos\Flow\Cache\CacheManager:
  properties:
    logger:
      object:
        factoryObjectName: Neos\Flow\Log\PsrLoggerFactoryInterface
        factoryMethodName: get
        arguments:
          1:
            value: systemLogger

#                                                                          #
# I18n                                                                     #
#                                                                          #

Neos\Flow\I18n\Service:
  properties:
    cache:
      object:
        factoryObjectName: Neos\Flow\Cache\CacheManager
        factoryMethodName: getCache
        arguments:
          1:
            value: Flow_I18n_AvailableLocalesCache
Neos\Flow\I18n\Cldr\CldrModel:
  properties:
    cache:
      object:
        factoryObjectName: Neos\Flow\Cache\CacheManager
        factoryMethodName: getCache
        arguments:
          1:
            value: Flow_I18n_Cldr_CldrModelCache
Neos\Flow\I18n\Xliff\Service\XliffFileProvider:
  properties:
    cache:
      object:
        factoryObjectName: Neos\Flow\Cache\CacheManager
        factoryMethodName: getCache
        arguments:
          1:
            value: Flow_I18n_XmlModelCache
Neos\Flow\I18n\Xliff\Service\XliffReader:
  properties:
    i18nLogger:
      object:
        factoryObjectName: Neos\Flow\Log\PsrLoggerFactoryInterface
        factoryMethodName: get
        arguments:
          1:
            value: i18nLogger
Neos\Flow\I18n\Xliff\Model\FileAdapter:
  properties:
    i18nLogger:
      object:
        factoryObjectName: Neos\Flow\Log\PsrLoggerFactoryInterface
        factoryMethodName: get
        arguments:
          1:
            value: i18nLogger
Neos\Flow\I18n\Cldr\Reader\DatesReader:
  properties:
    cache:
      object:
        factoryObjectName: Neos\Flow\Cache\CacheManager
        factoryMethodName: getCache
        arguments:
          1:
            value: Flow_I18n_Cldr_Reader_DatesReaderCache
Neos\Flow\I18n\Cldr\Reader\NumbersReader:
  properties:
    cache:
      object:
        factoryObjectName: Neos\Flow\Cache\CacheManager
        factoryMethodName: getCache
        arguments:
          1:
            value: Flow_I18n_Cldr_Reader_NumbersReaderCache
Neos\Flow\I18n\Cldr\Reader\PluralsReader:
  properties:
    cache:
      object:
        factoryObjectName: Neos\Flow\Cache\CacheManager
        factoryMethodName: getCache
        arguments:
          1:
            value: Flow_I18n_Cldr_Reader_PluralsReaderCache
Neos\Flow\I18n\Cldr\Reader\CurrencyReader:
  properties:
    cache:
      object:
        factoryObjectName: Neos\Flow\Cache\CacheManager
        factoryMethodName: getCache
        arguments:
          1:
            value: Flow_I18n_Cldr_Reader_CurrencyReaderCache

#                                                                          #
# Log                                                                      #
#                                                                          #

Neos\Flow\Log\Backend\FileBackend:
  autowiring: off
Neos\Flow\Log\Backend\NullBackend:
  autowiring: off
Neos\Flow\Log\SystemLoggerInterface:
  scope: singleton
  factoryObjectName: Neos\Flow\Log\LoggerFactory
  arguments:
    1:
      # Note: This cannot be changed, it is hardcoded
      value: 'SystemLogger'
    2:
      # Note: This cannot be changed here, adjust the setting if needed!
      setting: Neos.Flow.log.systemLogger.logger
    3:
      # Note: This cannot be changed here, adjust the setting if needed!
      setting: Neos.Flow.log.systemLogger.backend
    4:
      # Note: This cannot be changed here, adjust the setting if needed!
      setting: Neos.Flow.log.systemLogger.backendOptions

Neos\Flow\Log\SecurityLoggerInterface:
  scope: singleton
  factoryObjectName: Neos\Flow\Log\LoggerFactory
  arguments:
    1:
      value: 'Flow_Security'
    2:
      value: 'Neos\Flow\Log\Logger'
    3:
      setting: Neos.Flow.log.securityLogger.backend
    4:
      setting: Neos.Flow.log.securityLogger.backendOptions

Neos\Flow\Log\ThrowableStorageInterface:
  scope: singleton
  className: Neos\Flow\Log\ThrowableStorage\FileStorage

Neos\Flow\Log\ThrowableStorage\FileStorage:
  properties:
    storagePath:
      setting: Neos.Flow.log.throwables.fileStorage.path

Neos\Flow\Log\PsrLoggerFactory:
  scope: singleton
  autowiring: off

Neos\Flow\Log\PsrLoggerFactoryInterface:
  className: Neos\Flow\Log\PsrLoggerFactory

Neos\Flow\Log\PsrSystemLoggerInterface:
  scope: singleton
  factoryObjectName: Neos\Flow\Log\PsrLoggerFactoryInterface
  factoryMethodName: get
  arguments:
    1:
      value: systemLogger

Neos\Flow\Log\PsrSecurityLoggerInterface:
  scope: singleton
  factoryObjectName: Neos\Flow\Log\PsrLoggerFactoryInterface
  factoryMethodName: get
  arguments:
    1:
      value: securityLogger

# The default PSR-3 logger
Psr\Log\LoggerInterface:
  scope: singleton
  factoryObjectName: Neos\Flow\Log\PsrLoggerFactoryInterface
  factoryMethodName: get
  arguments:
    1:
      value: systemLogger

Neos\Flow\Session\Aspect\LoggingAspect:
  properties:
    logger:
      object:
        factoryObjectName: Neos\Flow\Log\PsrLoggerFactoryInterface
        factoryMethodName: get
        arguments:
          1:
            value: systemLogger

#                                                                          #
# Monitor                                                                  #
#                                                                          #

Neos\Flow\Monitor\ChangeDetectionStrategy\ModificationTimeStrategy:
  properties:
    cache:
      object:
        factoryObjectName: Neos\Flow\Cache\CacheManager
        factoryMethodName: getCache
        arguments:
          1:
            value: Flow_Monitor

Neos\Flow\Monitor\FileMonitor:
  properties:
    cache:
      object:
        factoryObjectName: Neos\Flow\Cache\CacheManager
        factoryMethodName: getCache
        arguments:
          1:
            value: Flow_Monitor
    logger:
      object:
        factoryObjectName: Neos\Flow\Log\PsrLoggerFactoryInterface
        factoryMethodName: get
        arguments:
          1:
            value: systemLogger

#                                                                          #
# HTTP                                                                     #
#                                                                          #

Neos\Flow\Http\Component\ComponentChain:
  factoryObjectName: Neos\Flow\Http\Component\ComponentChainFactory
  arguments:
    1:
      setting: Neos.Flow.http.chain

Neos\Flow\Http\ContentStream:
  properties:
    logger:
      object:
        factoryObjectName: Neos\Flow\Log\PsrLoggerFactoryInterface
        factoryMethodName: get
        arguments:
          1:
            value: systemLogger

#                                                                          #
# MVC                                                                      #
#                                                                          #
Neos\Flow\Mvc\Routing\RouterInterface:
  className: Neos\Flow\Mvc\Routing\Router

Neos\Flow\Mvc\Routing\Router:
  properties:
    logger:
      object:
        factoryObjectName: Neos\Flow\Log\PsrLoggerFactoryInterface
        factoryMethodName: get
        arguments:
          1:
            value: systemLogger

Neos\Flow\Mvc\Routing\RouterCachingService:
  properties:
    routeCache:
      object:
        factoryObjectName: Neos\Flow\Cache\CacheManager
        factoryMethodName: getCache
        arguments:
          1:
            value: Flow_Mvc_Routing_Route
    resolveCache:
      object:
        factoryObjectName: Neos\Flow\Cache\CacheManager
        factoryMethodName: getCache
        arguments:
          1:
            value: Flow_Mvc_Routing_Resolve
    logger:
      object:
        factoryObjectName: Neos\Flow\Log\PsrLoggerFactoryInterface
        factoryMethodName: get
        arguments:
          1:
            value: systemLogger

Neos\Flow\Mvc\ViewConfigurationManager:
  properties:
    cache:
      object:
        factoryObjectName: Neos\Flow\Cache\CacheManager
        factoryMethodName: getCache
        arguments:
          1:
            value: Flow_Mvc_ViewConfigurations
#                                                                          #
# ObjectManagement                                                         #
#                                                                          #

Neos\Flow\ObjectManagement\ObjectManagerInterface:
  className: Neos\Flow\ObjectManagement\ObjectManager
  scope: singleton
  autowiring: off

Neos\Flow\ObjectManagement\ObjectManager:
  autowiring: off

Neos\Flow\ObjectManagement\CompileTimeObjectManager:
  autowiring: off

#                                                                          #
# Package Management                                                       #
#                                                                          #

Neos\Flow\Package\PackageManagerInterface:
  scope: singleton

#                                                                          #
# Persistence                                                              #
#                                                                          #

Doctrine\ORM\EntityManagerInterface:
  scope: singleton
  factoryObjectName: Neos\Flow\Persistence\Doctrine\EntityManagerFactory

# This is deprecated as of Flow 5.0, use Doctrine\ORM\EntityManagerInterface
Doctrine\Common\Persistence\ObjectManager:
  scope: singleton
  factoryObjectName: Neos\Flow\Persistence\Doctrine\EntityManagerFactory

Neos\Flow\Persistence\PersistenceManagerInterface:
  className: Neos\Flow\Persistence\Doctrine\PersistenceManager

Neos\Flow\Persistence\Doctrine\Logging\SqlLogger:
  properties:
    logger:
      object:
        factoryObjectName: Neos\Flow\Log\LoggerFactory
        arguments:
          1:
            value: 'Sql_Queries'
          2:
            value: 'Neos\Flow\Log\Logger'
          3:
            value: 'Neos\Flow\Log\Backend\FileBackend'
          4:
            setting: Neos.Flow.log.sqlLogger.backendOptions

Neos\Flow\Command\DoctrineCommandController:
  properties:
    systemLogger:
      object:
        factoryObjectName: Neos\Flow\Log\PsrLoggerFactoryInterface
        factoryMethodName: get
        arguments:
          1:
            value: systemLogger

Neos\Flow\Persistence\Doctrine\PersistenceManager:
  properties:
    logger:
      object:
        factoryObjectName: Neos\Flow\Log\PsrLoggerFactoryInterface
        factoryMethodName: get
        arguments:
          1:
            value: systemLogger

Neos\Flow\Persistence\Doctrine\Query:
  properties:
    logger:
      object:
        factoryObjectName: Neos\Flow\Log\PsrLoggerFactoryInterface
        factoryMethodName: get
        arguments:
          1:
            value: systemLogger

#
# Property
#

Neos\Flow\Property\PropertyMapper:
  properties:
    cache:
      object:
        factoryObjectName: Neos\Flow\Cache\CacheManager
        factoryMethodName: getCache
        arguments:
          1:
            value: Flow_PropertyMapper

#
# Reflection
#
Neos\Flow\Reflection\ReflectionService:
  factoryObjectName: Neos\Flow\Reflection\ReflectionServiceFactory

#Neos\Flow\Reflection\ReflectionServiceFactory:
#  scope: singleton

#                                                                          #
# ResourceManagement                                                       #
#                                                                          #

Neos\Flow\ResourceManagement\ResourceTypeConverter:
  properties:
    logger:
      object:
        factoryObjectName: Neos\Flow\Log\PsrLoggerFactoryInterface
        factoryMethodName: get
        arguments:
          1:
            value: systemLogger

Neos\Flow\ResourceManagement\ResourceManager:
  properties:
    statusCache:
      object:
        factoryObjectName: Neos\Flow\Cache\CacheManager
        factoryMethodName: getCache
        arguments:
          1:
            value: Flow_Resource_Status
    logger:
      object:
        factoryObjectName: Neos\Flow\Log\PsrLoggerFactoryInterface
        factoryMethodName: get
        arguments:
          1:
            value: systemLogger

Neos\Flow\ResourceManagement\Target\FileSystemTarget:
  properties:
    logger:
      object:
        factoryObjectName: Neos\Flow\Log\PsrLoggerFactoryInterface
        factoryMethodName: get
        arguments:
          1:
            value: systemLogger

Neos\Flow\ResourceManagement\Publishing\MessageCollector:
  properties:
    logger:
      object:
        factoryObjectName: Neos\Flow\Log\PsrLoggerFactoryInterface
        factoryMethodName: get
        arguments:
          1:
            value: systemLogger

#                                                                          #
# Security                                                                 #
#                                                                          #

Neos\Flow\Security\Authentication\AuthenticationManagerInterface:
  className: Neos\Flow\Security\Authentication\AuthenticationProviderManager


Neos\Flow\Security\Cryptography\RsaWalletServiceInterface:
  className: Neos\Flow\Security\Cryptography\RsaWalletServicePhp
  scope: singleton
  properties:
    keystoreCache:
      object:
        factoryObjectName: Neos\Flow\Cache\CacheManager
        factoryMethodName: getCache
        arguments:
          1:
            value: Flow_Security_Cryptography_RSAWallet

Neos\Flow\Security\Authorization\PrivilegeManagerInterface:
  className: Neos\Flow\Security\Authorization\PrivilegeManager

Neos\Flow\Security\Authorization\FirewallInterface:
  className: Neos\Flow\Security\Authorization\FilterFirewall

Neos\Flow\Security\Cryptography\HashService:
  properties:
    cache:
      object:
        factoryObjectName: Neos\Flow\Cache\CacheManager
        factoryMethodName: getCache
        arguments:
          1:
            value: Flow_Security_Cryptography_HashService

Neos\Flow\Security\Cryptography\Pbkdf2HashingStrategy:
  scope: singleton
  arguments:
    1:
      setting: Neos.Flow.security.cryptography.Pbkdf2HashingStrategy.dynamicSaltLength
    2:
      setting: Neos.Flow.security.cryptography.Pbkdf2HashingStrategy.iterationCount
    3:
      setting: Neos.Flow.security.cryptography.Pbkdf2HashingStrategy.derivedKeyLength
    4:
      setting: Neos.Flow.security.cryptography.Pbkdf2HashingStrategy.algorithm

Neos\Flow\Security\Cryptography\BCryptHashingStrategy:
  scope: singleton
  arguments:
    1:
      setting: Neos.Flow.security.cryptography.BCryptHashingStrategy.cost

Neos\Flow\Security\Authorization\Privilege\Method\MethodTargetExpressionParser:
  scope: singleton

Neos\Flow\Security\Authorization\Privilege\Method\MethodPrivilegePointcutFilter:
  scope: singleton
  properties:
    objectManager:
      object: Neos\Flow\ObjectManagement\ObjectManagerInterface

Neos\Flow\Security\Authorization\Privilege\Entity\Doctrine\EntityPrivilegeExpressionEvaluator:
  properties:
    expressionCache:
      object:
        factoryObjectName: Neos\Flow\Cache\CacheManager
        factoryMethodName: getCache
        arguments:
          1:
            value: Eel_Expression_Code

Neos\Flow\Security\RequestPattern\CsrfProtection:
  properties:
    logger:
      object:
        factoryObjectName: Neos\Flow\Log\PsrLoggerFactoryInterface
        factoryMethodName: get
        arguments:
          1:
            value: systemLogger

<<<<<<< HEAD
=======
Neos\Flow\Security\Authentication\Provider\TestingProvider:
  arguments:
    1:
      value: 'TestingProvider'

>>>>>>> bca69c9d
#                                                                          #
# Session                                                                  #
#                                                                          #

Neos\Flow\Session\SessionInterface:
  scope: singleton
  factoryObjectName: Neos\Flow\Session\SessionManagerInterface
  factoryMethodName: getCurrentSession

Neos\Flow\Session\Session:
  properties:
    metaDataCache:
      object:
        factoryObjectName: Neos\Flow\Cache\CacheManager
        factoryMethodName: getCache
        arguments:
          1:
            value: Flow_Session_MetaData
    storageCache:
      object:
        factoryObjectName: Neos\Flow\Cache\CacheManager
        factoryMethodName: getCache
        arguments:
          1:
            value: Flow_Session_Storage
    logger:
      object:
        factoryObjectName: Neos\Flow\Log\PsrLoggerFactoryInterface
        factoryMethodName: get
        arguments:
          1:
            value: systemLogger

Neos\Flow\Session\SessionManagerInterface:
  className: Neos\Flow\Session\SessionManager

Neos\Flow\Session\SessionManager:
  properties:
    metaDataCache:
      object:
        factoryObjectName: Neos\Flow\Cache\CacheManager
        factoryMethodName: getCache
        arguments:
          1:
            value: Flow_Session_MetaData

#
# Utility
#

Neos\Utility\SchemaGenerator:
  scope: singleton

Neos\Utility\SchemaValidator:
  scope: singleton<|MERGE_RESOLUTION|>--- conflicted
+++ resolved
@@ -552,14 +552,11 @@
           1:
             value: systemLogger
 
-<<<<<<< HEAD
-=======
 Neos\Flow\Security\Authentication\Provider\TestingProvider:
   arguments:
     1:
       value: 'TestingProvider'
 
->>>>>>> bca69c9d
 #                                                                          #
 # Session                                                                  #
 #                                                                          #
